<<<<<<< HEAD

/**
 *
 * \file main.c
 *
 * \brief Example Master App for Profile Position (on PC)
 *
 *
 *
 * Copyright (c) 2014, Synapticon GmbH
 * All rights reserved.
 * Author: Pavan Kanajar <pkanajar@synapticon.com> & Christian Holl <choll@synapticon.com>
 *
 * Redistribution and use in source and binary forms, with or without
 * modification, are permitted provided that the following conditions are met:
 *
 * 1. Redistributions of source code must retain the above copyright notice, this
 *    list of conditions and the following disclaimer.
 * 2. Redistributions in binary form must reproduce the above copyright notice,
 *    this list of conditions and the following disclaimer in the documentation
 *    and/or other materials provided with the distribution.
 * 3. Execution of this software or parts of it exclusively takes place on hardware
 *    produced by Synapticon GmbH.
 *
 * THIS SOFTWARE IS PROVIDED BY THE COPYRIGHT HOLDERS AND CONTRIBUTORS "AS IS" AND
 * ANY EXPRESS OR IMPLIED WARRANTIES, INCLUDING, BUT NOT LIMITED TO, THE IMPLIED
 * WARRANTIES OF MERCHANTABILITY AND FITNESS FOR A PARTICULAR PURPOSE ARE
 * DISCLAIMED. IN NO EVENT SHALL THE COPYRIGHT OWNER OR CONTRIBUTORS BE LIABLE FOR
 * ANY DIRECT, INDIRECT, INCIDENTAL, SPECIAL, EXEMPLARY, OR CONSEQUENTIAL DAMAGES
 * (INCLUDING, BUT NOT LIMITED TO, PROCUREMENT OF SUBSTITUTE GOODS OR SERVICES;
 * LOSS OF USE, DATA, OR PROFITS; OR BUSINESS INTERRUPTION) HOWEVER CAUSED AND
 * ON ANY THEORY OF LIABILITY, WHETHER IN CONTRACT, STRICT LIABILITY, OR TORT
 * (INCLUDING NEGLIGENCE OR OTHERWISE) ARISING IN ANY WAY OUT OF THE USE OF THIS
 * SOFTWARE, EVEN IF ADVISED OF THE POSSIBILITY OF SUCH DAMAGE.
 *
 * The views and conclusions contained in the software and documentation are those
 * of the authors and should not be interpreted as representing official policies,
 * either expressed or implied, of the Synapticon GmbH.
 *
 */

#include <ctrlproto_m.h>
#include <ecrt.h>
#include "ethercat_setup.h"
#include <stdio.h>
#include <stdbool.h>
#include "profile.h"
#include "drive_function.h"
#include <motor_define.h>
#include <sys/time.h>
#include <time.h>



int main()
{
	int flag_position_set = 0;

	float actual_position = 0;			// degree
	float target_position = 350.0f;		// degree

	float tolerance = 1.0f;	 			// 1 degree

	int slave_number = 0;
	int ack = 0;

	init_master(&master_setup, slv_handles, TOTAL_NUM_OF_SLAVES);

	init_node(slave_number, &master_setup, slv_handles, TOTAL_NUM_OF_SLAVES);

	set_operation_mode(PP, slave_number, &master_setup, slv_handles, TOTAL_NUM_OF_SLAVES);

	enable_operation(slave_number, &master_setup, slv_handles, TOTAL_NUM_OF_SLAVES);


	ack = 0;
	while(1)
	{
		pdo_handle_ecat(&master_setup, slv_handles, TOTAL_NUM_OF_SLAVES);

		if(master_setup.op_flag)	// Check if the master is active
		{
			set_profile_position_degree(target_position, slave_number, slv_handles);
			ack = target_position_reached(slave_number, target_position, tolerance, slv_handles);
			actual_position = get_position_actual_degree(slave_number, slv_handles);
			printf("position %f ack %d\n", actual_position, ack);
		}
		if(ack == 1)
		{
			break;
		}
	}

	printf("reached \n");

	flag_position_set = 0;
	target_position = 30.0f;
	while(1)
	{
		pdo_handle_ecat(&master_setup, slv_handles, TOTAL_NUM_OF_SLAVES);

		if(master_setup.op_flag)	// Check if the master is active
		{
			set_profile_position_degree(target_position, slave_number, slv_handles);
			flag_position_set = position_set_flag(slave_number, slv_handles); 		//ensures the new way point is taken awhen ack = 0;
			actual_position = get_position_actual_degree(slave_number, slv_handles);

			printf("position %f ack %d   position_set_flag %d\n", actual_position, ack , flag_position_set);
		}
		if(flag_position_set == 1)
		{
			printf("\nexecuting");
			break;
		}
	}

	ack = 0;
	while(!ack)
	{
		pdo_handle_ecat(&master_setup, slv_handles, TOTAL_NUM_OF_SLAVES);
		if(master_setup.op_flag)//Check if we are up
		{
			actual_position = get_position_actual_degree(slave_number, slv_handles);
			if(actual_position < 50.0f)
			{
				quick_stop_position(slave_number, &master_setup, slv_handles, TOTAL_NUM_OF_SLAVES);
				ack = 1;
			}
			printf("position %f ack %d\n", actual_position, ack);
		}
	}
	printf("reached \n");


	renable_ctrl_quick_stop(PP, slave_number, &master_setup, slv_handles, TOTAL_NUM_OF_SLAVES);

	set_operation_mode(PP, slave_number, &master_setup, slv_handles, TOTAL_NUM_OF_SLAVES);

	enable_operation(slave_number, &master_setup, slv_handles, TOTAL_NUM_OF_SLAVES);

	shutdown_operation(PP, slave_number, &master_setup, slv_handles, TOTAL_NUM_OF_SLAVES);

	return 0;
}

=======

/**
 * \file main.c
 * \brief Example Master App for Profile Position (on PC)
 * \author Pavan Kanajar <pkanajar@synapticon.com>
 * \author Christian Holl <choll@synapticon.com>
 * \version 1.0
 * \date 10/04/2014
 */
/*
 * Copyright (c) 2014, Synapticon GmbH
 * All rights reserved.
 *
 * Redistribution and use in source and binary forms, with or without
 * modification, are permitted provided that the following conditions are met:
 *
 * 1. Redistributions of source code must retain the above copyright notice, this
 *    list of conditions and the following disclaimer.
 * 2. Redistributions in binary form must reproduce the above copyright notice,
 *    this list of conditions and the following disclaimer in the documentation
 *    and/or other materials provided with the distribution.
 * 3. Execution of this software or parts of it exclusively takes place on hardware
 *    produced by Synapticon GmbH.
 *
 * THIS SOFTWARE IS PROVIDED BY THE COPYRIGHT HOLDERS AND CONTRIBUTORS "AS IS" AND
 * ANY EXPRESS OR IMPLIED WARRANTIES, INCLUDING, BUT NOT LIMITED TO, THE IMPLIED
 * WARRANTIES OF MERCHANTABILITY AND FITNESS FOR A PARTICULAR PURPOSE ARE
 * DISCLAIMED. IN NO EVENT SHALL THE COPYRIGHT OWNER OR CONTRIBUTORS BE LIABLE FOR
 * ANY DIRECT, INDIRECT, INCIDENTAL, SPECIAL, EXEMPLARY, OR CONSEQUENTIAL DAMAGES
 * (INCLUDING, BUT NOT LIMITED TO, PROCUREMENT OF SUBSTITUTE GOODS OR SERVICES;
 * LOSS OF USE, DATA, OR PROFITS; OR BUSINESS INTERRUPTION) HOWEVER CAUSED AND
 * ON ANY THEORY OF LIABILITY, WHETHER IN CONTRACT, STRICT LIABILITY, OR TORT
 * (INCLUDING NEGLIGENCE OR OTHERWISE) ARISING IN ANY WAY OUT OF THE USE OF THIS
 * SOFTWARE, EVEN IF ADVISED OF THE POSSIBILITY OF SUCH DAMAGE.
 *
 * The views and conclusions contained in the software and documentation are those
 * of the authors and should not be interpreted as representing official policies,
 * either expressed or implied, of the Synapticon GmbH.
 *
 */

#include <ctrlproto_m.h>
#include <ecrt.h>
#include "ethercat_setup.h"
#include <stdio.h>
#include <stdbool.h>
#include "profile.h"
#include "drive_function.h"
#include <motor_define.h>
#include <sys/time.h>
#include <time.h>



int main()
{
	int flag_position_set = 0;

	int actual_position = 0;			// ticks
	int target_position = 350;			// ticks
	int tolerance = 35;	 				// ticks
	int actual_velocity;				// rpm
	float actual_torque;				// mNm
	int slave_number = 0;
	int stop_position;
	int ack = 0;
	int flag = 0;
	int i = 0;

	/* Initialize Ethercat Master */
	init_master(&master_setup, slv_handles, TOTAL_NUM_OF_SLAVES);

	/* Initialize torque parameters */
	initialize_torque(slave_number, slv_handles);

	/* Initialize all connected nodes with Mandatory Motor Configurations (specified under config/motor/)*/
	init_nodes(&master_setup, slv_handles, TOTAL_NUM_OF_SLAVES);

	/* Initialize the node specified with slave_number with PP configurations (specified under config/motor/)*/
	set_operation_mode(PP, slave_number, &master_setup, slv_handles, TOTAL_NUM_OF_SLAVES);

	/* Enable operation of node in PP mode */
	enable_operation(slave_number, &master_setup, slv_handles, TOTAL_NUM_OF_SLAVES);

	ack = 0;
	i = 0;
	while(1)
	{
		/* Update the process data (EtherCat packets) sent/received from the node */
		pdo_handle_ecat(&master_setup, slv_handles, TOTAL_NUM_OF_SLAVES);

		if(master_setup.op_flag)	/*Check if the master is active*/
		{
			/* Read Actual Position from the node */
			if(flag == 0)
			{
				 actual_position = get_position_actual_ticks(slave_number, slv_handles);

				 i = i+1;
				 if(i>3)
				 {
					 target_position =  actual_position + 10000;
					 if(target_position > 52000)
						 target_position = 52000;
					 flag = 1;
					 printf("target_position %d actual_position %d\n", target_position, actual_position);
				 }
			}
			if(flag == 1)
			{
				/* Send target position for the node specified by slave_number */
				set_profile_position_ticks(target_position, slave_number, slv_handles);
				//printf("\n pos %d target_pos %d tol %d", actual_position,target_position, tolerance);

				/* Check if target position is reached with specified tolerance */
				ack = target_position_reached(slave_number, target_position, tolerance, slv_handles);

				/* Read actual node sensor values */
				actual_position = get_position_actual_ticks(slave_number, slv_handles);
				actual_velocity = get_velocity_actual_rpm(slave_number, slv_handles);
				actual_torque = get_torque_actual_mNm(slave_number, slv_handles);
				printf("Position: %d Velocity: %d Torque: %f ack: %d\n", actual_position, actual_velocity, actual_torque, ack);
			}
		}
		if(ack == 1)
		{
			break;
		}

	}

	printf("reached \n");

	flag_position_set = 0;
	target_position = actual_position - 10000;
	if(target_position < -52000)
		target_position = -52000;
	stop_position = target_position + 4000;

	while(1)
	{
		pdo_handle_ecat(&master_setup, slv_handles, TOTAL_NUM_OF_SLAVES);

		if(master_setup.op_flag)	// Check if the master is active
		{
			set_profile_position_ticks(target_position, slave_number, slv_handles);
			flag_position_set = position_set_flag(slave_number, slv_handles); 		//ensures the new way point is taken awhen ack = 0;
			actual_position = get_position_actual_ticks(slave_number, slv_handles);

			printf("position %d ack %d   position_set_flag %d\n", actual_position, ack, flag_position_set);
		}
		if(flag_position_set == 1)
		{
			printf("\nexecuting \n");
			break;
		}
	}

	ack = 0;
	while(!ack)
	{
		pdo_handle_ecat(&master_setup, slv_handles, TOTAL_NUM_OF_SLAVES);
		if(master_setup.op_flag)	// Check if the master is active
		{
			actual_position = get_position_actual_ticks(slave_number, slv_handles);
			if(actual_position < stop_position)
			{
				/* Quick stop position mode (for emergency) */
				quick_stop_position(slave_number, &master_setup, slv_handles, TOTAL_NUM_OF_SLAVES);
				ack = 1;
			}
			actual_velocity = get_velocity_actual_rpm(slave_number, slv_handles);
			actual_torque = get_torque_actual_mNm(slave_number, slv_handles);
			printf("Position: %d Velocity: %d Torque: %f ack: %d\n", actual_position, actual_velocity, actual_torque, ack);
		}
	}
	printf("reached \n");


//	while(1)
//	{
//		pdo_handle_ecat(&master_setup, slv_handles, TOTAL_NUM_OF_SLAVES);
//		if(master_setup.op_flag)	// Check if the master is active
//		{
//			actual_position = get_position_actual_ticks(slave_number, slv_handles);
//			printf("position %f \n", actual_position);
//		}
//	}

	/* Regain control of node to continue after quick stop */
	renable_ctrl_quick_stop(PP, slave_number, &master_setup, slv_handles, TOTAL_NUM_OF_SLAVES);

	set_operation_mode(PP, slave_number, &master_setup, slv_handles, TOTAL_NUM_OF_SLAVES);

	enable_operation(slave_number, &master_setup, slv_handles, TOTAL_NUM_OF_SLAVES);

	/* Shutdown node operations */
	shutdown_operation(PP, slave_number, &master_setup, slv_handles, TOTAL_NUM_OF_SLAVES);


/*
	target_position = 300.0f;
	while(1)
	{
		pdo_handle_ecat(&master_setup, slv_handles, TOTAL_NUM_OF_SLAVES);

		if(master_setup.op_flag)	// Check if the master is active
		{
			set_profile_position_ticks(target_position, slave_number, slv_handles);
			actual_position = get_position_actual_ticks(slave_number, slv_handles);
			ack = target_position_reached(slave_number, target_position, tolerance, slv_handles);
			printf("position %d ack %d\n", actual_position, ack);
		}
		if(ack == 1)
		{
			break;
		}

	}

	printf("reached \n");
*/

	//shutdown_operation(PP, slave_number, &master_setup, slv_handles, TOTAL_NUM_OF_SLAVES);//*/

	return 0;
}
>>>>>>> 8fa3ce45
<|MERGE_RESOLUTION|>--- conflicted
+++ resolved
@@ -1,150 +1,3 @@
-<<<<<<< HEAD
-
-/**
- *
- * \file main.c
- *
- * \brief Example Master App for Profile Position (on PC)
- *
- *
- *
- * Copyright (c) 2014, Synapticon GmbH
- * All rights reserved.
- * Author: Pavan Kanajar <pkanajar@synapticon.com> & Christian Holl <choll@synapticon.com>
- *
- * Redistribution and use in source and binary forms, with or without
- * modification, are permitted provided that the following conditions are met:
- *
- * 1. Redistributions of source code must retain the above copyright notice, this
- *    list of conditions and the following disclaimer.
- * 2. Redistributions in binary form must reproduce the above copyright notice,
- *    this list of conditions and the following disclaimer in the documentation
- *    and/or other materials provided with the distribution.
- * 3. Execution of this software or parts of it exclusively takes place on hardware
- *    produced by Synapticon GmbH.
- *
- * THIS SOFTWARE IS PROVIDED BY THE COPYRIGHT HOLDERS AND CONTRIBUTORS "AS IS" AND
- * ANY EXPRESS OR IMPLIED WARRANTIES, INCLUDING, BUT NOT LIMITED TO, THE IMPLIED
- * WARRANTIES OF MERCHANTABILITY AND FITNESS FOR A PARTICULAR PURPOSE ARE
- * DISCLAIMED. IN NO EVENT SHALL THE COPYRIGHT OWNER OR CONTRIBUTORS BE LIABLE FOR
- * ANY DIRECT, INDIRECT, INCIDENTAL, SPECIAL, EXEMPLARY, OR CONSEQUENTIAL DAMAGES
- * (INCLUDING, BUT NOT LIMITED TO, PROCUREMENT OF SUBSTITUTE GOODS OR SERVICES;
- * LOSS OF USE, DATA, OR PROFITS; OR BUSINESS INTERRUPTION) HOWEVER CAUSED AND
- * ON ANY THEORY OF LIABILITY, WHETHER IN CONTRACT, STRICT LIABILITY, OR TORT
- * (INCLUDING NEGLIGENCE OR OTHERWISE) ARISING IN ANY WAY OUT OF THE USE OF THIS
- * SOFTWARE, EVEN IF ADVISED OF THE POSSIBILITY OF SUCH DAMAGE.
- *
- * The views and conclusions contained in the software and documentation are those
- * of the authors and should not be interpreted as representing official policies,
- * either expressed or implied, of the Synapticon GmbH.
- *
- */
-
-#include <ctrlproto_m.h>
-#include <ecrt.h>
-#include "ethercat_setup.h"
-#include <stdio.h>
-#include <stdbool.h>
-#include "profile.h"
-#include "drive_function.h"
-#include <motor_define.h>
-#include <sys/time.h>
-#include <time.h>
-
-
-
-int main()
-{
-	int flag_position_set = 0;
-
-	float actual_position = 0;			// degree
-	float target_position = 350.0f;		// degree
-
-	float tolerance = 1.0f;	 			// 1 degree
-
-	int slave_number = 0;
-	int ack = 0;
-
-	init_master(&master_setup, slv_handles, TOTAL_NUM_OF_SLAVES);
-
-	init_node(slave_number, &master_setup, slv_handles, TOTAL_NUM_OF_SLAVES);
-
-	set_operation_mode(PP, slave_number, &master_setup, slv_handles, TOTAL_NUM_OF_SLAVES);
-
-	enable_operation(slave_number, &master_setup, slv_handles, TOTAL_NUM_OF_SLAVES);
-
-
-	ack = 0;
-	while(1)
-	{
-		pdo_handle_ecat(&master_setup, slv_handles, TOTAL_NUM_OF_SLAVES);
-
-		if(master_setup.op_flag)	// Check if the master is active
-		{
-			set_profile_position_degree(target_position, slave_number, slv_handles);
-			ack = target_position_reached(slave_number, target_position, tolerance, slv_handles);
-			actual_position = get_position_actual_degree(slave_number, slv_handles);
-			printf("position %f ack %d\n", actual_position, ack);
-		}
-		if(ack == 1)
-		{
-			break;
-		}
-	}
-
-	printf("reached \n");
-
-	flag_position_set = 0;
-	target_position = 30.0f;
-	while(1)
-	{
-		pdo_handle_ecat(&master_setup, slv_handles, TOTAL_NUM_OF_SLAVES);
-
-		if(master_setup.op_flag)	// Check if the master is active
-		{
-			set_profile_position_degree(target_position, slave_number, slv_handles);
-			flag_position_set = position_set_flag(slave_number, slv_handles); 		//ensures the new way point is taken awhen ack = 0;
-			actual_position = get_position_actual_degree(slave_number, slv_handles);
-
-			printf("position %f ack %d   position_set_flag %d\n", actual_position, ack , flag_position_set);
-		}
-		if(flag_position_set == 1)
-		{
-			printf("\nexecuting");
-			break;
-		}
-	}
-
-	ack = 0;
-	while(!ack)
-	{
-		pdo_handle_ecat(&master_setup, slv_handles, TOTAL_NUM_OF_SLAVES);
-		if(master_setup.op_flag)//Check if we are up
-		{
-			actual_position = get_position_actual_degree(slave_number, slv_handles);
-			if(actual_position < 50.0f)
-			{
-				quick_stop_position(slave_number, &master_setup, slv_handles, TOTAL_NUM_OF_SLAVES);
-				ack = 1;
-			}
-			printf("position %f ack %d\n", actual_position, ack);
-		}
-	}
-	printf("reached \n");
-
-
-	renable_ctrl_quick_stop(PP, slave_number, &master_setup, slv_handles, TOTAL_NUM_OF_SLAVES);
-
-	set_operation_mode(PP, slave_number, &master_setup, slv_handles, TOTAL_NUM_OF_SLAVES);
-
-	enable_operation(slave_number, &master_setup, slv_handles, TOTAL_NUM_OF_SLAVES);
-
-	shutdown_operation(PP, slave_number, &master_setup, slv_handles, TOTAL_NUM_OF_SLAVES);
-
-	return 0;
-}
-
-=======
 
 /**
  * \file main.c
@@ -154,6 +7,7 @@
  * \version 1.0
  * \date 10/04/2014
  */
+
 /*
  * Copyright (c) 2014, Synapticon GmbH
  * All rights reserved.
@@ -372,4 +226,4 @@
 
 	return 0;
 }
->>>>>>> 8fa3ce45
+
