--- conflicted
+++ resolved
@@ -1,338 +1,3 @@
-<<<<<<< HEAD
-
-/**
- *
- * \file ctrlproto.xc
- *
- * \brief Control Protocol Handler
- *
- * Copyright (c) 2014, Synapticon GmbH
- * All rights reserved.
- * Author: Christian Holl <choll@synapticon.com> & Pavan Kanajar <pkanajar@synapticon.com>
- *
- * Redistribution and use in source and binary forms, with or without
- * modification, are permitted provided that the following conditions are met:
- *
- * 1. Redistributions of source code must retain the above copyright notice, this
- *    list of conditions and the following disclaimer.
- * 2. Redistributions in binary form must reproduce the above copyright notice,
- *    this list of conditions and the following disclaimer in the documentation
- *    and/or other materials provided with the distribution.
- * 3. Execution of this software or parts of it exclusively takes place on hardware
- *    produced by Synapticon GmbH.
- *
- * THIS SOFTWARE IS PROVIDED BY THE COPYRIGHT HOLDERS AND CONTRIBUTORS "AS IS" AND
- * ANY EXPRESS OR IMPLIED WARRANTIES, INCLUDING, BUT NOT LIMITED TO, THE IMPLIED
- * WARRANTIES OF MERCHANTABILITY AND FITNESS FOR A PARTICULAR PURPOSE ARE
- * DISCLAIMED. IN NO EVENT SHALL THE COPYRIGHT OWNER OR CONTRIBUTORS BE LIABLE FOR
- * ANY DIRECT, INDIRECT, INCIDENTAL, SPECIAL, EXEMPLARY, OR CONSEQUENTIAL DAMAGES
- * (INCLUDING, BUT NOT LIMITED TO, PROCUREMENT OF SUBSTITUTE GOODS OR SERVICES;
- * LOSS OF USE, DATA, OR PROFITS; OR BUSINESS INTERRUPTION) HOWEVER CAUSED AND
- * ON ANY THEORY OF LIABILITY, WHETHER IN CONTRACT, STRICT LIABILITY, OR TORT
- * (INCLUDING NEGLIGENCE OR OTHERWISE) ARISING IN ANY WAY OUT OF THE USE OF THIS
- * SOFTWARE, EVEN IF ADVISED OF THE POSSIBILITY OF SUCH DAMAGE.
- *
- * The views and conclusions contained in the software and documentation are those
- * of the authors and should not be interpreted as representing official policies,
- * either expressed or implied, of the Synapticon GmbH.
- *
- */
-
-#include "ctrlproto.h"
-#include <xs1.h>
-#include <print.h>
-#include <ethercat.h>
-#include <foefs.h>
-
-ctrl_proto_values_t init_ctrl_proto(void)
-{
-	ctrl_proto_values_t InOut;
-
-	InOut.control_word    = 0x00;    		// shutdown
-	InOut.operation_mode  = 0xff;  			// undefined
-
-	InOut.target_torque   = 0x0;
-	InOut.target_velocity = 0x0;
-	InOut.target_position = 0x0;
-
-	InOut.status_word     = 0x0000;  		// not set
-	InOut.operation_mode_display = 0xff; 	// undefined
-
-	InOut.torque_actual   = 0x0;
-	InOut.velocity_actual = 0x0;
-	InOut.position_actual = 0x0;
-
-	return InOut;
-}
-
-
-
-void config_sdo_handler(chanend coe_out)
-{
-	int sdo_value;
-
-
-	GET_SDO_DATA(CIA402_MOTOR_SPECIFIC, 6, sdo_value);  //motor tor const
-	printintln(sdo_value);
-
-	GET_SDO_DATA(CIA402_CURRENT_GAIN, 1, sdo_value);
-	printintln(sdo_value);
-	GET_SDO_DATA(CIA402_CURRENT_GAIN, 2, sdo_value);
-	printintln(sdo_value);
-	GET_SDO_DATA(CIA402_CURRENT_GAIN, 3, sdo_value);
-	printintln(sdo_value);
-
-	GET_SDO_DATA(CIA402_MAX_TORQUE, 0, sdo_value);
-	printintln(sdo_value);
-	GET_SDO_DATA(CIA402_TORQUE_SLOPE, 0, sdo_value);
-	printintln(sdo_value);
-
-	GET_SDO_DATA(CIA402_MAX_ACCELERATION, 0, sdo_value);
-	printintln(sdo_value);
-	GET_SDO_DATA(CIA402_GEAR_RATIO, 0, sdo_value);
-	printintln(sdo_value);
-	GET_SDO_DATA(CIA402_MOTOR_SPECIFIC, 1, sdo_value);
-	printintln(sdo_value);
-	GET_SDO_DATA(CIA402_MOTOR_SPECIFIC, 4, sdo_value);
-	printintln(sdo_value);
-	GET_SDO_DATA(CIA402_POLARITY, 0, sdo_value);
-	printintln(sdo_value);  // -1 in 2'complement 255
-	GET_SDO_DATA(CIA402_MOTOR_SPECIFIC, 3, sdo_value);
-	printintln(sdo_value);
-	GET_SDO_DATA(CIA402_POSITION_ENC_RESOLUTION, 0, sdo_value);
-	printintln(sdo_value);
-	GET_SDO_DATA(CIA402_SENSOR_SELECTION_CODE, 0, sdo_value);
-	printintln(sdo_value);
-	GET_SDO_DATA(CIA402_VELOCITY_GAIN, 1, sdo_value);
-	printintln(sdo_value);
-	GET_SDO_DATA(CIA402_VELOCITY_GAIN, 2, sdo_value);
-	printintln(sdo_value);
-	GET_SDO_DATA(CIA402_VELOCITY_GAIN, 3, sdo_value);
-	printintln(sdo_value);
-	GET_SDO_DATA(CIA402_POSITION_GAIN, 1, sdo_value);
-	printintln(sdo_value);
-	GET_SDO_DATA(CIA402_POSITION_GAIN, 2, sdo_value);
-	printintln(sdo_value);
-	GET_SDO_DATA(CIA402_POSITION_GAIN, 3, sdo_value);
-	printintln(sdo_value);
-	GET_SDO_DATA(CIA402_SOFTWARE_POSITION_LIMIT, 1, sdo_value);
-	printintln(sdo_value);
-	GET_SDO_DATA(CIA402_SOFTWARE_POSITION_LIMIT, 2, sdo_value);
-	printintln(sdo_value);
-
-	GET_SDO_DATA(CIA402_MAX_PROFILE_VELOCITY, 0, sdo_value);
-	printintln(sdo_value);
-	GET_SDO_DATA(CIA402_PROFILE_VELOCITY, 0, sdo_value);
-	printintln(sdo_value);
-	GET_SDO_DATA(CIA402_PROFILE_ACCELERATION, 0, sdo_value);
-	printintln(sdo_value);
-	GET_SDO_DATA(CIA402_PROFILE_DECELERATION, 0, sdo_value);
-	printintln(sdo_value);
-	GET_SDO_DATA(CIA402_QUICK_STOP_DECELERATION, 0, sdo_value);
-	printintln(sdo_value);
-
-}
-
-{int, int, int, int, int, int, int, int, int} pp_sdo_update(chanend coe_out)
-{
-	int max_profile_velocity, profile_acceleration, profile_deceleration, quick_stop_deceleration, profile_velocity, min, max, polarity, max_acc;
-
-	GET_SDO_DATA(CIA402_MAX_PROFILE_VELOCITY, 0, max_profile_velocity);
-	GET_SDO_DATA(CIA402_PROFILE_VELOCITY, 0, profile_velocity);
-	GET_SDO_DATA(CIA402_PROFILE_ACCELERATION, 0, profile_acceleration);
-	GET_SDO_DATA(CIA402_PROFILE_DECELERATION, 0, profile_deceleration);
-	GET_SDO_DATA(CIA402_QUICK_STOP_DECELERATION, 0, quick_stop_deceleration);
-	GET_SDO_DATA(CIA402_SOFTWARE_POSITION_LIMIT, 1, min);
-	GET_SDO_DATA(CIA402_SOFTWARE_POSITION_LIMIT, 2, max);
-	GET_SDO_DATA(CIA402_POLARITY, 0, polarity);
-	GET_SDO_DATA(CIA402_MAX_ACCELERATION, 0, max_acc);
-
-	return {max_profile_velocity, profile_velocity, profile_acceleration, profile_deceleration, quick_stop_deceleration, min, max, polarity, max_acc};
-}
-
-{int, int, int, int, int} pv_sdo_update(chanend coe_out)
-{
-	int max_profile_velocity, profile_acceleration, profile_deceleration, quick_stop_deceleration, polarity;
-
-	GET_SDO_DATA(CIA402_MAX_PROFILE_VELOCITY, 0, max_profile_velocity);
-	GET_SDO_DATA(CIA402_PROFILE_ACCELERATION, 0, profile_acceleration);
-	GET_SDO_DATA(CIA402_PROFILE_DECELERATION, 0, profile_deceleration);
-	GET_SDO_DATA(CIA402_QUICK_STOP_DECELERATION, 0, quick_stop_deceleration);
-	GET_SDO_DATA(CIA402_POLARITY, 0, polarity);
-	return {max_profile_velocity, profile_acceleration, profile_deceleration, quick_stop_deceleration, polarity};
-}
-
-{int, int} pt_sdo_update(chanend coe_out)
-{
-	int torque_slope, polarity;
-	GET_SDO_DATA(CIA402_TORQUE_SLOPE, 0, torque_slope);
-	GET_SDO_DATA(CIA402_POLARITY, 0, polarity);
-	return {torque_slope, polarity};
-}
-
-{int, int, int} position_sdo_update(chanend coe_out)
-{
-	int Kp, Ki, Kd;
-
-	GET_SDO_DATA(CIA402_POSITION_GAIN, 1, Kp);
-	GET_SDO_DATA(CIA402_POSITION_GAIN, 2, Ki);
-	GET_SDO_DATA(CIA402_POSITION_GAIN, 3, Kd);
-
-	return {Kp, Ki, Kd};
-}
-
-{int, int, int} torque_sdo_update(chanend coe_out)
-{
-	int Kp, Ki, Kd;
-
-	GET_SDO_DATA(CIA402_CURRENT_GAIN, 1, Kp);
-	GET_SDO_DATA(CIA402_CURRENT_GAIN, 2, Ki);
-	GET_SDO_DATA(CIA402_CURRENT_GAIN, 3, Kd);
-
-	return {Kp, Ki, Kd};
-}
-
-{int, int, int, int, int} cst_sdo_update(chanend coe_out)
-{
-	int  nominal_current, max_motor_speed, polarity, max_torque, motor_torque_constant;
-
-	GET_SDO_DATA(CIA402_MOTOR_SPECIFIC, 1, nominal_current);
-	GET_SDO_DATA(CIA402_MOTOR_SPECIFIC, 4, max_motor_speed);
-	GET_SDO_DATA(CIA402_POLARITY, 0, polarity);
-	GET_SDO_DATA(CIA402_MAX_TORQUE, 0, max_torque);
-	GET_SDO_DATA(CIA402_MOTOR_SPECIFIC, 6, motor_torque_constant);
-
-	return {nominal_current, max_motor_speed, polarity, max_torque, motor_torque_constant};
-}
-
-{int, int, int, int, int} csv_sdo_update(chanend coe_out)
-{
-	int max_motor_speed, nominal_current, polarity, motor_torque_constant, max_acceleration;
-
-	GET_SDO_DATA(CIA402_MOTOR_SPECIFIC, 1, nominal_current);
-	GET_SDO_DATA(CIA402_MOTOR_SPECIFIC, 4, max_motor_speed);
-	GET_SDO_DATA(CIA402_MOTOR_SPECIFIC, 6, motor_torque_constant);
-
-	GET_SDO_DATA(CIA402_POLARITY, 0, polarity);
-	GET_SDO_DATA(CIA402_MAX_ACCELERATION, 0, max_acceleration)
-
-	return {max_motor_speed, nominal_current, polarity, max_acceleration, motor_torque_constant};
-}
-
-int speed_sdo_update(chanend coe_out)
-{
-	int max_motor_speed;
-	GET_SDO_DATA(CIA402_MOTOR_SPECIFIC, 4, max_motor_speed);
-	return max_motor_speed;
-}
-
-{int, int, int, int, int, int} csp_sdo_update(chanend coe_out)
-{
-	int  max_motor_speed, polarity, nominal_current, min, max, max_acc;
-
-	GET_SDO_DATA(CIA402_MOTOR_SPECIFIC, 4, max_motor_speed);
-	GET_SDO_DATA(CIA402_POLARITY, 0, polarity);
-	GET_SDO_DATA(CIA402_MOTOR_SPECIFIC, 1, nominal_current);
-	GET_SDO_DATA(CIA402_SOFTWARE_POSITION_LIMIT, 1, min);
-	GET_SDO_DATA(CIA402_SOFTWARE_POSITION_LIMIT, 2, max);
-	GET_SDO_DATA(CIA402_MAX_ACCELERATION, 0, max_acc);
-
-	return {max_motor_speed, polarity, nominal_current, min, max, max_acc};
-}
-
-int sensor_select_sdo(chanend coe_out)
-{
-	int sensor_select;
-	GET_SDO_DATA(CIA402_SENSOR_SELECTION_CODE, 0, sensor_select);
-	if(sensor_select == 2 || sensor_select == 3)
-		sensor_select = 2; //qei
-	return sensor_select;
-}
-{int, int, int} velocity_sdo_update(chanend coe_out)
-{
-	int Kp, Ki, Kd;
-
-	GET_SDO_DATA(CIA402_VELOCITY_GAIN, 1, Kp);
-	GET_SDO_DATA(CIA402_VELOCITY_GAIN, 2, Ki);
-	GET_SDO_DATA(CIA402_VELOCITY_GAIN, 3, Kd);
-
-	return {Kp, Ki, Kd};
-}
-
-{int, int} hall_sdo_update(chanend coe_out)
-{
-	int gear_ratio, pole_pairs;
-
-	GET_SDO_DATA(CIA402_GEAR_RATIO, 0, gear_ratio);
-	GET_SDO_DATA(CIA402_MOTOR_SPECIFIC, 3, pole_pairs);
-
-	return {pole_pairs, gear_ratio};
-}
-
-
-
-{int, int, int} qei_sdo_update(chanend coe_out)
-{
-	int real_counts, gear_ratio, qei_type;
-
-	GET_SDO_DATA(CIA402_GEAR_RATIO, 0, gear_ratio);
-	GET_SDO_DATA(CIA402_POSITION_ENC_RESOLUTION, 0, real_counts);
-	GET_SDO_DATA(CIA402_SENSOR_SELECTION_CODE, 0, qei_type);
-
-	if(qei_type == QEI_INDEX)
-		return {real_counts, gear_ratio, QEI_WITH_INDEX};
-	else if(qei_type == QEI_NO_INDEX)
-		return {real_counts, gear_ratio, QEI_WITH_NO_INDEX};
-	else
-		return {real_counts, gear_ratio, QEI_WITH_INDEX};//default
-}
-
-int ctrlproto_protocol_handler_function(chanend pdo_out, chanend pdo_in, ctrl_proto_values_t &InOut)
-{
-
-	int buffer[64];
-	unsigned int count = 0;
-	int i;
-
-
-	pdo_in <: DATA_REQUEST;
-	pdo_in :> count;
-
-	for (i = 0; i < count; i++) {
-		pdo_in :> buffer[i];
-
-	}
-
-	//Test for matching number of words
-	if(count > 0)
-	{
-		InOut.control_word 	  = (buffer[0]) & 0xffff;
-		InOut.operation_mode  = buffer[1] & 0xff;
-		InOut.target_torque   =  ((buffer[2]<<8 & 0xff00) | (buffer[1]>>8 & 0xff)) & 0x0000ffff;
-		InOut.target_position = ((buffer[4]&0x00ff)<<24 | buffer[3]<<8 | (buffer[2] & 0xff00)>>8 )&0xffffffff;
-		InOut.target_velocity = (buffer[6]<<24 | buffer[5]<<8 |  (buffer[4]&0xff00) >> 8)&0xffffffff;
-
-	}
-
-	if(count > 0)
-	{
-		pdo_out <: 7;
-		buffer[0] = InOut.status_word ;
-		buffer[1] = (InOut.operation_mode_display | (InOut.position_actual&0xff)<<8) ;
-		buffer[2] = (InOut.position_actual>> 8)& 0xffff;
-		buffer[3] = (InOut.position_actual>>24) & 0xff | (InOut.velocity_actual&0xff)<<8 ;
-		buffer[4] = (InOut.velocity_actual>> 8)& 0xffff;
-		buffer[5] = (InOut.velocity_actual>>24) & 0xff | (InOut.torque_actual&0xff)<<8 ;
-		buffer[6] = (InOut.torque_actual >> 8)&0xff;
-		for (i = 0; i < 7; i++)
-		{
-			pdo_out <: (unsigned) buffer[i];
-		}
-	}
-	return count;
-}
-
-=======
 
 /**
  * \file ctrlproto.xc
@@ -342,6 +7,7 @@
  * \version 1.0
  * \date 10/04/2014
  */
+
 /*
  * Copyright (c) 2014, Synapticon GmbH
  * All rights reserved.
@@ -756,4 +422,3 @@
 	}
 	return count;
 }
->>>>>>> 8fa3ce45
