
/**
 * \file ctrlproto.h
 * \brief Control Protocol Handler
 * \author Christian Holl <choll@synapticon.com>
 * \author Pavan Kanajar <pkanajar@synapticon.com>
 * \version 1.0
 * \date 10/04/2014
 */
<<<<<<< HEAD

/*
 * Copyright (c) 2014, Synapticon GmbH
 * All rights reserved.
 *
 * Redistribution and use in source and binary forms, with or without
 * modification, are permitted provided that the following conditions are met:
 *
 * 1. Redistributions of source code must retain the above copyright notice, this
 *    list of conditions and the following disclaimer.
 * 2. Redistributions in binary form must reproduce the above copyright notice,
 *    this list of conditions and the following disclaimer in the documentation
 *    and/or other materials provided with the distribution.
 * 3. Execution of this software or parts of it exclusively takes place on hardware
 *    produced by Synapticon GmbH.
 *
 * THIS SOFTWARE IS PROVIDED BY THE COPYRIGHT HOLDERS AND CONTRIBUTORS "AS IS" AND
 * ANY EXPRESS OR IMPLIED WARRANTIES, INCLUDING, BUT NOT LIMITED TO, THE IMPLIED
 * WARRANTIES OF MERCHANTABILITY AND FITNESS FOR A PARTICULAR PURPOSE ARE
 * DISCLAIMED. IN NO EVENT SHALL THE COPYRIGHT OWNER OR CONTRIBUTORS BE LIABLE FOR
 * ANY DIRECT, INDIRECT, INCIDENTAL, SPECIAL, EXEMPLARY, OR CONSEQUENTIAL DAMAGES
 * (INCLUDING, BUT NOT LIMITED TO, PROCUREMENT OF SUBSTITUTE GOODS OR SERVICES;
 * LOSS OF USE, DATA, OR PROFITS; OR BUSINESS INTERRUPTION) HOWEVER CAUSED AND
 * ON ANY THEORY OF LIABILITY, WHETHER IN CONTRACT, STRICT LIABILITY, OR TORT
 * (INCLUDING NEGLIGENCE OR OTHERWISE) ARISING IN ANY WAY OUT OF THE USE OF THIS
 * SOFTWARE, EVEN IF ADVISED OF THE POSSIBILITY OF SUCH DAMAGE.
 *
 * The views and conclusions contained in the software and documentation are those
 * of the authors and should not be interpreted as representing official policies,
 * either expressed or implied, of the Synapticon GmbH.
 *
 */
=======
>>>>>>> 9721de84

#ifndef CTRLPROTO_H_
#define CTRLPROTO_H_
#pragma once

#include <stdint.h>
#include <coecmd.h>
#include <canod.h>


/*internal qei single variable selection code*/
#define QEI_WITH_INDEX				1
#define QEI_WITH_NO_INDEX 			0
#define QEI_SENSOR_TYPE  			QEI_WITH_INDEX//QEI_WITH_NO_INDEX

/*Position Sensor Types*/
#define HALL 						1
#define QEI_INDEX  					2
#define QEI_NO_INDEX				3

#define GET_SDO_DATA(index, sub_index, value) coe_out <: CAN_GET_OBJECT; coe_out <: CAN_OBJ_ADR(index, sub_index);	coe_out :> value;
/**
 * \brief
 *		Struct for Tx, Rx PDOs
 */
typedef struct
{
	uint8_t  operation_mode;			// 	Modes of Operation
	uint16_t  control_word;			// 	Control Word

	int16_t  target_torque;
	int32_t target_velocity;
	int32_t target_position;


	uint8_t operation_mode_display;	//	Modes of Operation Display
	uint16_t status_word;			//  Status Word

	int16_t torque_actual;
	int32_t velocity_actual;
	int32_t position_actual;

} ctrl_proto_values_t;



/**
 * \brief
 *  This function receives channel communication from the ctrlproto_pdo_handler_thread
 *  It updates the referenced values according to the command and has to be placed
 *  inside the control loop.
 *
 *  This function is not considered as stand alone thread! It's for being executed in
 *  the motor control thread
 *
 * \param pdo_out	the channel for outgoing process data objects
 * \param pdo_in 	the channel for incoming process data objects
 * \param InOut		the struct for exchanging data with the motor control functions
 *
 * \return 	1 if communication is active else 0
 */
int ctrlproto_protocol_handler_function(chanend pdo_out, chanend pdo_in, ctrl_proto_values_t &InOut);

/**
 *  \brief
 * 	 This function initializes a struct from the type of ctrl_proto_values_t
 *
 * 	\return ctrl_proto_values_t with values initialised
 */
ctrl_proto_values_t init_ctrl_proto(void);

void config_sdo_handler(chanend coe_out);

/**
 * \brief read sensor select from Ethercat
 *
 * \return sensor_select HALL/QEI
 *
 */
int sensor_select_sdo(chanend coe_out, int sdo_update, int sensor_select);

/**-
 * \brief read qei params from Ethercat
 *
 * \return real counts
 * \return max position
 * \return min position
 * \return qei type
 * \retrun sensor polarity
 *
 */
{int, int, int, int, int} qei_sdo_update(chanend coe_out);

/**
 * \brief read hall params from Ethercat
 *
 * \return pole pairs
 * \return max position
 * \return min position
 *
 */
{int, int, int} hall_sdo_update(chanend coe_out);

/**
 * \brief read commutation parameters from Ethercat
 *
 * \return hall_offset_clk
 * \return hall_offset_cclk
 * \return winding_type
 *
 */
{int, int, int} commutation_sdo_update(chanend coe_out);

/**
 * \brief read homing parameters from Ethercat
 *
 * \return homing_method
 * \return limit_switch_type
 *
 */
{int, int} homing_sdo_update(chanend coe_out);

/**
 * \brief read profile torque params from Ethercat
 *
 * \return torque_slope
 * \return polarity
 *
 */
{int, int} pt_sdo_update(chanend coe_out);

/**
 * \brief read profile velocity params from Ethercat
 *
 * \return max_profile_velocity
 * \return profile_acceleration
 * \return profile_deceleration
 * \return quick_stop_deceleration
 * \return polarity
 *
 */
{int, int, int, int, int} pv_sdo_update(chanend coe_out);

/**
 * \brief read profile position params from Ethercat
 *
 * \return max_profile_velocity
 * \return profile_velocity
 * \return profile_acceleration
 * \return profile_deceleration
 * \return quick_stop_deceleration
 * \return min
 * \return max
 * \return polarity
 * \return max_acceleration
 *
 */
{int, int, int, int, int, int, int, int, int} pp_sdo_update(chanend coe_out);

/**
 * \brief read cyclic synchronous torque params from Ethercat
 *
 * \return nominal_current
 * \return max_motor_speed
 * \return polarity
 * \return max_torque
 * \return motor_torque_constant
 *
 */
{int, int, int, int, int} cst_sdo_update(chanend coe_out);

/**
 * \brief read cyclic synchronous velocity params from Ethercat
 *
 * \return max_motor_speed
 * \return nominal_current
 * \return polarity
 * \return motor_torque_constant
 * \return max_acceleration
 *
 */
{int, int, int, int, int} csv_sdo_update(chanend coe_out);

/**
 * \brief read cyclic synchronous position params from Ethercat
 *
 * \return max_motor_speed
 * \return polarity
 * \return nominal_current
 * \return min position
 * \return max position
 * \return max_acceleration
 *
 */
{int, int, int, int, int, int} csp_sdo_update(chanend coe_out);

/**
 * \brief read torque control params from Ethercat
 *
 * \return Kp
 * \return Ki
 * \return Kd
 *
 */
{int, int, int} torque_sdo_update(chanend coe_out);

/**
 * \brief read velocity control params from Ethercat
 *
 * \return Kp
 * \return Ki
 * \return Kd
 *
 */
{int, int, int} velocity_sdo_update(chanend coe_out);

/**
 * \brief read position control params from Ethercat
 *
 * \return Kp
 * \return Ki
 * \return Kd
 *
 */
{int, int, int} position_sdo_update(chanend coe_out);

/**
 * \brief read nominal speed from Ethercat
 *
 * \return nominal_speed
 *
 */
int speed_sdo_update(chanend coe_out);

void init_sdo(chanend coe_out);


static int sdo_array[] = {
    CIA402_MOTOR_SPECIFIC, 3,
    CIA402_MOTOR_SPECIFIC, 1,
    CIA402_MOTOR_SPECIFIC, 6,
    COMMUTATION_OFFSET_CLKWISE, 0,
    COMMUTATION_OFFSET_CCLKWISE, 0,
    MOTOR_WINDING_TYPE, 0,
    CIA402_MOTOR_SPECIFIC, 4,
    CIA402_SENSOR_SELECTION_CODE, 0,
    CIA402_GEAR_RATIO, 0,
    CIA402_POSITION_ENC_RESOLUTION, 0,
    SENSOR_POLARITY, 0,
    CIA402_MAX_TORQUE, 0,
    CIA402_SOFTWARE_POSITION_LIMIT, 1,
    CIA402_SOFTWARE_POSITION_LIMIT, 2,
    CIA402_POLARITY, 0,
    CIA402_MAX_PROFILE_VELOCITY, 0,
    CIA402_PROFILE_VELOCITY, 0,
    CIA402_MAX_ACCELERATION, 0,
    CIA402_PROFILE_ACCELERATION, 0,
    CIA402_PROFILE_DECELERATION, 0,
    CIA402_QUICK_STOP_DECELERATION, 0,
    CIA402_TORQUE_SLOPE, 0,
    CIA402_POSITION_GAIN, 1,
    CIA402_POSITION_GAIN, 2,
    CIA402_POSITION_GAIN, 3,
    CIA402_VELOCITY_GAIN, 1,
    CIA402_VELOCITY_GAIN, 2,
    CIA402_VELOCITY_GAIN, 3,
    CIA402_CURRENT_GAIN, 1,
    CIA402_CURRENT_GAIN, 2,
    CIA402_CURRENT_GAIN, 3,
    LIMIT_SWITCH_TYPE, 0,
    CIA402_HOMING_METHOD, 0
};

#endif<|MERGE_RESOLUTION|>--- conflicted
+++ resolved
@@ -7,41 +7,6 @@
  * \version 1.0
  * \date 10/04/2014
  */
-<<<<<<< HEAD
-
-/*
- * Copyright (c) 2014, Synapticon GmbH
- * All rights reserved.
- *
- * Redistribution and use in source and binary forms, with or without
- * modification, are permitted provided that the following conditions are met:
- *
- * 1. Redistributions of source code must retain the above copyright notice, this
- *    list of conditions and the following disclaimer.
- * 2. Redistributions in binary form must reproduce the above copyright notice,
- *    this list of conditions and the following disclaimer in the documentation
- *    and/or other materials provided with the distribution.
- * 3. Execution of this software or parts of it exclusively takes place on hardware
- *    produced by Synapticon GmbH.
- *
- * THIS SOFTWARE IS PROVIDED BY THE COPYRIGHT HOLDERS AND CONTRIBUTORS "AS IS" AND
- * ANY EXPRESS OR IMPLIED WARRANTIES, INCLUDING, BUT NOT LIMITED TO, THE IMPLIED
- * WARRANTIES OF MERCHANTABILITY AND FITNESS FOR A PARTICULAR PURPOSE ARE
- * DISCLAIMED. IN NO EVENT SHALL THE COPYRIGHT OWNER OR CONTRIBUTORS BE LIABLE FOR
- * ANY DIRECT, INDIRECT, INCIDENTAL, SPECIAL, EXEMPLARY, OR CONSEQUENTIAL DAMAGES
- * (INCLUDING, BUT NOT LIMITED TO, PROCUREMENT OF SUBSTITUTE GOODS OR SERVICES;
- * LOSS OF USE, DATA, OR PROFITS; OR BUSINESS INTERRUPTION) HOWEVER CAUSED AND
- * ON ANY THEORY OF LIABILITY, WHETHER IN CONTRACT, STRICT LIABILITY, OR TORT
- * (INCLUDING NEGLIGENCE OR OTHERWISE) ARISING IN ANY WAY OUT OF THE USE OF THIS
- * SOFTWARE, EVEN IF ADVISED OF THE POSSIBILITY OF SUCH DAMAGE.
- *
- * The views and conclusions contained in the software and documentation are those
- * of the authors and should not be interpreted as representing official policies,
- * either expressed or implied, of the Synapticon GmbH.
- *
- */
-=======
->>>>>>> 9721de84
 
 #ifndef CTRLPROTO_H_
 #define CTRLPROTO_H_
@@ -123,7 +88,7 @@
  */
 int sensor_select_sdo(chanend coe_out, int sdo_update, int sensor_select);
 
-/**-
+/**
  * \brief read qei params from Ethercat
  *
  * \return real counts
