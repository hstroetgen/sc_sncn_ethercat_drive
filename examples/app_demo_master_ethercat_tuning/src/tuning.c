/*
 * tuning.c
 *
 *  Created on: Nov 6, 2016
 *      Author: romuald
 */

#include "tuning.h"
#include "display.h"
#include <ctype.h>
#include <string.h>

void tuning_input(struct _pdo_cia402_input pdo_input, InputValues *input)
{
    switch((pdo_input.tuning_status >> 16) & 0xff) {
    case TUNING_STATUS_MUX_OFFSET://offset
        (*input).offset = pdo_input.user_miso;
        break;
    case TUNING_STATUS_MUX_POLE_PAIRS://pole pairs
        (*input).pole_pairs = pdo_input.user_miso;
        break;
    case TUNING_STATUS_MUX_MIN_POS://min position limit
        (*input).min_position = pdo_input.user_miso;
        break;
    case TUNING_STATUS_MUX_MAX_POS://max position limit
        (*input).max_position = pdo_input.user_miso;
        break;
    case TUNING_STATUS_MUX_MAX_SPEED://max speed
        (*input).max_speed = pdo_input.user_miso;
        break;
    case TUNING_STATUS_MUX_MAX_TORQUE://max torque
        (*input).max_torque = pdo_input.user_miso;
        break;
    case TUNING_STATUS_MUX_POS_KP:
        (*input).P_pos = pdo_input.user_miso;
        break;
    case TUNING_STATUS_MUX_POS_KI:
        (*input).I_pos = pdo_input.user_miso;
        break;
    case TUNING_STATUS_MUX_POS_KD:
        (*input).D_pos = pdo_input.user_miso;
        break;
    case TUNING_STATUS_MUX_POS_I_LIM:
        (*input).integral_limit_pos = pdo_input.user_miso;
        break;
    case TUNING_STATUS_MUX_VEL_KP:
        (*input).P_velocity = pdo_input.user_miso;
        break;
    case TUNING_STATUS_MUX_VEL_KI:
        (*input).I_velocity = pdo_input.user_miso;
        break;
    case TUNING_STATUS_MUX_VEL_KD:
        (*input).D_velocity = pdo_input.user_miso;
        break;
    case TUNING_STATUS_MUX_VEL_I_LIM:
        (*input).integral_limit_velocity = pdo_input.user_miso;
        break;
    case TUNING_STATUS_MUX_FAULT: //fault code
        (*input).error_status = pdo_input.user_miso;
        break;
    case TUNING_STATUS_MUX_BRAKE_STRAT://brake_release_strategy
        (*input).brake_release_strategy = pdo_input.user_miso;
        break;
    case TUNING_STATUS_MUX_SENSOR_ERROR://sensor error
        (*input).sensor_error = pdo_input.user_miso;
        break;
    case TUNING_STATUS_MUX_MOTION_CTRL_ERROR://sensor error
        (*input).motion_control_error = pdo_input.user_miso;
        break;
    case TUNING_STATUS_MUX_RATED_TORQUE://rated torque
        (*input).rated_torque = pdo_input.user_miso;
        break;
    }

    //tuning state
    (*input).motorctrl_status = pdo_input.tuning_status & 0xff;

    //flags
    uint8_t flags = (pdo_input.tuning_status >> 8) & 0xff;
    (*input).brake_flag = (flags >> TUNING_FLAG_BRAKE) & 1;
    (*input).motion_polarity = (flags >> TUNING_FLAG_MOTION_POLARITY) & 1;
    (*input).sensor_polarity = (flags >> TUNING_FLAG_SENSOR_POLARITY) & 1;
    input->phases_inverted = (flags >> TUNING_FLAG_PHASES_INVERTED) & 1;
    input->profiler = (flags >> TUNING_FLAG_INTEGRATED_PROFILER) & 1;
    return ;
}

void tuning_command(WINDOW *wnd, struct _pdo_cia402_output *pdo_output, struct _pdo_cia402_input pdo_input, OutputValues *output,\
        PositionProfileConfig *profile_config, RecordConfig *record_config, Cursor *cursor)
{
    //read user input
    wmove(wnd, (*cursor).row, (*cursor).col);
    int c = wgetch(wnd); // curses call to input from keyboard
    switch(c) {

    /* One letter commands */

    //quit
    case 'q':
        pdo_output->tuning_command = TUNING_CMD_CONTROL_DISABLE;
        pdo_output->user_mosi = 0;
        pdo_output->op_mode = 0;
        output->app_mode = QUIT_MODE;
        break;

    //torque 0
    case '0':
        if (output->mode_1 == 1 && output->value == 0) { //the first char entered is 0
            if ((pdo_input.tuning_status & 0xff) != TUNING_MOTORCTRL_OFF && (pdo_input.tuning_status & 0xff) != TUNING_MOTORCTRL_TORQUE) {
                pdo_output->tuning_command = TUNING_CMD_CONTROL_TORQUE;
            }
            pdo_output->target_torque = 0;
        } else { //normal 0
            (*cursor).col = draw(wnd, c, (*cursor).row, (*cursor).col); // draw the character
            output->value *= 10;
        }
        break;

    //record
    case '.':
        if (record_config->state == RECORD_ON) {
            record_config->state = RECORD_OFF;
        } else {
            record_config->state = RECORD_ON;
        }
        break;


#if 0 //continuous cyclic mode is disabled in tuning app. Use the dedicated app_master_cyclic.
    //switch to cs mode
    case 'y': //switch to cs mode
        output->init = 0;
        pdo_output->op_mode = 0;
        pdo_output->tuning_command = 0;
        output->app_mode = CS_MODE;
        break;
#endif

    //reverse command
    case 'r':
        if (output->mode_1 == 1) {
            pdo_output->target_velocity =  -pdo_output->target_velocity;
            pdo_output->target_torque =  -pdo_output->target_torque;
        } else {
            (*cursor).col = draw(wnd, c, (*cursor).row, (*cursor).col); // draw the character
            if (output->mode_2 == 1) {
                output->mode_2 = c;
            } else {
                output->mode_3 = c;
            }
        }
        break;

    //discard command
    case KEY_BACKSPACE:
    case KEY_DC:
    case 127: //discard
        wmove(wnd, (*cursor).row, 0);
        wclrtoeol(wnd);
        wprintw(wnd, "> ");
        (*cursor).col = 2;
        output->mode_1 = 1;
        output->mode_2 = 1;
        output->mode_3 = 1;
        output->value = 0;
        output->sign = 1;
        break;


    /* multiple letters commands */
    default:
        //parse letters and numbers as they come
        if (0x20 <= c && c <= 0x7e) { //printable char
            (*cursor).col = draw(wnd, c, (*cursor).row, (*cursor).col); // draw the character
            //parse input
            if(isdigit(c)>0) {
                output->value *= 10;
                output->value += c - '0';
            } else if (c == '-') {
                output->sign = -1;
            } else if (c != ' ' && c != '\n') {
                if (output->mode_1 == 1) {
                    output->mode_1 = c;
                } else if (output->mode_2 == 1) {
                    output->mode_2 = c;
                } else {
                    output->mode_3 = c;
                }
            }

        //(enter): parse and execute the whole command
        } else if (c == '\n') {
            output->value *= output->sign;
            switch(output->mode_1) {

            //auto offset
            case 'a': //auto offset
                pdo_output->tuning_command = TUNING_CMD_AUTO_OFFSET;
                break;

            //brake
            case 'b':
                if (output->mode_2 == 's') { // bs: set brake selease strategy value
                    pdo_output->tuning_command = TUNING_CMD_BRAKE_RELEASE_STRATEGY;
                    pdo_output->user_mosi = output->value;
                } else { //b: toggle brake
                    pdo_output->tuning_command = TUNING_CMD_BRAKE;
                    if ((pdo_input.tuning_status >> 8) & 1) { //brake is released
                        pdo_output->user_mosi = 0;
                    } else {
                        pdo_output->user_mosi = 1;
                    }
                }
                break;

            //set position commands
            case 'p':
                if (output->mode_2 == 'p') { //position profile
                    profile_config->mode = POSITION_PROFILER;
                    profile_config->step = 0;
                    profile_config->steps = init_position_profile(&(profile_config->motion_profile), output->value, pdo_input.position_value,\
                            profile_config->profile_speed, profile_config->profile_acceleration, profile_config->profile_acceleration, profile_config->ticks_per_turn);
                } else if (output->mode_2 == 's') {//position step
                    if (output->mode_3 == 'p') {//position step profiler
                        profile_config->mode = POSITION_STEP_PROFILER;
                        profile_config->step = 0;
                        profile_config->target_position = output->value;
                        profile_config->steps = init_position_profile(&(profile_config->motion_profile), profile_config->target_position, pdo_input.position_value,\
                                profile_config->profile_speed, profile_config->profile_acceleration, profile_config->profile_acceleration, profile_config->ticks_per_turn);
                    } else {
                        profile_config->mode = POSITION_STEP;
                        profile_config->step = 0;
                        profile_config->steps = 4500;
                        pdo_output->target_position = output->value; //put value in user_mosi
                    }
                } else { //position direct
                    profile_config->mode = POSITION_DIRECT;
                    pdo_output->target_position = output->value;
                }
                break;

            //set velocity
            case 'v':
                pdo_output->target_velocity = output->value;
                break;

            // enable/disable motorcontrol commands
            case 'e':
                pdo_output->tuning_command = TUNING_CMD_CONTROL_DISABLE;
                if (output->value) {
                    switch(output->mode_2) {
                    case 'p':
                        pdo_output->tuning_command = TUNING_CMD_CONTROL_POSITION;
                        pdo_output->target_position = pdo_input.position_value;
                        pdo_output->user_mosi = output->value;
                        break;
                    case 'v':
                        pdo_output->tuning_command = TUNING_CMD_CONTROL_VELOCITY;
                        pdo_output->target_velocity = 0;
                        break;
                    case 't':
                        pdo_output->tuning_command = TUNING_CMD_CONTROL_TORQUE;
                        pdo_output->target_torque = 0;
                        break;
                    }
                }
                break;

            //zero position
            case 'z':
                if (output->mode_2 == 'z') {
                    pdo_output->tuning_command = TUNING_CMD_ZERO_POSITION;
                } else {
                    pdo_output->tuning_command = TUNING_CMD_SET_MULTITURN;
                    pdo_output->user_mosi = output->value;
                }
                break;


            //set offset
            case 'o':
                pdo_output->tuning_command = TUNING_CMD_OFFSET;
                pdo_output->user_mosi = output->value;
                break;

            //sensor polarity
            case 's':
                pdo_output->tuning_command = TUNING_CMD_POLARITY_SENSOR;
                if ((pdo_input.tuning_status >> 8) & 0x04) { //sensor polarity is reverse
                    pdo_output->user_mosi = 0;
                } else {
                    pdo_output->user_mosi = 1;
                }
                break;

           //motion polarity
            case 'd':
                pdo_output->tuning_command = TUNING_CMD_POLARITY_MOTION;
                if ((pdo_input.tuning_status >> 8) & 0x02) { //polarity is reverse
                    pdo_output->user_mosi = 0;
                } else {
                    pdo_output->user_mosi = 1;
                }
                break;

            //phases inverted
            case 'm':
                pdo_output->tuning_command = TUNING_CMD_PHASES_INVERTED;
                if ((pdo_input.tuning_status >> 8) & 0x08) { //phase inverted
                    pdo_output->user_mosi = 0;
                } else {
                    pdo_output->user_mosi = 1;
                }
                break;


            //pole pairs
            case 'P':
                pdo_output->tuning_command = TUNING_CMD_POLE_PAIRS;
                pdo_output->user_mosi = output->value;
                break;


            //reset fault
            case 'f':
                pdo_output->tuning_command = TUNING_CMD_FAULT_RESET;
                break;


            //torque safe enable (tss)
            case 't':
                if (output->mode_2 == 's' && output->mode_3 == 's') {
                    pdo_output->tuning_command = TUNING_CMD_SAFE_TORQUE;
                }
                break;

            //change pid coefficients
            case 'k':
                pdo_output->user_mosi = output->value;
                switch(output->mode_2) {
                case 'p': //position
                    switch(output->mode_3) {
                    case 'p':
                        pdo_output->tuning_command = TUNING_CMD_POSITION_KP;
                        break;
                    case 'i':
                        pdo_output->tuning_command = TUNING_CMD_POSITION_KI;
                        break;
                    case 'd':
                        pdo_output->tuning_command = TUNING_CMD_POSITION_KD;
                        break;
                    case 'l':
                        pdo_output->tuning_command = TUNING_CMD_POSITION_I_LIM;
                        break;
                    case 'j':
                        pdo_output->tuning_command = TUNING_CMD_MOMENT_INERTIA;
                        break;
                    case 'P':
                        pdo_output->tuning_command = TUNING_CMD_POSITION_PROFILER;
                        if ((pdo_input.tuning_status >> 8) & 0x10) { //profiler on
                            pdo_output->user_mosi = 0;
                        } else {
                            pdo_output->user_mosi = 1;
                        }
                        break;
                    }
                    break;
                    case 'v': //velocity
                        switch(output->mode_3) {
                        case 'p':
                            pdo_output->tuning_command = TUNING_CMD_VELOCITY_KP;
                            break;
                        case 'i':
                            pdo_output->tuning_command = TUNING_CMD_VELOCITY_KI;
                            break;
                        case 'd':
                            pdo_output->tuning_command = TUNING_CMD_VELOCITY_KD;
                            break;
                        case 'l':
                            pdo_output->tuning_command = TUNING_CMD_VELOCITY_I_LIM;
                            break;
                        }
                        break;
                    case 't': //torque
                        switch(output->mode_3) {
                        case 'r':
                            pdo_output->tuning_command = TUNING_CMD_RATED_TORQUE;
                            break;
                        }
                        break;
                } /* end mode_2 */
                break;


            //set limits
            case 'L':
                pdo_output->user_mosi = output->value;
                switch(output->mode_2) {
                //max torque
                case 't':
                    pdo_output->tuning_command = TUNING_CMD_MAX_TORQUE;
                    break;
                //max speed
                case 's':
                case 'v':
                    pdo_output->tuning_command = TUNING_CMD_MAX_SPEED;
                    break;
                //max position
                case 'p':
                    switch(output->mode_3) {
                    case 'u':
                        pdo_output->tuning_command = TUNING_CMD_MAX_POSITION;
                        break;
                    case 'l':
                        pdo_output->tuning_command = TUNING_CMD_MIN_POSITION;
                        break;
                    default:
                        pdo_output->tuning_command = TUNING_CMD_MAX_POSITION;
                        output->next_command = TUNING_CMD_MIN_POSITION;
                        output->next_value = -output->value;
                        break;
                    }
                    break;
                } /* end mode_2 */
                break;


            // default is enable torque control and set torque command
            // if the value is 0 stop everything. So just pressing Enter without a command act as an emergency stop
            default:
                if (output->value) {
                    if ((pdo_input.tuning_status & 0xff) != TUNING_MOTORCTRL_TORQUE) {
                        pdo_output->tuning_command = TUNING_CMD_CONTROL_TORQUE;
                    }
                    pdo_output->target_torque = output->value;
                } else {
                    pdo_output->tuning_command = TUNING_CMD_CONTROL_DISABLE;
                }
                break;
            }


            //debug: print command on last line
            int nrows,ncols;
            if (ncols == 0);
            getmaxyx(wnd,nrows,ncols); // curses call to find size of window
            wmove(wnd, nrows-1, 0);
            wclrtoeol(wnd);
            wprintw(wnd, "value %d, mode %c (%X), mode_2 %c, mode_3 %c", output->value, output->mode_1, output->mode_1, output->mode_2, output->mode_3);

            //reset commmands
            output->mode_1 = 1;
            output->mode_2 = 1;
            output->mode_3 = 1;
            output->value = 0;
            output->sign = 1;

            //reset prompt
            wmove(wnd, (*cursor).row, 0);
            wclrtoeol(wnd);
            wprintw(wnd, "> ");
            (*cursor).col = 2;
        }
        break;
    }
    return;
}

void tuning_position(PositionProfileConfig *config, struct _pdo_cia402_output *pdo_output, struct _pdo_cia402_input pdo_input)
{
    int max_follow_error = (3*config->ticks_per_turn)/2;

    if (config->mode == POSITION_PROFILER) {
        if (config->step <= config->steps) {
            pdo_output->target_position = position_profile_generate(&(config->motion_profile), config->step);
            (*config).step++;
            //check follow error
            int32_t follow_error = pdo_output->target_position - pdo_input.position_value;
            if (follow_error > max_follow_error || follow_error < -max_follow_error) {
                config->mode = POSITION_DIRECT;
                pdo_output->target_position = pdo_input.position_value;
            }
        } else {
            config->mode = POSITION_DIRECT;
            pdo_output->controlword = 0;
        }
    } else if (config->mode == POSITION_STEP) {
        if (config->step == config->steps/3) {
            pdo_output->target_position = -pdo_output->target_position;
        } else if (config->step == (config->steps/3)*2) {
            pdo_output->target_position = 0;
        } else if (config->step == config->steps) {
            config->mode = POSITION_DIRECT;
        }
        (*config).step++;
    }
    else if (config->mode == POSITION_STEP_PROFILER) {
        if (config->step < config->steps) {
            pdo_output->target_position = position_profile_generate(&(config->motion_profile), config->step);
        } else if (config->target_position == 0) { //small target pos = we are reached the end
            config->mode = POSITION_DIRECT;
        } else if (config->target_position > 0) { //positive target = end of first step
            config->step = 0;
            config->target_position = -config->target_position;
            config->steps = init_position_profile(&(config->motion_profile), config->target_position, pdo_input.position_value,\
                    config->profile_speed, config->profile_acceleration, config->profile_acceleration, config->ticks_per_turn);
            pdo_output->target_position = position_profile_generate(&(config->motion_profile), config->step);
        } else if (config->target_position < 0) { //negative target = end of second step
            config->step = 0;
            config->target_position = 0;
            config->steps = init_position_profile(&(config->motion_profile), config->target_position, pdo_input.position_value,\
                    config->profile_speed, config->profile_acceleration, config->profile_acceleration, config->ticks_per_turn);
            pdo_output->target_position = position_profile_generate(&(config->motion_profile), config->step);
        }
        (*config).step++;
        //check follow error
        int32_t follow_error = pdo_output->target_position - pdo_input.position_value;
        if (follow_error > max_follow_error || follow_error < -max_follow_error) {
            config->mode = POSITION_DIRECT;
            pdo_output->target_position = pdo_input.position_value;
        }
    }
}

void tuning_record(RecordConfig * config, struct _pdo_cia402_input pdo_input, struct _pdo_cia402_output pdo_output, InputValues input, char *filename)
{
    if (config->state == RECORD_ON && config->count < config->max_values) {
        if (config->data == NULL) {
            config->data = malloc(sizeof(RecordData)*config->max_values); //malloc for 2 minutes of data
        }
        switch(input.motorctrl_status) {
        case TUNING_MOTORCTRL_POSITION_PID:
        case TUNING_MOTORCTRL_POSITION_PID_VELOCITY_CASCADED:
        case TUNING_MOTORCTRL_POSITION_NL:
            config->data[config->count].target = pdo_output.target_position;
            break;
        case TUNING_MOTORCTRL_VELOCITY:
            config->data[config->count].target = pdo_output.target_velocity;
            break;
        case TUNING_MOTORCTRL_TORQUE:
            config->data[config->count].target = pdo_output.target_torque;
            break;
        default:
            config->data[config->count].target = 0;
            break;
        }
        config->data[config->count].position = (int32_t)pdo_input.position_value;
        config->data[config->count].velocity = (int32_t)pdo_input.velocity_value;
        config->data[config->count].torque = (int16_t)pdo_input.torque_value;
        config->count++;
    } else {
        if (config->data != NULL) { //save to file
            FILE *fd = fopen(filename, "w");
<<<<<<< HEAD
            fprintf(fd, "count,target value,position,velocity,torque\n");
=======
            fprintf(fd, "count,target,position,velocity,torque\n");
>>>>>>> 30f5f4cc
            for (int i=0 ; i<config->count ; i++) {
                fprintf(fd, "%d,%d,%d,%d,%d\n", i, config->data[i].target, config->data[i].position, config->data[i].velocity, config->data[i].torque);
            }
            fclose(fd);
            free(config->data);
            config->data = NULL;
            config->count = 0;
            config->state = RECORD_OFF;
        }
    }
}




void tuning(WINDOW *wnd, Cursor *cursor,
            struct _pdo_cia402_output *pdo_output, struct _pdo_cia402_input *pdo_input,
            OutputValues *output, InputValues *input,
            PositionProfileConfig *profile_config,
            RecordConfig *record_config, char *record_filename)
{
    if (output->init == 0) { //switch the slave to OPMODE_TUNING
        if (((*pdo_input).op_mode_display&0xff) != (OPMODE_TUNING & 0xff)) {
            pdo_output->op_mode = OPMODE_TUNING;
            enum eCIAState state = read_state((*pdo_input).statusword);
            pdo_output->controlword = go_to_state(state, CIASTATE_SWITCH_ON_DISABLED, pdo_output->controlword); // this state allow opmode change
        } else {
            output->init = 1;
            display_tuning_help(wnd, DISPLAY_LINE-HELP_ROW_COUNT);
            cursor->row = DISPLAY_LINE;
            cursor->col = 2;
            move(cursor->row, 0);
            printw("> ");
        }
    } else { // check if command is received by slave
        if (pdo_input->tuning_status & TUNING_ACK) { //command received by slave
            pdo_output->tuning_command = 0; //reset command
        } else if (pdo_output->tuning_command == 0) { //last command cleared, we can now send a new one
            if  (output->next_command) {
                pdo_output->tuning_command = output->next_command;
                pdo_output->user_mosi = output->next_value;
                output->next_command = 0;
            }
        }
    }

    //demux received data
    tuning_input(*pdo_input, input);

    //print
    display_tuning(wnd, *pdo_output, *pdo_input, *input, *record_config, 0);

    //recorder
    tuning_record(record_config, *pdo_input, (*pdo_output), *input, record_filename);

    //position profile
    tuning_position(profile_config, pdo_output, *pdo_input);

    //read user input
    tuning_command(wnd, pdo_output, *pdo_input, output, profile_config, record_config, cursor);
}



void cs_command(WINDOW *wnd, Cursor *cursor, struct _pdo_cia402_output *pdo_output, struct _pdo_cia402_input *pdo_input, size_t number_slaves, OutputValues *output)
{
    pdo_output[1].user_mosi = output->select;

    //read user input
    wmove(wnd, (*cursor).row, (*cursor).col);
    int c = wgetch(wnd); // curses call to input from keyboard
    if (c == 'q') { //quit
        pdo_output[output->select].op_mode = 0;
        output->app_mode = QUIT_MODE;
    } else if (c == 'y') { //switch to tuning mode
        pdo_output[output->select].op_mode = OPMODE_TUNING;
        output->init = 0;
        output->app_mode = TUNING_MODE;
    } else if (c == 'd') { //debug
        output->debug ^= 1;
    } else if (c == 27) { //arrow
        c = wgetch(wnd);
        if (c == '[') {
            c = wgetch(wnd);
            if (c == 'A') { // up arrow
                output->select -= 1;
            } else if (c == 'B') { //down arrow
                output->select += 1;
            }
            if (output->select > number_slaves-1) {
                output->select = 0;
            } else if (output->select < 0) {
                output->select = number_slaves-1;
            }
        }
    } else if (c == 's') { //stop
        pdo_output[output->select].op_mode = 0;
    } else if (c == 'p') { // CSP
        pdo_output[output->select].op_mode = 8;
    } else if (c == 'v') { // CSV
        pdo_output[output->select].op_mode = 9;
        pdo_output[output->select].target_velocity = 0;
    } else if (c == 't') { // CST
        pdo_output[output->select].op_mode = 10;
        pdo_output[output->select].target_torque = 0;
    } else if (c == KEY_BACKSPACE || c == KEY_DC || c == 127) {//discard
        wmove(wnd, (*cursor).row, 0);
        wclrtoeol(wnd);
        wprintw(wnd, "> ");
        (*cursor).col = 2;
    } else if (c != ERR) {
        (*cursor).col = draw(wnd, c, (*cursor).row, (*cursor).col); // draw the character
        //parse input
        if(isdigit(c)>0) {
            output->value *= 10;
            output->value += c - '0';
        } else if (c == '-') {
            output->sign = -1;
        } else if (c != ' ' && c != '\n') {
            if (output->mode_1 == 1) {
                output->mode_1 = c;
            } else if (output->mode_2 == 1) {
                output->mode_2 = c;
            } else {
                output->mode_3 = c;
            }
        }

        //set command
        if (c == '\n') {
            output->value *= output->sign;
            if (output->mode_1 == 'o') {
                pdo_output[output->select].op_mode = output->value;
            } else if (output->mode_1 == 'c') {
                pdo_output[output->select].controlword = output->value;
            } else {
                pdo_output[output->select].target_position = output->value;
                pdo_output[output->select].target_velocity = output->value;
                pdo_output[output->select].target_torque = output->value;
            }

            //debug: print command on last line
            int nrows,ncols;
            if (ncols == 0);
            getmaxyx(wnd,nrows,ncols); // curses call to find size of window
            wmove(wnd, nrows-1, 0);
            wclrtoeol(wnd);
            wprintw(wnd, "value %d, mode %c (%X), mode_2 %c, mode_3 %c", output->value, output->mode_1, output->mode_1, output->mode_2, output->mode_3);

            //reset
            output->mode_1 = 1;
            output->mode_2 = 1;
            output->mode_3 = 1;
            output->value = 0;
            output->sign = 1;

            //reset prompt
            wmove(wnd, (*cursor).row, 0);
            wclrtoeol(wnd);
            wprintw(wnd, "> ");
            (*cursor).col = 2;
        }
    }
    return;
}

void cs_mode(WINDOW *wnd, Cursor *cursor, struct _pdo_cia402_output *pdo_output, struct _pdo_cia402_input *pdo_input, size_t number_slaves, OutputValues *output)
{
    if (output->init == 0) {
        output->init = 1;
        clear();
        cursor->row = number_slaves*3 + 2;
        cursor->col = 2;
        move(cursor->row, 0);
        printw("> ");
    }
    display_slaves(wnd, 0, pdo_output, pdo_input, number_slaves, *output);
    cs_command(wnd, cursor, pdo_output, pdo_input, number_slaves, output);

    switch(pdo_output[output->select].op_mode) {
    case 8://CSP
    case 9://CSV
    case 10://CST
        if (pdo_output[output->select].op_mode != pdo_input[output->select].op_mode_display) {
            // go to SWITCH_ON_DISABLED to change opmode
            pdo_output[output->select].controlword = go_to_state(read_state(pdo_input[output->select].statusword), CIASTATE_SWITCH_ON_DISABLED, pdo_output[output->select].controlword);
        } else {
            // opmode is set, enable operation
            enum eCIAState state = read_state(pdo_input[output->select].statusword);
            if (state != CIASTATE_OP_ENABLED) {
                //set the target position to the current position before enabling operation to prevent the motor for moving at start
                pdo_output[output->select].target_position = pdo_input[output->select].position_value;
                // go to CIASTATE_OP_ENABLED state
                pdo_output[output->select].controlword = go_to_state(state, CIASTATE_OP_ENABLED, pdo_output[output->select].controlword);
            }
        }
        break;
    case 0://no opmode
        pdo_output[output->select].controlword = go_to_state(read_state(pdo_input[output->select].statusword), CIASTATE_SWITCH_ON_DISABLED, pdo_output[output->select].controlword);
        break;
    }
}<|MERGE_RESOLUTION|>--- conflicted
+++ resolved
@@ -551,11 +551,7 @@
     } else {
         if (config->data != NULL) { //save to file
             FILE *fd = fopen(filename, "w");
-<<<<<<< HEAD
-            fprintf(fd, "count,target value,position,velocity,torque\n");
-=======
             fprintf(fd, "count,target,position,velocity,torque\n");
->>>>>>> 30f5f4cc
             for (int i=0 ; i<config->count ; i++) {
                 fprintf(fd, "%d,%d,%d,%d,%d\n", i, config->data[i].target, config->data[i].position, config->data[i].velocity, config->data[i].torque);
             }
