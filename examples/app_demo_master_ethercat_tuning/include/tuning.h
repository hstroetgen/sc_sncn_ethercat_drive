/*
 * tuning.h
 *
 *  Created on: Nov 6, 2016
 *      Author: romuald
 */

#ifndef TUNING_H_
#define TUNING_H_

#include <stdint.h>

#define OPMODE_TUNING    (-128)
#define DISPLAY_LINE 27
#define HELP_ROW_COUNT 12

<<<<<<< HEAD
=======

/**
 * @brief CiA 402 Fault Codes
 */
typedef enum {
    //having no fault:
    NO_FAULT=0,

    //standard defined faults (IEC-61800)
    DEVICE_INTERNAL_CONTINOUS_OVER_CURRENT_NO_1 = 0x2221,
    OVER_VOLTAGE_NO_1                           = 0x3211,
    UNDER_VOLTAGE_NO_1                          = 0x3221,
    EXCESS_TEMPERATURE_DRIVE                    = 0x4310,

    //user specific faults
    WRONG_REF_CLK_FRQ=0xFF01
} CIA402ErrorCodes;

>>>>>>> bab41571
#define TUNING_ACK                          0x80000000

typedef enum {
    TUNING_CMD_AUTO_OFFSET                = 0x01,
    TUNING_CMD_BRAKE                      = 0x02,
    TUNING_CMD_SAFE_TORQUE                = 0x03,
    TUNING_CMD_ZERO_POSITION              = 0x04,
    TUNING_CMD_SET_MULTITURN              = 0x05,
    TUNING_CMD_FAULT_RESET                = 0x06,
    TUNING_CMD_CONTROL_DISABLE            = 0x07,
    TUNING_CMD_CONTROL_POSITION           = 0x08,
    TUNING_CMD_CONTROL_VELOCITY           = 0x09,
    TUNING_CMD_CONTROL_TORQUE             = 0x0A,
    TUNING_CMD_POSITION_KP                = 0xC0,
    TUNING_CMD_POSITION_KI                = 0xC1,
    TUNING_CMD_POSITION_KD                = 0xC2,
    TUNING_CMD_POSITION_I_LIM             = 0xC3,
    TUNING_CMD_MOMENT_INERTIA             = 0xC4,
    TUNING_CMD_POSITION_PROFILER          = 0xC5,
    TUNING_CMD_VELOCITY_KP                = 0xC6,
    TUNING_CMD_VELOCITY_KI                = 0xC7,
    TUNING_CMD_VELOCITY_KD                = 0xC8,
    TUNING_CMD_VELOCITY_I_LIM             = 0xC9,
    TUNING_CMD_MAX_SPEED                  = 0xCA,
    TUNING_CMD_MAX_POSITION               = 0xCB,
    TUNING_CMD_MIN_POSITION               = 0xCC,
    TUNING_CMD_BRAKE_RELEASE_STRATEGY     = 0xCD,
    TUNING_CMD_POLARITY_MOTION            = 0xCE,
    TUNING_CMD_MAX_TORQUE                 = 0xE0,
    TUNING_CMD_POLARITY_SENSOR            = 0x90,
    TUNING_CMD_POLE_PAIRS                 = 0xB0,
    TUNING_CMD_OFFSET                     = 0xA0,
    TUNING_CMD_PHASES_INVERTED            = 0xA1
} TuningCommands;

typedef enum {
    TUNING_STATUS_MUX_OFFSET        = 1,
    TUNING_STATUS_MUX_POLE_PAIRS    = 2,
    TUNING_STATUS_MUX_MIN_POS       = 3,
    TUNING_STATUS_MUX_MAX_POS       = 4,
    TUNING_STATUS_MUX_MAX_SPEED     = 5,
    TUNING_STATUS_MUX_MAX_TORQUE    = 6,
    TUNING_STATUS_MUX_POS_KP        = 7,
    TUNING_STATUS_MUX_POS_KI        = 8,
    TUNING_STATUS_MUX_POS_KD        = 9,
    TUNING_STATUS_MUX_POS_I_LIM     = 10,
    TUNING_STATUS_MUX_VEL_KP        = 11,
    TUNING_STATUS_MUX_VEL_KI        = 12,
    TUNING_STATUS_MUX_VEL_KD        = 13,
    TUNING_STATUS_MUX_VEL_I_LIM     = 14,
    TUNING_STATUS_MUX_FAULT         = 15,
    TUNING_STATUS_MUX_BRAKE_STRAT   = 16,
    TUNING_STATUS_MUX_SENSOR_ERROR  = 17
} TuningStatusMux;

typedef enum {
    TUNING_FLAG_BRAKE               = 0,
    TUNING_FLAG_MOTION_POLARITY     = 1,
    TUNING_FLAG_SENSOR_POLARITY     = 2,
    TUNING_FLAG_PHASES_INVERTED     = 3,
    TUNING_FLAG_INTEGRATED_PROFILER = 4
} TuningFlagsBit;

typedef enum {
    TUNING_MOTORCTRL_OFF                            = 0,
    TUNING_MOTORCTRL_POSITION_PID                   = 1,
    TUNING_MOTORCTRL_POSITION_PID_VELOCITY_CASCADED = 2,
    TUNING_MOTORCTRL_POSITION_NL                    = 3,
    TUNING_MOTORCTRL_VELOCITY                       = 4,
    TUNING_MOTORCTRL_TORQUE                         = 5
} TuningMotorCtrlStatus;

typedef enum {
    NO_MODE,
    QUIT_MODE,
    TUNING_MODE,
    CS_MODE
} AppMode;

typedef struct {
    TuningMotorCtrlStatus motorctrl_status;
    int offset;
    int pole_pairs;
    int motion_polarity;
    int sensor_polarity;
    int profiler;
    int phases_inverted;
    int brake_release_strategy;
    int brake_flag;
    int error_status;
    int sensor_error;
    int max_position;
    int min_position;
    int max_speed;
    int max_torque;
    int P_pos;
    int I_pos;
    int D_pos;
    int integral_limit_pos;
    int P_velocity;
    int I_velocity;
    int D_velocity;
    int integral_limit_velocity;
} InputValues;

typedef struct {
    int mode_1;
    int mode_2;
    int mode_3;
    int value;
    int sign;
    int last_command;
    int last_value;
    int init;
    int select;
    int debug;
    int next_command;
    int next_value;
    AppMode app_mode;
} OutputValues;


#include "profile.h"

typedef enum {
    POSITION_DIRECT=0,
    POSITION_PROFILER=1,
    POSITION_STEP=2,
    POSITION_STEP_PROFILER=3
} PositionCtrlMode;

typedef struct {
    motion_profile_t motion_profile;
    int max_acceleration;
    int max_speed;
    int profile_speed;
    int profile_acceleration;
    int max_position;
    int min_position;
    int target_position;
    int ticks_per_turn;
    int step;
    int steps;
    PositionCtrlMode mode;
} PositionProfileConfig;

typedef struct {
    int32_t target_position;
    int32_t position;
    int32_t velocity;
    int16_t torque;
} RecordData;

typedef enum {
    RECORD_ON,
    RECORD_OFF
} RecordState;

typedef struct {
    uint32_t count;
    uint32_t max_values;
    RecordData *data;
    RecordState state;
} RecordConfig;

#include "ecat_master.h"
#include "display.h"

void tuning_input(struct _pdo_cia402_input pdo_input, InputValues *input);

void tuning_command(WINDOW *wnd, struct _pdo_cia402_output *pdo_output, struct _pdo_cia402_input pdo_input, OutputValues *output,\
        PositionProfileConfig *profile_config, RecordConfig *record_config, Cursor *cursor);

void tuning_position(PositionProfileConfig *config, struct _pdo_cia402_output *pdo_output, struct _pdo_cia402_input pdo_input);

void tuning_record(RecordConfig * config, struct _pdo_cia402_input pdo_input, struct _pdo_cia402_output pdo_output, char *filename);

void tuning(WINDOW *wnd, Cursor *cursor,
            struct _pdo_cia402_output *pdo_output, struct _pdo_cia402_input *pdo_input,
            OutputValues *output, InputValues *input,
            PositionProfileConfig *profile_config,
            RecordConfig *record_config, char *record_filename);

void cs_command(WINDOW *wnd, Cursor *cursor, struct _pdo_cia402_output *pdo_output, struct _pdo_cia402_input *pdo_input, size_t number_slaves, OutputValues *output);

void cs_mode(WINDOW *wnd, Cursor *cursor, struct _pdo_cia402_output *pdo_output, struct _pdo_cia402_input *pdo_input, size_t number_slaves, OutputValues *output);


#endif /* TUNING_H_ */<|MERGE_RESOLUTION|>--- conflicted
+++ resolved
@@ -14,8 +14,6 @@
 #define DISPLAY_LINE 27
 #define HELP_ROW_COUNT 12
 
-<<<<<<< HEAD
-=======
 
 /**
  * @brief CiA 402 Fault Codes
@@ -34,7 +32,6 @@
     WRONG_REF_CLK_FRQ=0xFF01
 } CIA402ErrorCodes;
 
->>>>>>> bab41571
 #define TUNING_ACK                          0x80000000
 
 typedef enum {
