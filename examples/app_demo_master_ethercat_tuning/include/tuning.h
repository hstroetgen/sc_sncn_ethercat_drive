--- conflicted
+++ resolved
@@ -11,11 +11,7 @@
 #include <stdint.h>
 
 #define OPMODE_TUNING    (-128)
-<<<<<<< HEAD
-#define DISPLAY_LINE 28
-=======
-#define DISPLAY_LINE 29
->>>>>>> 428df837
+#define DISPLAY_LINE 30
 #define HELP_ROW_COUNT 12
 
 
@@ -59,12 +55,9 @@
     TUNING_CMD_CONTROL_POSITION           = 0x08,
     TUNING_CMD_CONTROL_VELOCITY           = 0x09,
     TUNING_CMD_CONTROL_TORQUE             = 0x0A,
-<<<<<<< HEAD
-    TUNING_CMD_COGGING_TORQUE             = 0x0B,
-=======
     TUNING_CMD_AUTO_POS_CTRL_TUNE         = 0x0B,
     TUNING_CMD_AUTO_VEL_CTRL_TUNE         = 0x0C,
->>>>>>> 428df837
+    TUNING_CMD_COGGING_TORQUE             = 0x0D,
     TUNING_CMD_POSITION_KP                = 0xC0,
     TUNING_CMD_POSITION_KI                = 0xC1,
     TUNING_CMD_POSITION_KD                = 0xC2,
