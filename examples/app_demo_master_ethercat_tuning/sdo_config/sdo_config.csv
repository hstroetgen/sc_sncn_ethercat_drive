#index, subindex,      axis 1,      axis 2,      axis 3,      axis 4,      axis 5,      axis 6
#offset
0x2001,        0,        1201,        1202,        1202,        1204,        1205,        1206 # DICT_COMMUTATION_ANGLE_OFFSET
0x2A00,        0,          20,          20,          20,          20,          20,          20 # DICT_APPLIED_TUNING_TORQUE_PERCENT #for offset tuning

#motor config
0x6075,        0,        4800,        4800,        4800,        4800,        4800,        4800 # DICT_MOTOR_RATED_CURRENT
0x6076,        0,         270,         270,         270,         270,         270,         270 # DICT_MOTOR_RATED_TORQUE
0x2003,        1,          10,          10,          10,          10,          10,          10 # DICT_MOTOR_SPECIFIC_SETTINGS POLE_PAIRS
0x2003,        2,       60000,       60000,       60000,       60000,       60000,       60000 # DICT_MOTOR_SPECIFIC_SETTINGS TORQUE_CONSTANT
0x2003,        3,      552000,      552000,      552000,      552000,      552000,      552000 # DICT_MOTOR_SPECIFIC_SETTINGS PHASE_RESISTANCE
0x2003,        4,         720,         720,         720,         720,         720,         720 # DICT_MOTOR_SPECIFIC_SETTINGS PHASE_INDUCTANCE     
0x2003,        5,           1,           1,           1,           1,           1,           1 # DICT_MOTOR_SPECIFIC_SETTINGS MOTOR_PHASES_INVERTED (1 normal, -1 inverted)

#brake config
0x2004,        1,       13000,       13000,       13000,       13000,       13000,       13000 # DICT_BREAK_RELEASE PULL_BRAKE_VOLTAGE
0x2004,        2,        7000,        7000,        7000,        7000,        7000,        7000 # DICT_BREAK_RELEASE HOLD_BRAKE_VOLTAGE
0x2004,        3,         500,         500,         500,         500,         500,         500 # DICT_BREAK_RELEASE PULL_BRAKE_TIME 
0x2004,        4,           0,           0,           0,           0,           0,           0 # DICT_BREAK_RELEASE BRAKE_RELEASE_STRATEGY 
0x2004,        5,           0,           0,           0,           0,           0,           0 # DICT_BREAK_RELEASE BRAKE_RELEASE_DELAY 
0x2004,        6,          24,          24,          24,          24,          24,          24 # DICT_BREAK_RELEASE DC_BUS_VOLTAGE

#limits
<<<<<<< HEAD
0x6072,        0,          50,          50,          50,          50,          50,          50 # DICT_MAX_TORQUE
=======
0x6072,        0,         100,         100,         100,         100,         100,          50 # DICT_MAX_TORQUE, in 1/1000 of rated torque
>>>>>>> bab41571
0x6080,        0,        5000,        5000,        5000,        5000,        5000,        5000 # DICT_MAX_MOTOR_SPEED
0x607D,        1, -0x7fffffff, -0x7fffffff, -0x7fffffff, -0x7fffffff, -0x7fffffff, -0x7fffffff # DICT_MIN_SOFTWARE_POSITION_RANGE_LIMIT
0x607D,        2,  0x7fffffff,  0x7fffffff,  0x7fffffff,  0x7fffffff,  0x7fffffff,  0x7fffffff # DICT_MAX_SOFTWARE_POSITION_RANGE_LIMIT
0x607B,        1, -0x7fffffff, -0x7fffffff, -0x7fffffff, -0x7fffffff, -0x7fffffff, -0x7fffffff # DICT_POSITION_RANGE_LIMITS MIN
0x607B,        2,  0x7fffffff,  0x7fffffff,  0x7fffffff,  0x7fffffff,  0x7fffffff,  0x7fffffff # DICT_POSITION_RANGE_LIMITS MAX
<<<<<<< HEAD

#recuperation
#0x2005,        1,           0,           0,           0,           0,           0,           0 # DICT_RECUPERATION enable
#0x2005,        2,           0,           0,           0,           0,           0,           0 # DICT_RECUPERATION MIN_BATTERY_ENERGY
#0x2005,        3,           0,           0,           0,           0,           0,           0 # DICT_RECUPERATION MAX_BATTERY_ENERGY 
#0x2005,        4,           0,           0,           0,           0,           0,           0 # DICT_RECUPERATION MIN_RECUPERATION_POWER
#0x2005,        5,           0,           0,           0,           0,           0,           0 # DICT_RECUPERATION MAX_RECUPERATION_POWER
#0x2005,        6,           0,           0,           0,           0,           0,           0 # DICT_RECUPERATION MINIMUM_RECUPERATION_SPEED
#0x2005,        7,           0,           0,           0,           0,           0,           0 # DICT_RECUPERATION MAXIMUM_RECUPERATION_SPEED
=======
>>>>>>> bab41571

#protection
0x2006,        1,          10,          10,          10,          10,          10,          10 # DICT_PROTECTION MIN_DC_VOLTAGE
0x2006,        2,          60,          60,          60,          60,          60,          60 # DICT_PROTECTION MAX_DC_VOLTAGE
0x2006,        3,         100,         100,         100,         100,         100,         100 # DICT_PROTECTION MAX_CURRENT 

#torque position velocity control
#main parameters
0x607E,        0,        0x00,        0x00,        0x00,        0x00,        0x00,        0x00 # DICT_POLARITY (bit 0x80 invert in CSP mode,  bit 0x40 invert in CSV mode)
0x2012,        1,       16000,       16000,       16000,       16000,       16000,       16000 # DICT_POSITION_CONTROLLER kp
0x2012,        2,         280,         280,         280,         280,         280,         280 # DICT_POSITION_CONTROLLER ki
0x2012,        3,       41000,       41000,       41000,       41000,       41000,       41000 # DICT_POSITION_CONTROLLER kd
0x2012,        4,        1000,        1000,        1000,        1000,        1000,        1000 # DICT_POSITION_CONTROLLER integral limit
0x2011,        1,      700000,      700000,      700000,      700000,      700000,      700000 # DICT_VELOCITY_CONTROLLER Kp
0x2011,        2,       20000,       20000,       20000,       20000,       20000,       20000 # DICT_VELOCITY_CONTROLLER ki
0x2011,        3,           0,           0,           0,           0,           0,           0 # DICT_VELOCITY_CONTROLLER kd
0x2011,        4,         900,         900,         900,         900,         900,         900 # DICT_VELOCITY_CONTROLLER integral limit
0x2002,        0,         103,         103,         103,         103,         103,         103 # DICT_POSITION_CONTROL_STRATEGY #103: non linear  
0x6086,        0,           0,           0,           0,           0,           0,           0 # DICT_MOTION_PROFILE_TYPE #enable integrated profiler
# other
<<<<<<< HEAD
#0x2007,        1,           0,           0,           0,           0,           0,           0 # DICT_FILTER_COEFFICIENTS 1
#0x2007,        2,           0,           0,           0,           0,           0,           0 # DICT_FILTER_COEFFICIENTS 2
=======
>>>>>>> bab41571
0x2010,        1,          40,          40,          40,          40,          40,          40 # DICT_TORQUE_CONTROLLER Kp
0x2010,        2,          40,          40,          40,          40,          40,          40 # DICT_TORQUE_CONTROLLER Ki
0x2010,        3,           0,           0,           0,           0,           0,           0 # DICT_TORQUE_CONTROLLER Kd
0x200A,        0,           0,           0,           0,           0,           0,           0 # DICT_MOMENT_OF_INERTIA

#sensor config
0x607C,        0,           0,           0,           0,           0,           0,           0 # DICT_HOME_OFFSET
0x2100,        1,           0,           0,           0,           0,           0,           0 # DICT_FEEDBACK_SENSOR_PORTS 1
0x2100,        2,      0x2201,      0x2201,      0x2201,      0x2201,      0x2201,      0x2201 # DICT_FEEDBACK_SENSOR_PORTS 2 # 0x2201 is BiSS 1
0x2100,        3,           0,           0,           0,           0,           0,           0 # DICT_FEEDBACK_SENSOR_PORTS 3
#biss 1
0x2201,        1,           4,           4,           4,           4,           4,           4 # SENSOR TYPE (4 is BiSS)
0x2201,        2,           1,           1,           1,           1,           1,           1 # SUB_ENCODER_FUNCTION (1 is commutation and motion control)
0x2201,        3,      262144,      262144,      262144,      262144,      262144,      262144 # SUB_ENCODER_RESOLUTION
0x2201,        4,          50,          50,          50,          50,          50,          50 # SUB_ENCODER_VELOCITY_CALCULATION_PERIOD
0x2201,        5,          0,            0,           0,           0,           0,           0 # SUB_ENCODER_POLARITY (0 normal,  1 inverted)
0x2201,        6,          10,          10,          10,          10,          10,          10 # SUB_BISS_ENCODER_MULTITURN_RESOLUTION
0x2201,        7,        4000,        4000,        4000,        4000,        4000,        4000 # SUB_BISS_ENCODER_CLOCK_FREQUENCY
0x2201,        8,          20,          20,          20,          20,          20,          20 # SUB_BISS_ENCODER_TIMEOUT
0x2201,        9,        0x30,        0x30,        0x30,        0x30,        0x30,        0x30 # SUB_BISS_ENCODER_CRC_POLYNOM
0x2201,       10,           8,           8,           8,           8,           8,           8 # SUB_BISS_ENCODER_CLOCK_PORT_CONFIG
0x2201,       12,           0,           0,           0,           0,           0,           0 # SUB_BISS_ENCODER_NUMBER_OF_FILLING_BITS
0x2201,       13,          30,          30,          30,          30,          30,          30 # SUB_BISS_ENCODER_NUMBER_OF_BITS_TO_READ_WHILE_BUSY
#hall 1
0x2207,        1,           1,           1,           4,           4,           4,           4 # SENSOR TYPE (1 is Hall)
0x2207,        2,           1,           1,           1,           1,           1,           1 # SUB_ENCODER_FUNCTION (1 is commutation and motion control)
0x2207,        3,       16384,       16384,       16384,       16384,       16384,       16384 # SUB_ENCODER_RESOLUTION
0x2207,        4,        1000,        1000,        1000,        1000,        1000,        1000 # SUB_ENCODER_VELOCITY_CALCULATION_PERIOD
0x2207,        5,           0,          0,            0,           0,           0,           0 # SUB_ENCODER_POLARITY (0 normal,  1 inverted)
0x2207,        6,           0,          0,            0,           0,           0,           0 # SUB_HALL_SENSOR_STATE_ANGLE_0
0x2207,        7,           0,          0,            0,           0,           0,           0 # SUB_HALL_SENSOR_STATE_ANGLE_1
0x2207,        8,           0,          0,            0,           0,           0,           0 # SUB_HALL_SENSOR_STATE_ANGLE_2
0x2207,        9,           0,          0,            0,           0,           0,           0 # SUB_HALL_SENSOR_STATE_ANGLE_3
0x2207,       10,           0,          0,            0,           0,           0,           0 # SUB_HALL_SENSOR_STATE_ANGLE_4
0x2207,       11,           0,          0,            0,           0,           0,           0 # SUB_HALL_SENSOR_STATE_ANGLE_5

#,        0,          0 # 
#unknown ???
#0x6085,        0,           0,           0,           0,           0,           0,           0 # DICT_QUICK_STOP_DECELERATION
#0x6083,        0,           0,           0,           0,           0,           0,           0 # DICT_PROFILE_ACCELERATION
#0x6084,        0,           0,           0,           0,           0,           0,           0 # DICT_PROFILE_DECELERATION
#0x607F,        0,           0,           0,           0,           0,           0,           0 # DICT_PROFILE_VELOCITY
#0x6073,        0,           0,           0,           0,           0,           0,           0 # DICT_MAX_CURRENT
#0x6079,        0,           0,           0,           0,           0,           0,           0 # DICT_DC_LINK_CIRCUIT_VOLTAGE<|MERGE_RESOLUTION|>--- conflicted
+++ resolved
@@ -21,28 +21,12 @@
 0x2004,        6,          24,          24,          24,          24,          24,          24 # DICT_BREAK_RELEASE DC_BUS_VOLTAGE
 
 #limits
-<<<<<<< HEAD
-0x6072,        0,          50,          50,          50,          50,          50,          50 # DICT_MAX_TORQUE
-=======
 0x6072,        0,         100,         100,         100,         100,         100,          50 # DICT_MAX_TORQUE, in 1/1000 of rated torque
->>>>>>> bab41571
 0x6080,        0,        5000,        5000,        5000,        5000,        5000,        5000 # DICT_MAX_MOTOR_SPEED
 0x607D,        1, -0x7fffffff, -0x7fffffff, -0x7fffffff, -0x7fffffff, -0x7fffffff, -0x7fffffff # DICT_MIN_SOFTWARE_POSITION_RANGE_LIMIT
 0x607D,        2,  0x7fffffff,  0x7fffffff,  0x7fffffff,  0x7fffffff,  0x7fffffff,  0x7fffffff # DICT_MAX_SOFTWARE_POSITION_RANGE_LIMIT
 0x607B,        1, -0x7fffffff, -0x7fffffff, -0x7fffffff, -0x7fffffff, -0x7fffffff, -0x7fffffff # DICT_POSITION_RANGE_LIMITS MIN
 0x607B,        2,  0x7fffffff,  0x7fffffff,  0x7fffffff,  0x7fffffff,  0x7fffffff,  0x7fffffff # DICT_POSITION_RANGE_LIMITS MAX
-<<<<<<< HEAD
-
-#recuperation
-#0x2005,        1,           0,           0,           0,           0,           0,           0 # DICT_RECUPERATION enable
-#0x2005,        2,           0,           0,           0,           0,           0,           0 # DICT_RECUPERATION MIN_BATTERY_ENERGY
-#0x2005,        3,           0,           0,           0,           0,           0,           0 # DICT_RECUPERATION MAX_BATTERY_ENERGY 
-#0x2005,        4,           0,           0,           0,           0,           0,           0 # DICT_RECUPERATION MIN_RECUPERATION_POWER
-#0x2005,        5,           0,           0,           0,           0,           0,           0 # DICT_RECUPERATION MAX_RECUPERATION_POWER
-#0x2005,        6,           0,           0,           0,           0,           0,           0 # DICT_RECUPERATION MINIMUM_RECUPERATION_SPEED
-#0x2005,        7,           0,           0,           0,           0,           0,           0 # DICT_RECUPERATION MAXIMUM_RECUPERATION_SPEED
-=======
->>>>>>> bab41571
 
 #protection
 0x2006,        1,          10,          10,          10,          10,          10,          10 # DICT_PROTECTION MIN_DC_VOLTAGE
@@ -63,11 +47,6 @@
 0x2002,        0,         103,         103,         103,         103,         103,         103 # DICT_POSITION_CONTROL_STRATEGY #103: non linear  
 0x6086,        0,           0,           0,           0,           0,           0,           0 # DICT_MOTION_PROFILE_TYPE #enable integrated profiler
 # other
-<<<<<<< HEAD
-#0x2007,        1,           0,           0,           0,           0,           0,           0 # DICT_FILTER_COEFFICIENTS 1
-#0x2007,        2,           0,           0,           0,           0,           0,           0 # DICT_FILTER_COEFFICIENTS 2
-=======
->>>>>>> bab41571
 0x2010,        1,          40,          40,          40,          40,          40,          40 # DICT_TORQUE_CONTROLLER Kp
 0x2010,        2,          40,          40,          40,          40,          40,          40 # DICT_TORQUE_CONTROLLER Ki
 0x2010,        3,           0,           0,           0,           0,           0,           0 # DICT_TORQUE_CONTROLLER Kd
