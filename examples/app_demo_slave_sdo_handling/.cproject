<?xml version="1.0" encoding="UTF-8" standalone="no"?>
<?fileVersion 4.0.0?><cproject storage_type_id="org.eclipse.cdt.core.XmlProjectDescriptionStorage">
	<storageModule moduleId="org.eclipse.cdt.core.settings">
<<<<<<< HEAD
		<cconfiguration id="com.xmos.cdt.toolchain.966332774">
			<storageModule buildSystemId="org.eclipse.cdt.managedbuilder.core.configurationDataProvider" id="com.xmos.cdt.toolchain.966332774" moduleId="org.eclipse.cdt.core.settings" name="Debug">
				<externalSettings/>
				<extensions>
					<extension id="com.xmos.cdt.core.XEBinaryParser" point="org.eclipse.cdt.core.BinaryParser"/>
					<extension id="org.eclipse.cdt.core.GNU_ELF" point="org.eclipse.cdt.core.BinaryParser"/>
					<extension id="com.xmos.cdt.core.XdeErrorParser" point="org.eclipse.cdt.core.ErrorParser"/>
					<extension id="org.eclipse.cdt.core.GCCErrorParser" point="org.eclipse.cdt.core.ErrorParser"/>
				</extensions>
			</storageModule>
			<storageModule moduleId="cdtBuildSystem" version="4.0.0">
				<configuration buildProperties="" description="" id="com.xmos.cdt.toolchain.966332774" name="Debug" parent="org.eclipse.cdt.build.core.emptycfg">
					<folderInfo id="com.xmos.cdt.toolchain.966332774.538558297" name="/" resourcePath="">
						<toolChain id="com.xmos.cdt.toolchain.188007273" name="com.xmos.cdt.toolchain" superClass="com.xmos.cdt.toolchain">
							<targetPlatform archList="all" binaryParser="com.xmos.cdt.core.XEBinaryParser;org.eclipse.cdt.core.GNU_ELF" id="com.xmos.cdt.core.platform.1337850279" isAbstract="false" osList="linux,win32,macosx" superClass="com.xmos.cdt.core.platform"/>
							<builder arguments="CONFIG=Debug" id="com.xmos.cdt.builder.base.756987417" keepEnvironmentInBuildfile="false" managedBuildOn="false" superClass="com.xmos.cdt.builder.base">
								<outputEntries>
									<entry flags="VALUE_WORKSPACE_PATH" kind="outputPath" name="bin/Debug"/>
								</outputEntries>
							</builder>
							<tool id="com.xmos.cdt.xc.compiler.1877009877" name="com.xmos.cdt.xc.compiler" superClass="com.xmos.cdt.xc.compiler">
								<option id="com.xmos.xc.compiler.option.defined.symbols.1948854594" name="com.xmos.xc.compiler.option.defined.symbols" superClass="com.xmos.xc.compiler.option.defined.symbols" valueType="definedSymbols">
									<listOptionValue builtIn="false" value="__XC__=1"/>
									<listOptionValue builtIn="false" value="__llvm__=1"/>
									<listOptionValue builtIn="false" value="__ATOMIC_RELAXED=0"/>
									<listOptionValue builtIn="false" value="__ATOMIC_CONSUME=1"/>
									<listOptionValue builtIn="false" value="__ATOMIC_ACQUIRE=2"/>
									<listOptionValue builtIn="false" value="__ATOMIC_RELEASE=3"/>
									<listOptionValue builtIn="false" value="__ATOMIC_ACQ_REL=4"/>
									<listOptionValue builtIn="false" value="__ATOMIC_SEQ_CST=5"/>
									<listOptionValue builtIn="false" value="__PRAGMA_REDEFINE_EXTNAME=1"/>
									<listOptionValue builtIn="false" value="__VERSION__=&quot;4.2.1"/>
									<listOptionValue builtIn="false" value="__CONSTANT_CFSTRINGS__=1"/>
									<listOptionValue builtIn="false" value="__ORDER_LITTLE_ENDIAN__=1234"/>
									<listOptionValue builtIn="false" value="__ORDER_BIG_ENDIAN__=4321"/>
									<listOptionValue builtIn="false" value="__ORDER_PDP_ENDIAN__=3412"/>
									<listOptionValue builtIn="false" value="__BYTE_ORDER__=__ORDER_LITTLE_ENDIAN__"/>
									<listOptionValue builtIn="false" value="__LITTLE_ENDIAN__=1"/>
									<listOptionValue builtIn="false" value="_ILP32=1"/>
									<listOptionValue builtIn="false" value="__ILP32__=1"/>
									<listOptionValue builtIn="false" value="__CHAR_BIT__=8"/>
									<listOptionValue builtIn="false" value="__SCHAR_MAX__=127"/>
									<listOptionValue builtIn="false" value="__SHRT_MAX__=32767"/>
									<listOptionValue builtIn="false" value="__INT_MAX__=2147483647"/>
									<listOptionValue builtIn="false" value="__LONG_MAX__=2147483647L"/>
									<listOptionValue builtIn="false" value="__LONG_LONG_MAX__=9223372036854775807LL"/>
									<listOptionValue builtIn="false" value="__WCHAR_MAX__=255"/>
									<listOptionValue builtIn="false" value="__INTMAX_MAX__=9223372036854775807LL"/>
									<listOptionValue builtIn="false" value="__SIZE_MAX__=4294967295U"/>
									<listOptionValue builtIn="false" value="__SIZEOF_DOUBLE__=8"/>
									<listOptionValue builtIn="false" value="__SIZEOF_FLOAT__=4"/>
									<listOptionValue builtIn="false" value="__SIZEOF_INT__=4"/>
									<listOptionValue builtIn="false" value="__SIZEOF_LONG__=4"/>
									<listOptionValue builtIn="false" value="__SIZEOF_LONG_DOUBLE__=8"/>
									<listOptionValue builtIn="false" value="__SIZEOF_LONG_LONG__=8"/>
									<listOptionValue builtIn="false" value="__SIZEOF_POINTER__=4"/>
									<listOptionValue builtIn="false" value="__SIZEOF_SHORT__=2"/>
									<listOptionValue builtIn="false" value="__SIZEOF_PTRDIFF_T__=4"/>
									<listOptionValue builtIn="false" value="__SIZEOF_SIZE_T__=4"/>
									<listOptionValue builtIn="false" value="__SIZEOF_WCHAR_T__=1"/>
									<listOptionValue builtIn="false" value="__SIZEOF_WINT_T__=4"/>
									<listOptionValue builtIn="false" value="__INTMAX_TYPE__=long"/>
									<listOptionValue builtIn="false" value="__INTMAX_FMTd__=&quot;lld&quot;"/>
									<listOptionValue builtIn="false" value="__INTMAX_FMTi__=&quot;lli&quot;"/>
									<listOptionValue builtIn="false" value="__INTMAX_C_SUFFIX__=LL"/>
									<listOptionValue builtIn="false" value="__UINTMAX_TYPE__=long"/>
									<listOptionValue builtIn="false" value="__UINTMAX_FMTo__=&quot;llo&quot;"/>
									<listOptionValue builtIn="false" value="__UINTMAX_FMTu__=&quot;llu&quot;"/>
									<listOptionValue builtIn="false" value="__UINTMAX_FMTx__=&quot;llx&quot;"/>
									<listOptionValue builtIn="false" value="__UINTMAX_FMTX__=&quot;llX&quot;"/>
									<listOptionValue builtIn="false" value="__UINTMAX_C_SUFFIX__=ULL"/>
									<listOptionValue builtIn="false" value="__INTMAX_WIDTH__=64"/>
									<listOptionValue builtIn="false" value="__PTRDIFF_TYPE__=int"/>
									<listOptionValue builtIn="false" value="__PTRDIFF_FMTd__=&quot;d&quot;"/>
									<listOptionValue builtIn="false" value="__PTRDIFF_FMTi__=&quot;i&quot;"/>
									<listOptionValue builtIn="false" value="__PTRDIFF_WIDTH__=32"/>
									<listOptionValue builtIn="false" value="__INTPTR_TYPE__=int"/>
									<listOptionValue builtIn="false" value="__INTPTR_FMTd__=&quot;d&quot;"/>
									<listOptionValue builtIn="false" value="__INTPTR_FMTi__=&quot;i&quot;"/>
									<listOptionValue builtIn="false" value="__INTPTR_WIDTH__=32"/>
									<listOptionValue builtIn="false" value="__SIZE_TYPE__=unsigned"/>
									<listOptionValue builtIn="false" value="__SIZE_FMTo__=&quot;o&quot;"/>
									<listOptionValue builtIn="false" value="__SIZE_FMTu__=&quot;u&quot;"/>
									<listOptionValue builtIn="false" value="__SIZE_FMTx__=&quot;x&quot;"/>
									<listOptionValue builtIn="false" value="__SIZE_FMTX__=&quot;X&quot;"/>
									<listOptionValue builtIn="false" value="__SIZE_WIDTH__=32"/>
									<listOptionValue builtIn="false" value="__WCHAR_TYPE__=unsigned"/>
									<listOptionValue builtIn="false" value="__WCHAR_WIDTH__=8"/>
									<listOptionValue builtIn="false" value="__WINT_TYPE__=unsigned"/>
									<listOptionValue builtIn="false" value="__WINT_WIDTH__=32"/>
									<listOptionValue builtIn="false" value="__SIG_ATOMIC_WIDTH__=32"/>
									<listOptionValue builtIn="false" value="__SIG_ATOMIC_MAX__=2147483647"/>
									<listOptionValue builtIn="false" value="__CHAR16_TYPE__=unsigned"/>
									<listOptionValue builtIn="false" value="__CHAR32_TYPE__=unsigned"/>
									<listOptionValue builtIn="false" value="__FLT_DENORM_MIN__=1.40129846e-45F"/>
									<listOptionValue builtIn="false" value="__FLT_HAS_DENORM__=1"/>
									<listOptionValue builtIn="false" value="__FLT_DIG__=6"/>
									<listOptionValue builtIn="false" value="__FLT_EPSILON__=1.19209290e-7F"/>
									<listOptionValue builtIn="false" value="__FLT_HAS_INFINITY__=1"/>
									<listOptionValue builtIn="false" value="__FLT_HAS_QUIET_NAN__=1"/>
									<listOptionValue builtIn="false" value="__FLT_MANT_DIG__=24"/>
									<listOptionValue builtIn="false" value="__FLT_MAX_10_EXP__=38"/>
									<listOptionValue builtIn="false" value="__FLT_MAX_EXP__=128"/>
									<listOptionValue builtIn="false" value="__FLT_MAX__=3.40282347e+38F"/>
									<listOptionValue builtIn="false" value="__FLT_MIN_10_EXP__=(-37)"/>
									<listOptionValue builtIn="false" value="__FLT_MIN_EXP__=(-125)"/>
									<listOptionValue builtIn="false" value="__FLT_MIN__=1.17549435e-38F"/>
									<listOptionValue builtIn="false" value="__DBL_DENORM_MIN__=4.9406564584124654e-324"/>
									<listOptionValue builtIn="false" value="__DBL_HAS_DENORM__=1"/>
									<listOptionValue builtIn="false" value="__DBL_DIG__=15"/>
									<listOptionValue builtIn="false" value="__DBL_EPSILON__=2.2204460492503131e-16"/>
									<listOptionValue builtIn="false" value="__DBL_HAS_INFINITY__=1"/>
									<listOptionValue builtIn="false" value="__DBL_HAS_QUIET_NAN__=1"/>
									<listOptionValue builtIn="false" value="__DBL_MANT_DIG__=53"/>
									<listOptionValue builtIn="false" value="__DBL_MAX_10_EXP__=308"/>
									<listOptionValue builtIn="false" value="__DBL_MAX_EXP__=1024"/>
									<listOptionValue builtIn="false" value="__DBL_MAX__=1.7976931348623157e+308"/>
									<listOptionValue builtIn="false" value="__DBL_MIN_10_EXP__=(-307)"/>
									<listOptionValue builtIn="false" value="__DBL_MIN_EXP__=(-1021)"/>
									<listOptionValue builtIn="false" value="__DBL_MIN__=2.2250738585072014e-308"/>
									<listOptionValue builtIn="false" value="__LDBL_DENORM_MIN__=4.9406564584124654e-324L"/>
									<listOptionValue builtIn="false" value="__LDBL_HAS_DENORM__=1"/>
									<listOptionValue builtIn="false" value="__LDBL_DIG__=15"/>
									<listOptionValue builtIn="false" value="__LDBL_EPSILON__=2.2204460492503131e-16L"/>
									<listOptionValue builtIn="false" value="__LDBL_HAS_INFINITY__=1"/>
									<listOptionValue builtIn="false" value="__LDBL_HAS_QUIET_NAN__=1"/>
									<listOptionValue builtIn="false" value="__LDBL_MANT_DIG__=53"/>
									<listOptionValue builtIn="false" value="__LDBL_MAX_10_EXP__=308"/>
									<listOptionValue builtIn="false" value="__LDBL_MAX_EXP__=1024"/>
									<listOptionValue builtIn="false" value="__LDBL_MAX__=1.7976931348623157e+308L"/>
									<listOptionValue builtIn="false" value="__LDBL_MIN_10_EXP__=(-307)"/>
									<listOptionValue builtIn="false" value="__LDBL_MIN_EXP__=(-1021)"/>
									<listOptionValue builtIn="false" value="__LDBL_MIN__=2.2250738585072014e-308L"/>
									<listOptionValue builtIn="false" value="__POINTER_WIDTH__=32"/>
									<listOptionValue builtIn="false" value="__CHAR_UNSIGNED__=1"/>
									<listOptionValue builtIn="false" value="__WCHAR_UNSIGNED__=1"/>
									<listOptionValue builtIn="false" value="__WINT_UNSIGNED__=1"/>
									<listOptionValue builtIn="false" value="__INT8_TYPE__=signed"/>
									<listOptionValue builtIn="false" value="__INT8_FMTd__=&quot;hhd&quot;"/>
									<listOptionValue builtIn="false" value="__INT8_FMTi__=&quot;hhi&quot;"/>
									<listOptionValue builtIn="false" value="__INT8_C_SUFFIX__"/>
									<listOptionValue builtIn="false" value="__INT16_TYPE__=short"/>
									<listOptionValue builtIn="false" value="__INT16_FMTd__=&quot;hd&quot;"/>
									<listOptionValue builtIn="false" value="__INT16_FMTi__=&quot;hi&quot;"/>
									<listOptionValue builtIn="false" value="__INT16_C_SUFFIX__"/>
									<listOptionValue builtIn="false" value="__INT32_TYPE__=int"/>
									<listOptionValue builtIn="false" value="__INT32_FMTd__=&quot;d&quot;"/>
									<listOptionValue builtIn="false" value="__INT32_FMTi__=&quot;i&quot;"/>
									<listOptionValue builtIn="false" value="__INT32_C_SUFFIX__"/>
									<listOptionValue builtIn="false" value="__INT64_TYPE__=long"/>
									<listOptionValue builtIn="false" value="__INT64_FMTd__=&quot;lld&quot;"/>
									<listOptionValue builtIn="false" value="__INT64_FMTi__=&quot;lli&quot;"/>
									<listOptionValue builtIn="false" value="__INT64_C_SUFFIX__=LL"/>
									<listOptionValue builtIn="false" value="__USER_LABEL_PREFIX__=_"/>
									<listOptionValue builtIn="false" value="__FINITE_MATH_ONLY__=0"/>
									<listOptionValue builtIn="false" value="__FLT_EVAL_METHOD__=0"/>
									<listOptionValue builtIn="false" value="__FLT_RADIX__=2"/>
									<listOptionValue builtIn="false" value="__DECIMAL_DIG__=17"/>
									<listOptionValue builtIn="false" value="__xcore__=1"/>
									<listOptionValue builtIn="false" value="__XS1B__=1"/>
									<listOptionValue builtIn="false" value="__STDC_HOSTED__=1"/>
									<listOptionValue builtIn="false" value="__STDC_UTF_16__=1"/>
									<listOptionValue builtIn="false" value="__STDC_UTF_32__=1"/>
									<listOptionValue builtIn="false" value="XCC_VERSION_YEAR=14"/>
									<listOptionValue builtIn="false" value="XCC_VERSION_MONTH=2"/>
									<listOptionValue builtIn="false" value="XCC_VERSION_MAJOR=1402"/>
									<listOptionValue builtIn="false" value="XCC_VERSION_MINOR=4"/>
									<listOptionValue builtIn="false" value="__XCC_HAVE_FLOAT__=1"/>
									<listOptionValue builtIn="false" value="_XSCOPE_PROBES_INCLUDE_FILE=&quot;/tmp/ccIvHr44.h&quot;"/>
								</option>
								<option id="com.xmos.xc.compiler.option.include.paths.895523363" name="com.xmos.xc.compiler.option.include.paths" superClass="com.xmos.xc.compiler.option.include.paths" valueType="includePath">
									<listOptionValue builtIn="false" value="&quot;${XMOS_TOOL_PATH}/target/include/xc&quot;"/>
									<listOptionValue builtIn="false" value="&quot;${XMOS_TOOL_PATH}/target/include&quot;"/>
									<listOptionValue builtIn="false" value="&quot;${XMOS_TOOL_PATH}/target/include/clang&quot;"/>
									<listOptionValue builtIn="false" value="&quot;${workspace_loc:/module_board-support/bsp/COM_SERIAL}&quot;"/>
									<listOptionValue builtIn="false" value="&quot;${workspace_loc:/module_board-support}&quot;"/>
									<listOptionValue builtIn="false" value="&quot;${workspace_loc:/module_board-support/bsp/COM_ECAT}&quot;"/>
									<listOptionValue builtIn="false" value="&quot;${workspace_loc:/module_ethercat/include}&quot;"/>
									<listOptionValue builtIn="false" value="&quot;${workspace_loc:/module_board-support/bsp/IFM_GPIO-A}&quot;"/>
									<listOptionValue builtIn="false" value="&quot;${workspace_loc:/module_reboot/src}&quot;"/>
									<listOptionValue builtIn="false" value="&quot;${workspace_loc:/module_canopen_interface/object_dictionary}&quot;"/>
									<listOptionValue builtIn="false" value="&quot;${workspace_loc:/module_board-support/bsp/IFM_DC30}&quot;"/>
									<listOptionValue builtIn="false" value="&quot;${workspace_loc:/module_board-support/bsp}&quot;"/>
									<listOptionValue builtIn="false" value="&quot;${workspace_loc:/module_canopen_interface/src}&quot;"/>
									<listOptionValue builtIn="false" value="&quot;${workspace_loc:/module_board-support/bsp/COM_ETHERNET}&quot;"/>
									<listOptionValue builtIn="false" value="&quot;${workspace_loc:/module_canopen_interface/include}&quot;"/>
									<listOptionValue builtIn="false" value="&quot;${workspace_loc:/module_board-support/bsp/default}&quot;"/>
									<listOptionValue builtIn="false" value="&quot;${workspace_loc:/module_board-support/bsp/IFM_DC300}&quot;"/>
									<listOptionValue builtIn="false" value="&quot;${workspace_loc:/module_board-support/doc}&quot;"/>
									<listOptionValue builtIn="false" value="&quot;${workspace_loc:/module_board-support/bsp/IFM_DC100}&quot;"/>
									<listOptionValue builtIn="false" value="&quot;${workspace_loc:/module_board-support/bsp/IFM_DC500}&quot;"/>
									<listOptionValue builtIn="false" value="&quot;${workspace_loc:/module_canopen_interface/doc}&quot;"/>
									<listOptionValue builtIn="false" value="&quot;${workspace_loc:/module_board-support/bsp/IFM_DC5K}&quot;"/>
									<listOptionValue builtIn="false" value="&quot;${workspace_loc:/module_board-support/bsp/IFM_DC1K}&quot;"/>
									<listOptionValue builtIn="false" value="&quot;${workspace_loc:/module_reboot/include}&quot;"/>
									<listOptionValue builtIn="false" value="&quot;${workspace_loc:/module_board-support/bsp/CORE_C21}&quot;"/>
									<listOptionValue builtIn="false" value="&quot;${workspace_loc:/module_board-support/bsp/CORE_C22}&quot;"/>
									<listOptionValue builtIn="false" value="&quot;${workspace_loc:/module_canopen_interface/pdo_handler}&quot;"/>
									<listOptionValue builtIn="false" value="&quot;${workspace_loc:/module_reboot}&quot;"/>
									<listOptionValue builtIn="false" value="&quot;${workspace_loc:/module_board-support/targets}&quot;"/>
									<listOptionValue builtIn="false" value="&quot;${workspace_loc:/module_canopen_interface}&quot;"/>
									<listOptionValue builtIn="false" value="&quot;${workspace_loc:/module_gpio}&quot;"/>
									<listOptionValue builtIn="false" value="&quot;${workspace_loc:/module_pwm/doc/images}&quot;"/>
									<listOptionValue builtIn="false" value="&quot;${workspace_loc:/module_controllers}&quot;"/>
									<listOptionValue builtIn="false" value="&quot;${workspace_loc:/module_hall/doc}&quot;"/>
									<listOptionValue builtIn="false" value="&quot;${workspace_loc:/module_adc/doc/images}&quot;"/>
									<listOptionValue builtIn="false" value="&quot;${workspace_loc:/module_biss}&quot;"/>
									<listOptionValue builtIn="false" value="&quot;${workspace_loc:/module_misc}&quot;"/>
									<listOptionValue builtIn="false" value="&quot;${workspace_loc:/module_profile/include}&quot;"/>
									<listOptionValue builtIn="false" value="&quot;${workspace_loc:/module_pwm/include}&quot;"/>
									<listOptionValue builtIn="false" value="&quot;${workspace_loc:/module_position_feedback/doc}&quot;"/>
									<listOptionValue builtIn="false" value="&quot;${workspace_loc:/module_controllers/include}&quot;"/>
									<listOptionValue builtIn="false" value="&quot;${workspace_loc:/module_spi_master}&quot;"/>
									<listOptionValue builtIn="false" value="&quot;${workspace_loc:/module_serial_encoder/doc}&quot;"/>
									<listOptionValue builtIn="false" value="&quot;${workspace_loc:/module_position_feedback}&quot;"/>
									<listOptionValue builtIn="false" value="&quot;${workspace_loc:/module_rem_14/doc}&quot;"/>
									<listOptionValue builtIn="false" value="&quot;${workspace_loc:/module_biss/src}&quot;"/>
									<listOptionValue builtIn="false" value="&quot;${workspace_loc:/config_motor/sensor_configs}&quot;"/>
									<listOptionValue builtIn="false" value="&quot;${workspace_loc:/module_watchdog/doc}&quot;"/>
									<listOptionValue builtIn="false" value="&quot;${workspace_loc:/module_motion_control}&quot;"/>
									<listOptionValue builtIn="false" value="&quot;${workspace_loc:/module_rem_14}&quot;"/>
									<listOptionValue builtIn="false" value="&quot;${workspace_loc:/module_adc/src}&quot;"/>
									<listOptionValue builtIn="false" value="&quot;${workspace_loc:/module_position_feedback/src}&quot;"/>
									<listOptionValue builtIn="false" value="&quot;${workspace_loc:/config_motor/motor_configs}&quot;"/>
									<listOptionValue builtIn="false" value="&quot;${workspace_loc:/module_profile/profile_velocity_mode}&quot;"/>
									<listOptionValue builtIn="false" value="&quot;${workspace_loc:/module_profile/profile_position_mode}&quot;"/>
									<listOptionValue builtIn="false" value="&quot;${workspace_loc:/module_qei/include}&quot;"/>
									<listOptionValue builtIn="false" value="&quot;${workspace_loc:/module_misc/src}&quot;"/>
									<listOptionValue builtIn="false" value="&quot;${workspace_loc:/module_network_drive}&quot;"/>
									<listOptionValue builtIn="false" value="&quot;${workspace_loc:/lib_bldc_torque_control/predriver}&quot;"/>
									<listOptionValue builtIn="false" value="&quot;${workspace_loc:/module_filters/src}&quot;"/>
									<listOptionValue builtIn="false" value="&quot;${workspace_loc:/module_shared_memory/include}&quot;"/>
									<listOptionValue builtIn="false" value="&quot;${workspace_loc:/module_hall/src}&quot;"/>
									<listOptionValue builtIn="false" value="&quot;${workspace_loc:/module_qei/src}&quot;"/>
									<listOptionValue builtIn="false" value="&quot;${workspace_loc:/module_pwm/src}&quot;"/>
									<listOptionValue builtIn="false" value="&quot;${workspace_loc:/module_biss/include}&quot;"/>
									<listOptionValue builtIn="false" value="&quot;${workspace_loc:/module_spi_master/src}&quot;"/>
									<listOptionValue builtIn="false" value="&quot;${workspace_loc:/examples/config_motor/sensor_configs}&quot;"/>
									<listOptionValue builtIn="false" value="&quot;${workspace_loc:/module_controllers/src}&quot;"/>
									<listOptionValue builtIn="false" value="&quot;${workspace_loc:/module_adc/doc}&quot;"/>
									<listOptionValue builtIn="false" value="&quot;${workspace_loc:/module_adc}&quot;"/>
									<listOptionValue builtIn="false" value="&quot;${workspace_loc:/module_ethercat/libsrc}&quot;"/>
									<listOptionValue builtIn="false" value="&quot;${workspace_loc:/module_serial_encoder/include}&quot;"/>
									<listOptionValue builtIn="false" value="&quot;${workspace_loc:/module_profile/profile_linear_mode}&quot;"/>
									<listOptionValue builtIn="false" value="&quot;${workspace_loc:/module_position_feedback/doc/images}&quot;"/>
									<listOptionValue builtIn="false" value="&quot;${workspace_loc:/module_watchdog/include}&quot;"/>
									<listOptionValue builtIn="false" value="&quot;${workspace_loc:/module_qei/doc/images}&quot;"/>
									<listOptionValue builtIn="false" value="&quot;${workspace_loc:/module_motion_control/doc}&quot;"/>
									<listOptionValue builtIn="false" value="&quot;${workspace_loc:/module_network_drive/doc}&quot;"/>
									<listOptionValue builtIn="false" value="&quot;${workspace_loc:/module_shared_memory/src}&quot;"/>
									<listOptionValue builtIn="false" value="&quot;${workspace_loc:/module_rem_16mt/src}&quot;"/>
									<listOptionValue builtIn="false" value="&quot;${workspace_loc:/module_network_drive/include}&quot;"/>
									<listOptionValue builtIn="false" value="&quot;${workspace_loc:/module_rem_14/include}&quot;"/>
									<listOptionValue builtIn="false" value="&quot;${workspace_loc:/module_rem_14/src}&quot;"/>
									<listOptionValue builtIn="false" value="&quot;${workspace_loc:/lib_bldc_torque_control/lib}&quot;"/>
									<listOptionValue builtIn="false" value="&quot;${workspace_loc:/module_pwm/doc}&quot;"/>
									<listOptionValue builtIn="false" value="&quot;${workspace_loc:/lib_bldc_torque_control/lib/xs1b}&quot;"/>
									<listOptionValue builtIn="false" value="&quot;${workspace_loc:/module_rem_16mt/doc}&quot;"/>
									<listOptionValue builtIn="false" value="&quot;${workspace_loc:/module_spi_master/doc}&quot;"/>
									<listOptionValue builtIn="false" value="&quot;${workspace_loc:/module_hall/doc/images}&quot;"/>
									<listOptionValue builtIn="false" value="&quot;${workspace_loc:/module_serial_encoder/doc/images}&quot;"/>
									<listOptionValue builtIn="false" value="&quot;${workspace_loc:/module_gpio/src}&quot;"/>
									<listOptionValue builtIn="false" value="&quot;${workspace_loc:/module_profile}&quot;"/>
									<listOptionValue builtIn="false" value="&quot;${workspace_loc:/lib_bldc_torque_control/lib/xs2a}&quot;"/>
									<listOptionValue builtIn="false" value="&quot;${workspace_loc:/module_hall/include}&quot;"/>
									<listOptionValue builtIn="false" value="&quot;${workspace_loc:/module_motion_control/src}&quot;"/>
									<listOptionValue builtIn="false" value="&quot;${workspace_loc:/examples/config_motor/motor_configs}&quot;"/>
									<listOptionValue builtIn="false" value="&quot;${workspace_loc:/module_biss/doc}&quot;"/>
									<listOptionValue builtIn="false" value="&quot;${workspace_loc:/module_rem_16mt/include}&quot;"/>
									<listOptionValue builtIn="false" value="&quot;${workspace_loc:/module_profile/profile_ctrl}&quot;"/>
									<listOptionValue builtIn="false" value="&quot;${workspace_loc:/module_qei}&quot;"/>
									<listOptionValue builtIn="false" value="&quot;${workspace_loc:/module_qei/doc}&quot;"/>
									<listOptionValue builtIn="false" value="&quot;${workspace_loc:/lib_bldc_torque_control}&quot;"/>
									<listOptionValue builtIn="false" value="&quot;${workspace_loc:/module_gpio/include}&quot;"/>
									<listOptionValue builtIn="false" value="&quot;${workspace_loc:/module_profile/quick_stop_mode}&quot;"/>
									<listOptionValue builtIn="false" value="&quot;${workspace_loc:/module_ethercat}&quot;"/>
									<listOptionValue builtIn="false" value="&quot;${workspace_loc:/module_rem_16mt}&quot;"/>
									<listOptionValue builtIn="false" value="&quot;${workspace_loc:/module_filters/include}&quot;"/>
									<listOptionValue builtIn="false" value="&quot;${workspace_loc:/module_motion_control/include}&quot;"/>
									<listOptionValue builtIn="false" value="&quot;${workspace_loc:/module_position_feedback/include}&quot;"/>
									<listOptionValue builtIn="false" value="&quot;${workspace_loc:/module_adc/include}&quot;"/>
									<listOptionValue builtIn="false" value="&quot;${workspace_loc:/module_profile/doc}&quot;"/>
									<listOptionValue builtIn="false" value="&quot;${workspace_loc:/examples/config_motor}&quot;"/>
									<listOptionValue builtIn="false" value="&quot;${workspace_loc:/module_serial_encoder/src}&quot;"/>
									<listOptionValue builtIn="false" value="&quot;${workspace_loc:/config_motor}&quot;"/>
									<listOptionValue builtIn="false" value="&quot;${workspace_loc:/module_watchdog/src}&quot;"/>
									<listOptionValue builtIn="false" value="&quot;${workspace_loc:/module_network_drive/src}&quot;"/>
									<listOptionValue builtIn="false" value="&quot;${workspace_loc:/module_watchdog}&quot;"/>
									<listOptionValue builtIn="false" value="&quot;${workspace_loc:/module_shared_memory}&quot;"/>
									<listOptionValue builtIn="false" value="&quot;${workspace_loc:/module_pwm}&quot;"/>
									<listOptionValue builtIn="false" value="&quot;${workspace_loc:/module_serial_encoder}&quot;"/>
									<listOptionValue builtIn="false" value="&quot;${workspace_loc:/module_gpio/doc}&quot;"/>
									<listOptionValue builtIn="false" value="&quot;${workspace_loc:/module_filters}&quot;"/>
									<listOptionValue builtIn="false" value="&quot;${workspace_loc:/module_misc/doc}&quot;"/>
									<listOptionValue builtIn="false" value="&quot;${workspace_loc:/module_hall}&quot;"/>
									<listOptionValue builtIn="false" value="&quot;${workspace_loc:/module_misc/include}&quot;"/>
									<listOptionValue builtIn="false" value="&quot;${workspace_loc:/module_ethercat/doc}&quot;"/>
									<listOptionValue builtIn="false" value="&quot;${workspace_loc:/lib_bldc_torque_control/include}&quot;"/>
									<listOptionValue builtIn="false" value="&quot;${workspace_loc:/module_filters/doc}&quot;"/>
									<listOptionValue builtIn="false" value="&quot;${workspace_loc:/module_board-support/bsp/END_EFFECTOR}&quot;"/>
									<listOptionValue builtIn="false" value="&quot;${workspace_loc:/lib_bldc_torque_control/doc}&quot;"/>
									<listOptionValue builtIn="false" value="&quot;${workspace_loc:/lib_ethercat/doc}&quot;"/>
									<listOptionValue builtIn="false" value="&quot;${workspace_loc:/lib_ethercat/lib/xs2a}&quot;"/>
									<listOptionValue builtIn="false" value="&quot;${workspace_loc:/lib_ethercat/libsrc}&quot;"/>
									<listOptionValue builtIn="false" value="&quot;${workspace_loc:/lib_bldc_torque_control/doc/images}&quot;"/>
									<listOptionValue builtIn="false" value="&quot;${workspace_loc:/lib_ethercat/lib}&quot;"/>
									<listOptionValue builtIn="false" value="&quot;${workspace_loc:/lib_ethercat}&quot;"/>
									<listOptionValue builtIn="false" value="&quot;${workspace_loc:/module_canopen_interface/object_dictionary/object_dictionary_generator}&quot;"/>
									<listOptionValue builtIn="false" value="&quot;${workspace_loc:/lib_ethercat/include}&quot;"/>
									<listOptionValue builtIn="false" value="&quot;${workspace_loc:/lib_ethercat/lib/xs1b}&quot;"/>
									<listOptionValue builtIn="false" value="&quot;${workspace_loc:/module_reboot/doc}&quot;"/>
								</option>
								<inputType id="com.xmos.cdt.xc.compiler.input.775356499" name="XC" superClass="com.xmos.cdt.xc.compiler.input"/>
							</tool>
							<tool id="com.xmos.cdt.c.compiler.1222132164" name="com.xmos.cdt.c.compiler" superClass="com.xmos.cdt.c.compiler">
								<option id="com.xmos.c.compiler.option.defined.symbols.915624690" name="com.xmos.c.compiler.option.defined.symbols" superClass="com.xmos.c.compiler.option.defined.symbols" valueType="definedSymbols">
									<listOptionValue builtIn="false" value="__llvm__=1"/>
									<listOptionValue builtIn="false" value="__clang__=1"/>
									<listOptionValue builtIn="false" value="__clang_major__=3"/>
									<listOptionValue builtIn="false" value="__clang_minor__=6"/>
									<listOptionValue builtIn="false" value="__clang_patchlevel__=0"/>
									<listOptionValue builtIn="false" value="__clang_version__=&quot;3.6.0"/>
									<listOptionValue builtIn="false" value="__GNUC_MINOR__=2"/>
									<listOptionValue builtIn="false" value="__GNUC_PATCHLEVEL__=1"/>
									<listOptionValue builtIn="false" value="__GNUC__=4"/>
									<listOptionValue builtIn="false" value="__GXX_ABI_VERSION=1002"/>
									<listOptionValue builtIn="false" value="__ATOMIC_RELAXED=0"/>
									<listOptionValue builtIn="false" value="__ATOMIC_CONSUME=1"/>
									<listOptionValue builtIn="false" value="__ATOMIC_ACQUIRE=2"/>
									<listOptionValue builtIn="false" value="__ATOMIC_RELEASE=3"/>
									<listOptionValue builtIn="false" value="__ATOMIC_ACQ_REL=4"/>
									<listOptionValue builtIn="false" value="__ATOMIC_SEQ_CST=5"/>
									<listOptionValue builtIn="false" value="__PRAGMA_REDEFINE_EXTNAME=1"/>
									<listOptionValue builtIn="false" value="__VERSION__=&quot;4.2.1"/>
									<listOptionValue builtIn="false" value="__CONSTANT_CFSTRINGS__=1"/>
									<listOptionValue builtIn="false" value="__GXX_RTTI=1"/>
									<listOptionValue builtIn="false" value="__ORDER_LITTLE_ENDIAN__=1234"/>
									<listOptionValue builtIn="false" value="__ORDER_BIG_ENDIAN__=4321"/>
									<listOptionValue builtIn="false" value="__ORDER_PDP_ENDIAN__=3412"/>
									<listOptionValue builtIn="false" value="__BYTE_ORDER__=__ORDER_LITTLE_ENDIAN__"/>
									<listOptionValue builtIn="false" value="__LITTLE_ENDIAN__=1"/>
									<listOptionValue builtIn="false" value="_ILP32=1"/>
									<listOptionValue builtIn="false" value="__ILP32__=1"/>
									<listOptionValue builtIn="false" value="__CHAR_BIT__=8"/>
									<listOptionValue builtIn="false" value="__SCHAR_MAX__=127"/>
									<listOptionValue builtIn="false" value="__SHRT_MAX__=32767"/>
									<listOptionValue builtIn="false" value="__INT_MAX__=2147483647"/>
									<listOptionValue builtIn="false" value="__LONG_MAX__=2147483647L"/>
									<listOptionValue builtIn="false" value="__LONG_LONG_MAX__=9223372036854775807LL"/>
									<listOptionValue builtIn="false" value="__WCHAR_MAX__=255"/>
									<listOptionValue builtIn="false" value="__INTMAX_MAX__=9223372036854775807LL"/>
									<listOptionValue builtIn="false" value="__SIZE_MAX__=4294967295U"/>
									<listOptionValue builtIn="false" value="__UINTMAX_MAX__=18446744073709551615ULL"/>
									<listOptionValue builtIn="false" value="__PTRDIFF_MAX__=2147483647"/>
									<listOptionValue builtIn="false" value="__INTPTR_MAX__=2147483647"/>
									<listOptionValue builtIn="false" value="__UINTPTR_MAX__=4294967295U"/>
									<listOptionValue builtIn="false" value="__SIZEOF_DOUBLE__=8"/>
									<listOptionValue builtIn="false" value="__SIZEOF_FLOAT__=4"/>
									<listOptionValue builtIn="false" value="__SIZEOF_INT__=4"/>
									<listOptionValue builtIn="false" value="__SIZEOF_LONG__=4"/>
									<listOptionValue builtIn="false" value="__SIZEOF_LONG_DOUBLE__=8"/>
									<listOptionValue builtIn="false" value="__SIZEOF_LONG_LONG__=8"/>
									<listOptionValue builtIn="false" value="__SIZEOF_POINTER__=4"/>
									<listOptionValue builtIn="false" value="__SIZEOF_SHORT__=2"/>
									<listOptionValue builtIn="false" value="__SIZEOF_PTRDIFF_T__=4"/>
									<listOptionValue builtIn="false" value="__SIZEOF_SIZE_T__=4"/>
									<listOptionValue builtIn="false" value="__SIZEOF_WCHAR_T__=1"/>
									<listOptionValue builtIn="false" value="__SIZEOF_WINT_T__=4"/>
									<listOptionValue builtIn="false" value="__INTMAX_TYPE__=long"/>
									<listOptionValue builtIn="false" value="__INTMAX_FMTd__=&quot;lld&quot;"/>
									<listOptionValue builtIn="false" value="__INTMAX_FMTi__=&quot;lli&quot;"/>
									<listOptionValue builtIn="false" value="__INTMAX_C_SUFFIX__=LL"/>
									<listOptionValue builtIn="false" value="__UINTMAX_TYPE__=long"/>
									<listOptionValue builtIn="false" value="__UINTMAX_FMTo__=&quot;llo&quot;"/>
									<listOptionValue builtIn="false" value="__UINTMAX_FMTu__=&quot;llu&quot;"/>
									<listOptionValue builtIn="false" value="__UINTMAX_FMTx__=&quot;llx&quot;"/>
									<listOptionValue builtIn="false" value="__UINTMAX_FMTX__=&quot;llX&quot;"/>
									<listOptionValue builtIn="false" value="__UINTMAX_C_SUFFIX__=ULL"/>
									<listOptionValue builtIn="false" value="__INTMAX_WIDTH__=64"/>
									<listOptionValue builtIn="false" value="__PTRDIFF_TYPE__=int"/>
									<listOptionValue builtIn="false" value="__PTRDIFF_FMTd__=&quot;d&quot;"/>
									<listOptionValue builtIn="false" value="__PTRDIFF_FMTi__=&quot;i&quot;"/>
									<listOptionValue builtIn="false" value="__PTRDIFF_WIDTH__=32"/>
									<listOptionValue builtIn="false" value="__INTPTR_TYPE__=int"/>
									<listOptionValue builtIn="false" value="__INTPTR_FMTd__=&quot;d&quot;"/>
									<listOptionValue builtIn="false" value="__INTPTR_FMTi__=&quot;i&quot;"/>
									<listOptionValue builtIn="false" value="__INTPTR_WIDTH__=32"/>
									<listOptionValue builtIn="false" value="__SIZE_TYPE__=unsigned"/>
									<listOptionValue builtIn="false" value="__SIZE_FMTo__=&quot;o&quot;"/>
									<listOptionValue builtIn="false" value="__SIZE_FMTu__=&quot;u&quot;"/>
									<listOptionValue builtIn="false" value="__SIZE_FMTx__=&quot;x&quot;"/>
									<listOptionValue builtIn="false" value="__SIZE_FMTX__=&quot;X&quot;"/>
									<listOptionValue builtIn="false" value="__SIZE_WIDTH__=32"/>
									<listOptionValue builtIn="false" value="__WCHAR_TYPE__=unsigned"/>
									<listOptionValue builtIn="false" value="__WCHAR_WIDTH__=8"/>
									<listOptionValue builtIn="false" value="__WINT_TYPE__=unsigned"/>
									<listOptionValue builtIn="false" value="__WINT_WIDTH__=32"/>
									<listOptionValue builtIn="false" value="__SIG_ATOMIC_WIDTH__=32"/>
									<listOptionValue builtIn="false" value="__SIG_ATOMIC_MAX__=2147483647"/>
									<listOptionValue builtIn="false" value="__CHAR16_TYPE__=unsigned"/>
									<listOptionValue builtIn="false" value="__CHAR32_TYPE__=unsigned"/>
									<listOptionValue builtIn="false" value="__UINTMAX_WIDTH__=64"/>
									<listOptionValue builtIn="false" value="__UINTPTR_TYPE__=unsigned"/>
									<listOptionValue builtIn="false" value="__UINTPTR_FMTo__=&quot;o&quot;"/>
									<listOptionValue builtIn="false" value="__UINTPTR_FMTu__=&quot;u&quot;"/>
									<listOptionValue builtIn="false" value="__UINTPTR_FMTx__=&quot;x&quot;"/>
									<listOptionValue builtIn="false" value="__UINTPTR_FMTX__=&quot;X&quot;"/>
									<listOptionValue builtIn="false" value="__UINTPTR_WIDTH__=32"/>
									<listOptionValue builtIn="false" value="__FLT_DENORM_MIN__=1.40129846e-45F"/>
									<listOptionValue builtIn="false" value="__FLT_HAS_DENORM__=1"/>
									<listOptionValue builtIn="false" value="__FLT_DIG__=6"/>
									<listOptionValue builtIn="false" value="__FLT_EPSILON__=1.19209290e-7F"/>
									<listOptionValue builtIn="false" value="__FLT_HAS_INFINITY__=1"/>
									<listOptionValue builtIn="false" value="__FLT_HAS_QUIET_NAN__=1"/>
									<listOptionValue builtIn="false" value="__FLT_MANT_DIG__=24"/>
									<listOptionValue builtIn="false" value="__FLT_MAX_10_EXP__=38"/>
									<listOptionValue builtIn="false" value="__FLT_MAX_EXP__=128"/>
									<listOptionValue builtIn="false" value="__FLT_MAX__=3.40282347e+38F"/>
									<listOptionValue builtIn="false" value="__FLT_MIN_10_EXP__=(-37)"/>
									<listOptionValue builtIn="false" value="__FLT_MIN_EXP__=(-125)"/>
									<listOptionValue builtIn="false" value="__FLT_MIN__=1.17549435e-38F"/>
									<listOptionValue builtIn="false" value="__DBL_DENORM_MIN__=4.9406564584124654e-324"/>
									<listOptionValue builtIn="false" value="__DBL_HAS_DENORM__=1"/>
									<listOptionValue builtIn="false" value="__DBL_DIG__=15"/>
									<listOptionValue builtIn="false" value="__DBL_EPSILON__=2.2204460492503131e-16"/>
									<listOptionValue builtIn="false" value="__DBL_HAS_INFINITY__=1"/>
									<listOptionValue builtIn="false" value="__DBL_HAS_QUIET_NAN__=1"/>
									<listOptionValue builtIn="false" value="__DBL_MANT_DIG__=53"/>
									<listOptionValue builtIn="false" value="__DBL_MAX_10_EXP__=308"/>
									<listOptionValue builtIn="false" value="__DBL_MAX_EXP__=1024"/>
									<listOptionValue builtIn="false" value="__DBL_MAX__=1.7976931348623157e+308"/>
									<listOptionValue builtIn="false" value="__DBL_MIN_10_EXP__=(-307)"/>
									<listOptionValue builtIn="false" value="__DBL_MIN_EXP__=(-1021)"/>
									<listOptionValue builtIn="false" value="__DBL_MIN__=2.2250738585072014e-308"/>
									<listOptionValue builtIn="false" value="__LDBL_DENORM_MIN__=4.9406564584124654e-324L"/>
									<listOptionValue builtIn="false" value="__LDBL_HAS_DENORM__=1"/>
									<listOptionValue builtIn="false" value="__LDBL_DIG__=15"/>
									<listOptionValue builtIn="false" value="__LDBL_EPSILON__=2.2204460492503131e-16L"/>
									<listOptionValue builtIn="false" value="__LDBL_HAS_INFINITY__=1"/>
									<listOptionValue builtIn="false" value="__LDBL_HAS_QUIET_NAN__=1"/>
									<listOptionValue builtIn="false" value="__LDBL_MANT_DIG__=53"/>
									<listOptionValue builtIn="false" value="__LDBL_MAX_10_EXP__=308"/>
									<listOptionValue builtIn="false" value="__LDBL_MAX_EXP__=1024"/>
									<listOptionValue builtIn="false" value="__LDBL_MAX__=1.7976931348623157e+308L"/>
									<listOptionValue builtIn="false" value="__LDBL_MIN_10_EXP__=(-307)"/>
									<listOptionValue builtIn="false" value="__LDBL_MIN_EXP__=(-1021)"/>
									<listOptionValue builtIn="false" value="__LDBL_MIN__=2.2250738585072014e-308L"/>
									<listOptionValue builtIn="false" value="__POINTER_WIDTH__=32"/>
									<listOptionValue builtIn="false" value="__CHAR_UNSIGNED__=1"/>
									<listOptionValue builtIn="false" value="__WCHAR_UNSIGNED__=1"/>
									<listOptionValue builtIn="false" value="__WINT_UNSIGNED__=1"/>
									<listOptionValue builtIn="false" value="__INT8_TYPE__=signed"/>
									<listOptionValue builtIn="false" value="__INT8_FMTd__=&quot;hhd&quot;"/>
									<listOptionValue builtIn="false" value="__INT8_FMTi__=&quot;hhi&quot;"/>
									<listOptionValue builtIn="false" value="__INT8_C_SUFFIX__"/>
									<listOptionValue builtIn="false" value="__INT16_TYPE__=short"/>
									<listOptionValue builtIn="false" value="__INT16_FMTd__=&quot;hd&quot;"/>
									<listOptionValue builtIn="false" value="__INT16_FMTi__=&quot;hi&quot;"/>
									<listOptionValue builtIn="false" value="__INT16_C_SUFFIX__"/>
									<listOptionValue builtIn="false" value="__INT32_TYPE__=int"/>
									<listOptionValue builtIn="false" value="__INT32_FMTd__=&quot;d&quot;"/>
									<listOptionValue builtIn="false" value="__INT32_FMTi__=&quot;i&quot;"/>
									<listOptionValue builtIn="false" value="__INT32_C_SUFFIX__"/>
									<listOptionValue builtIn="false" value="__INT64_TYPE__=long"/>
									<listOptionValue builtIn="false" value="__INT64_FMTd__=&quot;lld&quot;"/>
									<listOptionValue builtIn="false" value="__INT64_FMTi__=&quot;lli&quot;"/>
									<listOptionValue builtIn="false" value="__INT64_C_SUFFIX__=LL"/>
									<listOptionValue builtIn="false" value="__UINT8_TYPE__=unsigned"/>
									<listOptionValue builtIn="false" value="__UINT8_FMTo__=&quot;hho&quot;"/>
									<listOptionValue builtIn="false" value="__UINT8_FMTu__=&quot;hhu&quot;"/>
									<listOptionValue builtIn="false" value="__UINT8_FMTx__=&quot;hhx&quot;"/>
									<listOptionValue builtIn="false" value="__UINT8_FMTX__=&quot;hhX&quot;"/>
									<listOptionValue builtIn="false" value="__UINT8_C_SUFFIX__"/>
									<listOptionValue builtIn="false" value="__UINT8_MAX__=255"/>
									<listOptionValue builtIn="false" value="__INT8_MAX__=127"/>
									<listOptionValue builtIn="false" value="__UINT16_TYPE__=unsigned"/>
									<listOptionValue builtIn="false" value="__UINT16_FMTo__=&quot;ho&quot;"/>
									<listOptionValue builtIn="false" value="__UINT16_FMTu__=&quot;hu&quot;"/>
									<listOptionValue builtIn="false" value="__UINT16_FMTx__=&quot;hx&quot;"/>
									<listOptionValue builtIn="false" value="__UINT16_FMTX__=&quot;hX&quot;"/>
									<listOptionValue builtIn="false" value="__UINT16_C_SUFFIX__"/>
									<listOptionValue builtIn="false" value="__UINT16_MAX__=65535"/>
									<listOptionValue builtIn="false" value="__INT16_MAX__=32767"/>
									<listOptionValue builtIn="false" value="__UINT32_TYPE__=unsigned"/>
									<listOptionValue builtIn="false" value="__UINT32_FMTo__=&quot;o&quot;"/>
									<listOptionValue builtIn="false" value="__UINT32_FMTu__=&quot;u&quot;"/>
									<listOptionValue builtIn="false" value="__UINT32_FMTx__=&quot;x&quot;"/>
									<listOptionValue builtIn="false" value="__UINT32_FMTX__=&quot;X&quot;"/>
									<listOptionValue builtIn="false" value="__UINT32_C_SUFFIX__=U"/>
									<listOptionValue builtIn="false" value="__UINT32_MAX__=4294967295U"/>
									<listOptionValue builtIn="false" value="__INT32_MAX__=2147483647"/>
									<listOptionValue builtIn="false" value="__UINT64_TYPE__=long"/>
									<listOptionValue builtIn="false" value="__UINT64_FMTo__=&quot;llo&quot;"/>
									<listOptionValue builtIn="false" value="__UINT64_FMTu__=&quot;llu&quot;"/>
									<listOptionValue builtIn="false" value="__UINT64_FMTx__=&quot;llx&quot;"/>
									<listOptionValue builtIn="false" value="__UINT64_FMTX__=&quot;llX&quot;"/>
									<listOptionValue builtIn="false" value="__UINT64_C_SUFFIX__=ULL"/>
									<listOptionValue builtIn="false" value="__UINT64_MAX__=18446744073709551615ULL"/>
									<listOptionValue builtIn="false" value="__INT64_MAX__=9223372036854775807LL"/>
									<listOptionValue builtIn="false" value="__INT_LEAST8_TYPE__=signed"/>
									<listOptionValue builtIn="false" value="__INT_LEAST8_MAX__=127"/>
									<listOptionValue builtIn="false" value="__INT_LEAST8_FMTd__=&quot;hhd&quot;"/>
									<listOptionValue builtIn="false" value="__INT_LEAST8_FMTi__=&quot;hhi&quot;"/>
									<listOptionValue builtIn="false" value="__UINT_LEAST8_TYPE__=unsigned"/>
									<listOptionValue builtIn="false" value="__UINT_LEAST8_MAX__=255"/>
									<listOptionValue builtIn="false" value="__UINT_LEAST8_FMTo__=&quot;hho&quot;"/>
									<listOptionValue builtIn="false" value="__UINT_LEAST8_FMTu__=&quot;hhu&quot;"/>
									<listOptionValue builtIn="false" value="__UINT_LEAST8_FMTx__=&quot;hhx&quot;"/>
									<listOptionValue builtIn="false" value="__UINT_LEAST8_FMTX__=&quot;hhX&quot;"/>
									<listOptionValue builtIn="false" value="__INT_LEAST16_TYPE__=short"/>
									<listOptionValue builtIn="false" value="__INT_LEAST16_MAX__=32767"/>
									<listOptionValue builtIn="false" value="__INT_LEAST16_FMTd__=&quot;hd&quot;"/>
									<listOptionValue builtIn="false" value="__INT_LEAST16_FMTi__=&quot;hi&quot;"/>
									<listOptionValue builtIn="false" value="__UINT_LEAST16_TYPE__=unsigned"/>
									<listOptionValue builtIn="false" value="__UINT_LEAST16_MAX__=65535"/>
									<listOptionValue builtIn="false" value="__UINT_LEAST16_FMTo__=&quot;ho&quot;"/>
									<listOptionValue builtIn="false" value="__UINT_LEAST16_FMTu__=&quot;hu&quot;"/>
									<listOptionValue builtIn="false" value="__UINT_LEAST16_FMTx__=&quot;hx&quot;"/>
									<listOptionValue builtIn="false" value="__UINT_LEAST16_FMTX__=&quot;hX&quot;"/>
									<listOptionValue builtIn="false" value="__INT_LEAST32_TYPE__=int"/>
									<listOptionValue builtIn="false" value="__INT_LEAST32_MAX__=2147483647"/>
									<listOptionValue builtIn="false" value="__INT_LEAST32_FMTd__=&quot;d&quot;"/>
									<listOptionValue builtIn="false" value="__INT_LEAST32_FMTi__=&quot;i&quot;"/>
									<listOptionValue builtIn="false" value="__UINT_LEAST32_TYPE__=unsigned"/>
									<listOptionValue builtIn="false" value="__UINT_LEAST32_MAX__=4294967295U"/>
									<listOptionValue builtIn="false" value="__UINT_LEAST32_FMTo__=&quot;o&quot;"/>
									<listOptionValue builtIn="false" value="__UINT_LEAST32_FMTu__=&quot;u&quot;"/>
									<listOptionValue builtIn="false" value="__UINT_LEAST32_FMTx__=&quot;x&quot;"/>
									<listOptionValue builtIn="false" value="__UINT_LEAST32_FMTX__=&quot;X&quot;"/>
									<listOptionValue builtIn="false" value="__INT_LEAST64_TYPE__=long"/>
									<listOptionValue builtIn="false" value="__INT_LEAST64_MAX__=9223372036854775807LL"/>
									<listOptionValue builtIn="false" value="__INT_LEAST64_FMTd__=&quot;lld&quot;"/>
									<listOptionValue builtIn="false" value="__INT_LEAST64_FMTi__=&quot;lli&quot;"/>
									<listOptionValue builtIn="false" value="__UINT_LEAST64_TYPE__=long"/>
									<listOptionValue builtIn="false" value="__UINT_LEAST64_MAX__=18446744073709551615ULL"/>
									<listOptionValue builtIn="false" value="__UINT_LEAST64_FMTo__=&quot;llo&quot;"/>
									<listOptionValue builtIn="false" value="__UINT_LEAST64_FMTu__=&quot;llu&quot;"/>
									<listOptionValue builtIn="false" value="__UINT_LEAST64_FMTx__=&quot;llx&quot;"/>
									<listOptionValue builtIn="false" value="__UINT_LEAST64_FMTX__=&quot;llX&quot;"/>
									<listOptionValue builtIn="false" value="__INT_FAST8_TYPE__=signed"/>
									<listOptionValue builtIn="false" value="__INT_FAST8_MAX__=127"/>
									<listOptionValue builtIn="false" value="__INT_FAST8_FMTd__=&quot;hhd&quot;"/>
									<listOptionValue builtIn="false" value="__INT_FAST8_FMTi__=&quot;hhi&quot;"/>
									<listOptionValue builtIn="false" value="__UINT_FAST8_TYPE__=unsigned"/>
									<listOptionValue builtIn="false" value="__UINT_FAST8_MAX__=255"/>
									<listOptionValue builtIn="false" value="__UINT_FAST8_FMTo__=&quot;hho&quot;"/>
									<listOptionValue builtIn="false" value="__UINT_FAST8_FMTu__=&quot;hhu&quot;"/>
									<listOptionValue builtIn="false" value="__UINT_FAST8_FMTx__=&quot;hhx&quot;"/>
									<listOptionValue builtIn="false" value="__UINT_FAST8_FMTX__=&quot;hhX&quot;"/>
									<listOptionValue builtIn="false" value="__INT_FAST16_TYPE__=short"/>
									<listOptionValue builtIn="false" value="__INT_FAST16_MAX__=32767"/>
									<listOptionValue builtIn="false" value="__INT_FAST16_FMTd__=&quot;hd&quot;"/>
									<listOptionValue builtIn="false" value="__INT_FAST16_FMTi__=&quot;hi&quot;"/>
									<listOptionValue builtIn="false" value="__UINT_FAST16_TYPE__=unsigned"/>
									<listOptionValue builtIn="false" value="__UINT_FAST16_MAX__=65535"/>
									<listOptionValue builtIn="false" value="__UINT_FAST16_FMTo__=&quot;ho&quot;"/>
									<listOptionValue builtIn="false" value="__UINT_FAST16_FMTu__=&quot;hu&quot;"/>
									<listOptionValue builtIn="false" value="__UINT_FAST16_FMTx__=&quot;hx&quot;"/>
									<listOptionValue builtIn="false" value="__UINT_FAST16_FMTX__=&quot;hX&quot;"/>
									<listOptionValue builtIn="false" value="__INT_FAST32_TYPE__=int"/>
									<listOptionValue builtIn="false" value="__INT_FAST32_MAX__=2147483647"/>
									<listOptionValue builtIn="false" value="__INT_FAST32_FMTd__=&quot;d&quot;"/>
									<listOptionValue builtIn="false" value="__INT_FAST32_FMTi__=&quot;i&quot;"/>
									<listOptionValue builtIn="false" value="__UINT_FAST32_TYPE__=unsigned"/>
									<listOptionValue builtIn="false" value="__UINT_FAST32_MAX__=4294967295U"/>
									<listOptionValue builtIn="false" value="__UINT_FAST32_FMTo__=&quot;o&quot;"/>
									<listOptionValue builtIn="false" value="__UINT_FAST32_FMTu__=&quot;u&quot;"/>
									<listOptionValue builtIn="false" value="__UINT_FAST32_FMTx__=&quot;x&quot;"/>
									<listOptionValue builtIn="false" value="__UINT_FAST32_FMTX__=&quot;X&quot;"/>
									<listOptionValue builtIn="false" value="__INT_FAST64_TYPE__=long"/>
									<listOptionValue builtIn="false" value="__INT_FAST64_MAX__=9223372036854775807LL"/>
									<listOptionValue builtIn="false" value="__INT_FAST64_FMTd__=&quot;lld&quot;"/>
									<listOptionValue builtIn="false" value="__INT_FAST64_FMTi__=&quot;lli&quot;"/>
									<listOptionValue builtIn="false" value="__UINT_FAST64_TYPE__=long"/>
									<listOptionValue builtIn="false" value="__UINT_FAST64_MAX__=18446744073709551615ULL"/>
									<listOptionValue builtIn="false" value="__UINT_FAST64_FMTo__=&quot;llo&quot;"/>
									<listOptionValue builtIn="false" value="__UINT_FAST64_FMTu__=&quot;llu&quot;"/>
									<listOptionValue builtIn="false" value="__UINT_FAST64_FMTx__=&quot;llx&quot;"/>
									<listOptionValue builtIn="false" value="__UINT_FAST64_FMTX__=&quot;llX&quot;"/>
									<listOptionValue builtIn="false" value="__USER_LABEL_PREFIX__=_"/>
									<listOptionValue builtIn="false" value="__FINITE_MATH_ONLY__=0"/>
									<listOptionValue builtIn="false" value="__GNUC_STDC_INLINE__=1"/>
									<listOptionValue builtIn="false" value="__GCC_ATOMIC_TEST_AND_SET_TRUEVAL=1"/>
									<listOptionValue builtIn="false" value="__GCC_ATOMIC_BOOL_LOCK_FREE=1"/>
									<listOptionValue builtIn="false" value="__GCC_ATOMIC_CHAR_LOCK_FREE=1"/>
									<listOptionValue builtIn="false" value="__GCC_ATOMIC_CHAR16_T_LOCK_FREE=1"/>
									<listOptionValue builtIn="false" value="__GCC_ATOMIC_CHAR32_T_LOCK_FREE=1"/>
									<listOptionValue builtIn="false" value="__GCC_ATOMIC_WCHAR_T_LOCK_FREE=1"/>
									<listOptionValue builtIn="false" value="__GCC_ATOMIC_SHORT_LOCK_FREE=1"/>
									<listOptionValue builtIn="false" value="__GCC_ATOMIC_INT_LOCK_FREE=1"/>
									<listOptionValue builtIn="false" value="__GCC_ATOMIC_LONG_LOCK_FREE=1"/>
									<listOptionValue builtIn="false" value="__GCC_ATOMIC_LLONG_LOCK_FREE=1"/>
									<listOptionValue builtIn="false" value="__GCC_ATOMIC_POINTER_LOCK_FREE=1"/>
									<listOptionValue builtIn="false" value="__NO_INLINE__=1"/>
									<listOptionValue builtIn="false" value="__FLT_EVAL_METHOD__=0"/>
									<listOptionValue builtIn="false" value="__FLT_RADIX__=2"/>
									<listOptionValue builtIn="false" value="__DECIMAL_DIG__=17"/>
									<listOptionValue builtIn="false" value="__xcore__=1"/>
									<listOptionValue builtIn="false" value="__XS1B__=1"/>
									<listOptionValue builtIn="false" value="__STDC__=1"/>
									<listOptionValue builtIn="false" value="__STDC_HOSTED__=1"/>
									<listOptionValue builtIn="false" value="__STDC_VERSION__=199901L"/>
									<listOptionValue builtIn="false" value="__STDC_UTF_16__=1"/>
									<listOptionValue builtIn="false" value="__STDC_UTF_32__=1"/>
									<listOptionValue builtIn="false" value="XCC_VERSION_YEAR=14"/>
									<listOptionValue builtIn="false" value="XCC_VERSION_MONTH=2"/>
									<listOptionValue builtIn="false" value="XCC_VERSION_MAJOR=1402"/>
									<listOptionValue builtIn="false" value="XCC_VERSION_MINOR=4"/>
									<listOptionValue builtIn="false" value="__XCC_HAVE_FLOAT__=1"/>
									<listOptionValue builtIn="false" value="_XSCOPE_PROBES_INCLUDE_FILE=&quot;/tmp/ccarfd6c.h&quot;"/>
								</option>
								<option id="com.xmos.c.compiler.option.include.paths.486319420" name="com.xmos.c.compiler.option.include.paths" superClass="com.xmos.c.compiler.option.include.paths" valueType="includePath">
									<listOptionValue builtIn="false" value="&quot;${XMOS_TOOL_PATH}/target/include&quot;"/>
									<listOptionValue builtIn="false" value="&quot;${XMOS_TOOL_PATH}/target/include/clang&quot;"/>
									<listOptionValue builtIn="false" value="&quot;${workspace_loc:/module_board-support/bsp/COM_SERIAL}&quot;"/>
									<listOptionValue builtIn="false" value="&quot;${workspace_loc:/module_board-support}&quot;"/>
									<listOptionValue builtIn="false" value="&quot;${workspace_loc:/module_board-support/bsp/COM_ECAT}&quot;"/>
									<listOptionValue builtIn="false" value="&quot;${workspace_loc:/module_ethercat/include}&quot;"/>
									<listOptionValue builtIn="false" value="&quot;${workspace_loc:/module_board-support/bsp/IFM_GPIO-A}&quot;"/>
									<listOptionValue builtIn="false" value="&quot;${workspace_loc:/module_reboot/src}&quot;"/>
									<listOptionValue builtIn="false" value="&quot;${workspace_loc:/module_canopen_interface/object_dictionary}&quot;"/>
									<listOptionValue builtIn="false" value="&quot;${workspace_loc:/module_board-support/bsp/IFM_DC30}&quot;"/>
									<listOptionValue builtIn="false" value="&quot;${workspace_loc:/module_board-support/bsp}&quot;"/>
									<listOptionValue builtIn="false" value="&quot;${workspace_loc:/module_canopen_interface/src}&quot;"/>
									<listOptionValue builtIn="false" value="&quot;${workspace_loc:/module_board-support/bsp/COM_ETHERNET}&quot;"/>
									<listOptionValue builtIn="false" value="&quot;${workspace_loc:/module_canopen_interface/include}&quot;"/>
									<listOptionValue builtIn="false" value="&quot;${workspace_loc:/module_board-support/bsp/default}&quot;"/>
									<listOptionValue builtIn="false" value="&quot;${workspace_loc:/module_board-support/bsp/IFM_DC300}&quot;"/>
									<listOptionValue builtIn="false" value="&quot;${workspace_loc:/module_board-support/doc}&quot;"/>
									<listOptionValue builtIn="false" value="&quot;${workspace_loc:/module_board-support/bsp/IFM_DC100}&quot;"/>
									<listOptionValue builtIn="false" value="&quot;${workspace_loc:/module_board-support/bsp/IFM_DC500}&quot;"/>
									<listOptionValue builtIn="false" value="&quot;${workspace_loc:/module_canopen_interface/doc}&quot;"/>
									<listOptionValue builtIn="false" value="&quot;${workspace_loc:/module_board-support/bsp/IFM_DC5K}&quot;"/>
									<listOptionValue builtIn="false" value="&quot;${workspace_loc:/module_board-support/bsp/IFM_DC1K}&quot;"/>
									<listOptionValue builtIn="false" value="&quot;${workspace_loc:/module_reboot/include}&quot;"/>
									<listOptionValue builtIn="false" value="&quot;${workspace_loc:/module_board-support/bsp/CORE_C21}&quot;"/>
									<listOptionValue builtIn="false" value="&quot;${workspace_loc:/module_board-support/bsp/CORE_C22}&quot;"/>
									<listOptionValue builtIn="false" value="&quot;${workspace_loc:/module_canopen_interface/pdo_handler}&quot;"/>
									<listOptionValue builtIn="false" value="&quot;${workspace_loc:/module_reboot}&quot;"/>
									<listOptionValue builtIn="false" value="&quot;${workspace_loc:/module_board-support/targets}&quot;"/>
									<listOptionValue builtIn="false" value="&quot;${workspace_loc:/module_canopen_interface}&quot;"/>
									<listOptionValue builtIn="false" value="&quot;${workspace_loc:/module_gpio}&quot;"/>
									<listOptionValue builtIn="false" value="&quot;${workspace_loc:/module_pwm/doc/images}&quot;"/>
									<listOptionValue builtIn="false" value="&quot;${workspace_loc:/module_controllers}&quot;"/>
									<listOptionValue builtIn="false" value="&quot;${workspace_loc:/module_hall/doc}&quot;"/>
									<listOptionValue builtIn="false" value="&quot;${workspace_loc:/module_adc/doc/images}&quot;"/>
									<listOptionValue builtIn="false" value="&quot;${workspace_loc:/module_biss}&quot;"/>
									<listOptionValue builtIn="false" value="&quot;${workspace_loc:/module_misc}&quot;"/>
									<listOptionValue builtIn="false" value="&quot;${workspace_loc:/module_profile/include}&quot;"/>
									<listOptionValue builtIn="false" value="&quot;${workspace_loc:/module_pwm/include}&quot;"/>
									<listOptionValue builtIn="false" value="&quot;${workspace_loc:/module_position_feedback/doc}&quot;"/>
									<listOptionValue builtIn="false" value="&quot;${workspace_loc:/module_controllers/include}&quot;"/>
									<listOptionValue builtIn="false" value="&quot;${workspace_loc:/module_spi_master}&quot;"/>
									<listOptionValue builtIn="false" value="&quot;${workspace_loc:/module_serial_encoder/doc}&quot;"/>
									<listOptionValue builtIn="false" value="&quot;${workspace_loc:/module_position_feedback}&quot;"/>
									<listOptionValue builtIn="false" value="&quot;${workspace_loc:/module_rem_14/doc}&quot;"/>
									<listOptionValue builtIn="false" value="&quot;${workspace_loc:/module_biss/src}&quot;"/>
									<listOptionValue builtIn="false" value="&quot;${workspace_loc:/config_motor/sensor_configs}&quot;"/>
									<listOptionValue builtIn="false" value="&quot;${workspace_loc:/module_watchdog/doc}&quot;"/>
									<listOptionValue builtIn="false" value="&quot;${workspace_loc:/module_motion_control}&quot;"/>
									<listOptionValue builtIn="false" value="&quot;${workspace_loc:/module_rem_14}&quot;"/>
									<listOptionValue builtIn="false" value="&quot;${workspace_loc:/module_adc/src}&quot;"/>
									<listOptionValue builtIn="false" value="&quot;${workspace_loc:/module_position_feedback/src}&quot;"/>
									<listOptionValue builtIn="false" value="&quot;${workspace_loc:/config_motor/motor_configs}&quot;"/>
									<listOptionValue builtIn="false" value="&quot;${workspace_loc:/module_profile/profile_velocity_mode}&quot;"/>
									<listOptionValue builtIn="false" value="&quot;${workspace_loc:/module_profile/profile_position_mode}&quot;"/>
									<listOptionValue builtIn="false" value="&quot;${workspace_loc:/module_qei/include}&quot;"/>
									<listOptionValue builtIn="false" value="&quot;${workspace_loc:/module_misc/src}&quot;"/>
									<listOptionValue builtIn="false" value="&quot;${workspace_loc:/module_network_drive}&quot;"/>
									<listOptionValue builtIn="false" value="&quot;${workspace_loc:/lib_bldc_torque_control/predriver}&quot;"/>
									<listOptionValue builtIn="false" value="&quot;${workspace_loc:/module_filters/src}&quot;"/>
									<listOptionValue builtIn="false" value="&quot;${workspace_loc:/module_shared_memory/include}&quot;"/>
									<listOptionValue builtIn="false" value="&quot;${workspace_loc:/module_hall/src}&quot;"/>
									<listOptionValue builtIn="false" value="&quot;${workspace_loc:/module_qei/src}&quot;"/>
									<listOptionValue builtIn="false" value="&quot;${workspace_loc:/module_pwm/src}&quot;"/>
									<listOptionValue builtIn="false" value="&quot;${workspace_loc:/module_biss/include}&quot;"/>
									<listOptionValue builtIn="false" value="&quot;${workspace_loc:/module_spi_master/src}&quot;"/>
									<listOptionValue builtIn="false" value="&quot;${workspace_loc:/examples/config_motor/sensor_configs}&quot;"/>
									<listOptionValue builtIn="false" value="&quot;${workspace_loc:/module_controllers/src}&quot;"/>
									<listOptionValue builtIn="false" value="&quot;${workspace_loc:/module_adc/doc}&quot;"/>
									<listOptionValue builtIn="false" value="&quot;${workspace_loc:/module_adc}&quot;"/>
									<listOptionValue builtIn="false" value="&quot;${workspace_loc:/module_ethercat/libsrc}&quot;"/>
									<listOptionValue builtIn="false" value="&quot;${workspace_loc:/module_serial_encoder/include}&quot;"/>
									<listOptionValue builtIn="false" value="&quot;${workspace_loc:/module_profile/profile_linear_mode}&quot;"/>
									<listOptionValue builtIn="false" value="&quot;${workspace_loc:/module_position_feedback/doc/images}&quot;"/>
									<listOptionValue builtIn="false" value="&quot;${workspace_loc:/module_watchdog/include}&quot;"/>
									<listOptionValue builtIn="false" value="&quot;${workspace_loc:/module_qei/doc/images}&quot;"/>
									<listOptionValue builtIn="false" value="&quot;${workspace_loc:/module_motion_control/doc}&quot;"/>
									<listOptionValue builtIn="false" value="&quot;${workspace_loc:/module_network_drive/doc}&quot;"/>
									<listOptionValue builtIn="false" value="&quot;${workspace_loc:/module_shared_memory/src}&quot;"/>
									<listOptionValue builtIn="false" value="&quot;${workspace_loc:/module_rem_16mt/src}&quot;"/>
									<listOptionValue builtIn="false" value="&quot;${workspace_loc:/module_network_drive/include}&quot;"/>
									<listOptionValue builtIn="false" value="&quot;${workspace_loc:/module_rem_14/include}&quot;"/>
									<listOptionValue builtIn="false" value="&quot;${workspace_loc:/module_rem_14/src}&quot;"/>
									<listOptionValue builtIn="false" value="&quot;${workspace_loc:/lib_bldc_torque_control/lib}&quot;"/>
									<listOptionValue builtIn="false" value="&quot;${workspace_loc:/module_pwm/doc}&quot;"/>
									<listOptionValue builtIn="false" value="&quot;${workspace_loc:/lib_bldc_torque_control/lib/xs1b}&quot;"/>
									<listOptionValue builtIn="false" value="&quot;${workspace_loc:/module_rem_16mt/doc}&quot;"/>
									<listOptionValue builtIn="false" value="&quot;${workspace_loc:/module_spi_master/doc}&quot;"/>
									<listOptionValue builtIn="false" value="&quot;${workspace_loc:/module_hall/doc/images}&quot;"/>
									<listOptionValue builtIn="false" value="&quot;${workspace_loc:/module_serial_encoder/doc/images}&quot;"/>
									<listOptionValue builtIn="false" value="&quot;${workspace_loc:/module_gpio/src}&quot;"/>
									<listOptionValue builtIn="false" value="&quot;${workspace_loc:/module_profile}&quot;"/>
									<listOptionValue builtIn="false" value="&quot;${workspace_loc:/lib_bldc_torque_control/lib/xs2a}&quot;"/>
									<listOptionValue builtIn="false" value="&quot;${workspace_loc:/module_hall/include}&quot;"/>
									<listOptionValue builtIn="false" value="&quot;${workspace_loc:/module_motion_control/src}&quot;"/>
									<listOptionValue builtIn="false" value="&quot;${workspace_loc:/examples/config_motor/motor_configs}&quot;"/>
									<listOptionValue builtIn="false" value="&quot;${workspace_loc:/module_biss/doc}&quot;"/>
									<listOptionValue builtIn="false" value="&quot;${workspace_loc:/module_rem_16mt/include}&quot;"/>
									<listOptionValue builtIn="false" value="&quot;${workspace_loc:/module_profile/profile_ctrl}&quot;"/>
									<listOptionValue builtIn="false" value="&quot;${workspace_loc:/module_qei}&quot;"/>
									<listOptionValue builtIn="false" value="&quot;${workspace_loc:/module_qei/doc}&quot;"/>
									<listOptionValue builtIn="false" value="&quot;${workspace_loc:/lib_bldc_torque_control}&quot;"/>
									<listOptionValue builtIn="false" value="&quot;${workspace_loc:/module_gpio/include}&quot;"/>
									<listOptionValue builtIn="false" value="&quot;${workspace_loc:/module_profile/quick_stop_mode}&quot;"/>
									<listOptionValue builtIn="false" value="&quot;${workspace_loc:/module_ethercat}&quot;"/>
									<listOptionValue builtIn="false" value="&quot;${workspace_loc:/module_rem_16mt}&quot;"/>
									<listOptionValue builtIn="false" value="&quot;${workspace_loc:/module_filters/include}&quot;"/>
									<listOptionValue builtIn="false" value="&quot;${workspace_loc:/module_motion_control/include}&quot;"/>
									<listOptionValue builtIn="false" value="&quot;${workspace_loc:/module_position_feedback/include}&quot;"/>
									<listOptionValue builtIn="false" value="&quot;${workspace_loc:/module_adc/include}&quot;"/>
									<listOptionValue builtIn="false" value="&quot;${workspace_loc:/module_profile/doc}&quot;"/>
									<listOptionValue builtIn="false" value="&quot;${workspace_loc:/examples/config_motor}&quot;"/>
									<listOptionValue builtIn="false" value="&quot;${workspace_loc:/module_serial_encoder/src}&quot;"/>
									<listOptionValue builtIn="false" value="&quot;${workspace_loc:/config_motor}&quot;"/>
									<listOptionValue builtIn="false" value="&quot;${workspace_loc:/module_watchdog/src}&quot;"/>
									<listOptionValue builtIn="false" value="&quot;${workspace_loc:/module_network_drive/src}&quot;"/>
									<listOptionValue builtIn="false" value="&quot;${workspace_loc:/module_watchdog}&quot;"/>
									<listOptionValue builtIn="false" value="&quot;${workspace_loc:/module_shared_memory}&quot;"/>
									<listOptionValue builtIn="false" value="&quot;${workspace_loc:/module_pwm}&quot;"/>
									<listOptionValue builtIn="false" value="&quot;${workspace_loc:/module_serial_encoder}&quot;"/>
									<listOptionValue builtIn="false" value="&quot;${workspace_loc:/module_gpio/doc}&quot;"/>
									<listOptionValue builtIn="false" value="&quot;${workspace_loc:/module_filters}&quot;"/>
									<listOptionValue builtIn="false" value="&quot;${workspace_loc:/module_misc/doc}&quot;"/>
									<listOptionValue builtIn="false" value="&quot;${workspace_loc:/module_hall}&quot;"/>
									<listOptionValue builtIn="false" value="&quot;${workspace_loc:/module_misc/include}&quot;"/>
									<listOptionValue builtIn="false" value="&quot;${workspace_loc:/module_ethercat/doc}&quot;"/>
									<listOptionValue builtIn="false" value="&quot;${workspace_loc:/lib_bldc_torque_control/include}&quot;"/>
									<listOptionValue builtIn="false" value="&quot;${workspace_loc:/module_filters/doc}&quot;"/>
									<listOptionValue builtIn="false" value="&quot;${workspace_loc:/module_board-support/bsp/END_EFFECTOR}&quot;"/>
									<listOptionValue builtIn="false" value="&quot;${workspace_loc:/lib_bldc_torque_control/doc}&quot;"/>
									<listOptionValue builtIn="false" value="&quot;${workspace_loc:/lib_ethercat/doc}&quot;"/>
									<listOptionValue builtIn="false" value="&quot;${workspace_loc:/lib_ethercat/lib/xs2a}&quot;"/>
									<listOptionValue builtIn="false" value="&quot;${workspace_loc:/lib_ethercat/libsrc}&quot;"/>
									<listOptionValue builtIn="false" value="&quot;${workspace_loc:/lib_bldc_torque_control/doc/images}&quot;"/>
									<listOptionValue builtIn="false" value="&quot;${workspace_loc:/lib_ethercat/lib}&quot;"/>
									<listOptionValue builtIn="false" value="&quot;${workspace_loc:/lib_ethercat}&quot;"/>
									<listOptionValue builtIn="false" value="&quot;${workspace_loc:/module_canopen_interface/object_dictionary/object_dictionary_generator}&quot;"/>
									<listOptionValue builtIn="false" value="&quot;${workspace_loc:/lib_ethercat/include}&quot;"/>
									<listOptionValue builtIn="false" value="&quot;${workspace_loc:/lib_ethercat/lib/xs1b}&quot;"/>
									<listOptionValue builtIn="false" value="&quot;${workspace_loc:/module_reboot/doc}&quot;"/>
								</option>
								<inputType id="com.xmos.cdt.c.compiler.input.c.138141185" name="C" superClass="com.xmos.cdt.c.compiler.input.c"/>
							</tool>
							<tool id="com.xmos.cdt.cxx.compiler.522861730" name="com.xmos.cdt.cxx.compiler" superClass="com.xmos.cdt.cxx.compiler">
								<option id="com.xmos.cxx.compiler.option.defined.symbols.1682246349" name="com.xmos.cxx.compiler.option.defined.symbols" superClass="com.xmos.cxx.compiler.option.defined.symbols" valueType="definedSymbols">
									<listOptionValue builtIn="false" value="__llvm__=1"/>
									<listOptionValue builtIn="false" value="__clang__=1"/>
									<listOptionValue builtIn="false" value="__clang_major__=3"/>
									<listOptionValue builtIn="false" value="__clang_minor__=6"/>
									<listOptionValue builtIn="false" value="__clang_patchlevel__=0"/>
									<listOptionValue builtIn="false" value="__clang_version__=&quot;3.6.0"/>
									<listOptionValue builtIn="false" value="__GNUC_MINOR__=2"/>
									<listOptionValue builtIn="false" value="__GNUC_PATCHLEVEL__=1"/>
									<listOptionValue builtIn="false" value="__GNUC__=4"/>
									<listOptionValue builtIn="false" value="__GXX_ABI_VERSION=1002"/>
									<listOptionValue builtIn="false" value="__ATOMIC_RELAXED=0"/>
									<listOptionValue builtIn="false" value="__ATOMIC_CONSUME=1"/>
									<listOptionValue builtIn="false" value="__ATOMIC_ACQUIRE=2"/>
									<listOptionValue builtIn="false" value="__ATOMIC_RELEASE=3"/>
									<listOptionValue builtIn="false" value="__ATOMIC_ACQ_REL=4"/>
									<listOptionValue builtIn="false" value="__ATOMIC_SEQ_CST=5"/>
									<listOptionValue builtIn="false" value="__PRAGMA_REDEFINE_EXTNAME=1"/>
									<listOptionValue builtIn="false" value="__VERSION__=&quot;4.2.1"/>
									<listOptionValue builtIn="false" value="__CONSTANT_CFSTRINGS__=1"/>
									<listOptionValue builtIn="false" value="__GXX_RTTI=1"/>
									<listOptionValue builtIn="false" value="__DEPRECATED=1"/>
									<listOptionValue builtIn="false" value="__GNUG__=4"/>
									<listOptionValue builtIn="false" value="__GXX_WEAK__=1"/>
									<listOptionValue builtIn="false" value="__private_extern__=extern"/>
									<listOptionValue builtIn="false" value="__ORDER_LITTLE_ENDIAN__=1234"/>
									<listOptionValue builtIn="false" value="__ORDER_BIG_ENDIAN__=4321"/>
									<listOptionValue builtIn="false" value="__ORDER_PDP_ENDIAN__=3412"/>
									<listOptionValue builtIn="false" value="__BYTE_ORDER__=__ORDER_LITTLE_ENDIAN__"/>
									<listOptionValue builtIn="false" value="__LITTLE_ENDIAN__=1"/>
									<listOptionValue builtIn="false" value="_ILP32=1"/>
									<listOptionValue builtIn="false" value="__ILP32__=1"/>
									<listOptionValue builtIn="false" value="__CHAR_BIT__=8"/>
									<listOptionValue builtIn="false" value="__SCHAR_MAX__=127"/>
									<listOptionValue builtIn="false" value="__SHRT_MAX__=32767"/>
									<listOptionValue builtIn="false" value="__INT_MAX__=2147483647"/>
									<listOptionValue builtIn="false" value="__LONG_MAX__=2147483647L"/>
									<listOptionValue builtIn="false" value="__LONG_LONG_MAX__=9223372036854775807LL"/>
									<listOptionValue builtIn="false" value="__WCHAR_MAX__=255"/>
									<listOptionValue builtIn="false" value="__INTMAX_MAX__=9223372036854775807LL"/>
									<listOptionValue builtIn="false" value="__SIZE_MAX__=4294967295U"/>
									<listOptionValue builtIn="false" value="__UINTMAX_MAX__=18446744073709551615ULL"/>
									<listOptionValue builtIn="false" value="__PTRDIFF_MAX__=2147483647"/>
									<listOptionValue builtIn="false" value="__INTPTR_MAX__=2147483647"/>
									<listOptionValue builtIn="false" value="__UINTPTR_MAX__=4294967295U"/>
									<listOptionValue builtIn="false" value="__SIZEOF_DOUBLE__=8"/>
									<listOptionValue builtIn="false" value="__SIZEOF_FLOAT__=4"/>
									<listOptionValue builtIn="false" value="__SIZEOF_INT__=4"/>
									<listOptionValue builtIn="false" value="__SIZEOF_LONG__=4"/>
									<listOptionValue builtIn="false" value="__SIZEOF_LONG_DOUBLE__=8"/>
									<listOptionValue builtIn="false" value="__SIZEOF_LONG_LONG__=8"/>
									<listOptionValue builtIn="false" value="__SIZEOF_POINTER__=4"/>
									<listOptionValue builtIn="false" value="__SIZEOF_SHORT__=2"/>
									<listOptionValue builtIn="false" value="__SIZEOF_PTRDIFF_T__=4"/>
									<listOptionValue builtIn="false" value="__SIZEOF_SIZE_T__=4"/>
									<listOptionValue builtIn="false" value="__SIZEOF_WCHAR_T__=1"/>
									<listOptionValue builtIn="false" value="__SIZEOF_WINT_T__=4"/>
									<listOptionValue builtIn="false" value="__INTMAX_TYPE__=long"/>
									<listOptionValue builtIn="false" value="__INTMAX_FMTd__=&quot;lld&quot;"/>
									<listOptionValue builtIn="false" value="__INTMAX_FMTi__=&quot;lli&quot;"/>
									<listOptionValue builtIn="false" value="__INTMAX_C_SUFFIX__=LL"/>
									<listOptionValue builtIn="false" value="__UINTMAX_TYPE__=long"/>
									<listOptionValue builtIn="false" value="__UINTMAX_FMTo__=&quot;llo&quot;"/>
									<listOptionValue builtIn="false" value="__UINTMAX_FMTu__=&quot;llu&quot;"/>
									<listOptionValue builtIn="false" value="__UINTMAX_FMTx__=&quot;llx&quot;"/>
									<listOptionValue builtIn="false" value="__UINTMAX_FMTX__=&quot;llX&quot;"/>
									<listOptionValue builtIn="false" value="__UINTMAX_C_SUFFIX__=ULL"/>
									<listOptionValue builtIn="false" value="__INTMAX_WIDTH__=64"/>
									<listOptionValue builtIn="false" value="__PTRDIFF_TYPE__=int"/>
									<listOptionValue builtIn="false" value="__PTRDIFF_FMTd__=&quot;d&quot;"/>
									<listOptionValue builtIn="false" value="__PTRDIFF_FMTi__=&quot;i&quot;"/>
									<listOptionValue builtIn="false" value="__PTRDIFF_WIDTH__=32"/>
									<listOptionValue builtIn="false" value="__INTPTR_TYPE__=int"/>
									<listOptionValue builtIn="false" value="__INTPTR_FMTd__=&quot;d&quot;"/>
									<listOptionValue builtIn="false" value="__INTPTR_FMTi__=&quot;i&quot;"/>
									<listOptionValue builtIn="false" value="__INTPTR_WIDTH__=32"/>
									<listOptionValue builtIn="false" value="__SIZE_TYPE__=unsigned"/>
									<listOptionValue builtIn="false" value="__SIZE_FMTo__=&quot;o&quot;"/>
									<listOptionValue builtIn="false" value="__SIZE_FMTu__=&quot;u&quot;"/>
									<listOptionValue builtIn="false" value="__SIZE_FMTx__=&quot;x&quot;"/>
									<listOptionValue builtIn="false" value="__SIZE_FMTX__=&quot;X&quot;"/>
									<listOptionValue builtIn="false" value="__SIZE_WIDTH__=32"/>
									<listOptionValue builtIn="false" value="__WCHAR_TYPE__=unsigned"/>
									<listOptionValue builtIn="false" value="__WCHAR_WIDTH__=8"/>
									<listOptionValue builtIn="false" value="__WINT_TYPE__=unsigned"/>
									<listOptionValue builtIn="false" value="__WINT_WIDTH__=32"/>
									<listOptionValue builtIn="false" value="__SIG_ATOMIC_WIDTH__=32"/>
									<listOptionValue builtIn="false" value="__SIG_ATOMIC_MAX__=2147483647"/>
									<listOptionValue builtIn="false" value="__CHAR16_TYPE__=unsigned"/>
									<listOptionValue builtIn="false" value="__CHAR32_TYPE__=unsigned"/>
									<listOptionValue builtIn="false" value="__UINTMAX_WIDTH__=64"/>
									<listOptionValue builtIn="false" value="__UINTPTR_TYPE__=unsigned"/>
									<listOptionValue builtIn="false" value="__UINTPTR_FMTo__=&quot;o&quot;"/>
									<listOptionValue builtIn="false" value="__UINTPTR_FMTu__=&quot;u&quot;"/>
									<listOptionValue builtIn="false" value="__UINTPTR_FMTx__=&quot;x&quot;"/>
									<listOptionValue builtIn="false" value="__UINTPTR_FMTX__=&quot;X&quot;"/>
									<listOptionValue builtIn="false" value="__UINTPTR_WIDTH__=32"/>
									<listOptionValue builtIn="false" value="__FLT_DENORM_MIN__=1.40129846e-45F"/>
									<listOptionValue builtIn="false" value="__FLT_HAS_DENORM__=1"/>
									<listOptionValue builtIn="false" value="__FLT_DIG__=6"/>
									<listOptionValue builtIn="false" value="__FLT_EPSILON__=1.19209290e-7F"/>
									<listOptionValue builtIn="false" value="__FLT_HAS_INFINITY__=1"/>
									<listOptionValue builtIn="false" value="__FLT_HAS_QUIET_NAN__=1"/>
									<listOptionValue builtIn="false" value="__FLT_MANT_DIG__=24"/>
									<listOptionValue builtIn="false" value="__FLT_MAX_10_EXP__=38"/>
									<listOptionValue builtIn="false" value="__FLT_MAX_EXP__=128"/>
									<listOptionValue builtIn="false" value="__FLT_MAX__=3.40282347e+38F"/>
									<listOptionValue builtIn="false" value="__FLT_MIN_10_EXP__=(-37)"/>
									<listOptionValue builtIn="false" value="__FLT_MIN_EXP__=(-125)"/>
									<listOptionValue builtIn="false" value="__FLT_MIN__=1.17549435e-38F"/>
									<listOptionValue builtIn="false" value="__DBL_DENORM_MIN__=4.9406564584124654e-324"/>
									<listOptionValue builtIn="false" value="__DBL_HAS_DENORM__=1"/>
									<listOptionValue builtIn="false" value="__DBL_DIG__=15"/>
									<listOptionValue builtIn="false" value="__DBL_EPSILON__=2.2204460492503131e-16"/>
									<listOptionValue builtIn="false" value="__DBL_HAS_INFINITY__=1"/>
									<listOptionValue builtIn="false" value="__DBL_HAS_QUIET_NAN__=1"/>
									<listOptionValue builtIn="false" value="__DBL_MANT_DIG__=53"/>
									<listOptionValue builtIn="false" value="__DBL_MAX_10_EXP__=308"/>
									<listOptionValue builtIn="false" value="__DBL_MAX_EXP__=1024"/>
									<listOptionValue builtIn="false" value="__DBL_MAX__=1.7976931348623157e+308"/>
									<listOptionValue builtIn="false" value="__DBL_MIN_10_EXP__=(-307)"/>
									<listOptionValue builtIn="false" value="__DBL_MIN_EXP__=(-1021)"/>
									<listOptionValue builtIn="false" value="__DBL_MIN__=2.2250738585072014e-308"/>
									<listOptionValue builtIn="false" value="__LDBL_DENORM_MIN__=4.9406564584124654e-324L"/>
									<listOptionValue builtIn="false" value="__LDBL_HAS_DENORM__=1"/>
									<listOptionValue builtIn="false" value="__LDBL_DIG__=15"/>
									<listOptionValue builtIn="false" value="__LDBL_EPSILON__=2.2204460492503131e-16L"/>
									<listOptionValue builtIn="false" value="__LDBL_HAS_INFINITY__=1"/>
									<listOptionValue builtIn="false" value="__LDBL_HAS_QUIET_NAN__=1"/>
									<listOptionValue builtIn="false" value="__LDBL_MANT_DIG__=53"/>
									<listOptionValue builtIn="false" value="__LDBL_MAX_10_EXP__=308"/>
									<listOptionValue builtIn="false" value="__LDBL_MAX_EXP__=1024"/>
									<listOptionValue builtIn="false" value="__LDBL_MAX__=1.7976931348623157e+308L"/>
									<listOptionValue builtIn="false" value="__LDBL_MIN_10_EXP__=(-307)"/>
									<listOptionValue builtIn="false" value="__LDBL_MIN_EXP__=(-1021)"/>
									<listOptionValue builtIn="false" value="__LDBL_MIN__=2.2250738585072014e-308L"/>
									<listOptionValue builtIn="false" value="__POINTER_WIDTH__=32"/>
									<listOptionValue builtIn="false" value="__CHAR_UNSIGNED__=1"/>
									<listOptionValue builtIn="false" value="__WCHAR_UNSIGNED__=1"/>
									<listOptionValue builtIn="false" value="__WINT_UNSIGNED__=1"/>
									<listOptionValue builtIn="false" value="__INT8_TYPE__=signed"/>
									<listOptionValue builtIn="false" value="__INT8_FMTd__=&quot;hhd&quot;"/>
									<listOptionValue builtIn="false" value="__INT8_FMTi__=&quot;hhi&quot;"/>
									<listOptionValue builtIn="false" value="__INT8_C_SUFFIX__"/>
									<listOptionValue builtIn="false" value="__INT16_TYPE__=short"/>
									<listOptionValue builtIn="false" value="__INT16_FMTd__=&quot;hd&quot;"/>
									<listOptionValue builtIn="false" value="__INT16_FMTi__=&quot;hi&quot;"/>
									<listOptionValue builtIn="false" value="__INT16_C_SUFFIX__"/>
									<listOptionValue builtIn="false" value="__INT32_TYPE__=int"/>
									<listOptionValue builtIn="false" value="__INT32_FMTd__=&quot;d&quot;"/>
									<listOptionValue builtIn="false" value="__INT32_FMTi__=&quot;i&quot;"/>
									<listOptionValue builtIn="false" value="__INT32_C_SUFFIX__"/>
									<listOptionValue builtIn="false" value="__INT64_TYPE__=long"/>
									<listOptionValue builtIn="false" value="__INT64_FMTd__=&quot;lld&quot;"/>
									<listOptionValue builtIn="false" value="__INT64_FMTi__=&quot;lli&quot;"/>
									<listOptionValue builtIn="false" value="__INT64_C_SUFFIX__=LL"/>
									<listOptionValue builtIn="false" value="__UINT8_TYPE__=unsigned"/>
									<listOptionValue builtIn="false" value="__UINT8_FMTo__=&quot;hho&quot;"/>
									<listOptionValue builtIn="false" value="__UINT8_FMTu__=&quot;hhu&quot;"/>
									<listOptionValue builtIn="false" value="__UINT8_FMTx__=&quot;hhx&quot;"/>
									<listOptionValue builtIn="false" value="__UINT8_FMTX__=&quot;hhX&quot;"/>
									<listOptionValue builtIn="false" value="__UINT8_C_SUFFIX__"/>
									<listOptionValue builtIn="false" value="__UINT8_MAX__=255"/>
									<listOptionValue builtIn="false" value="__INT8_MAX__=127"/>
									<listOptionValue builtIn="false" value="__UINT16_TYPE__=unsigned"/>
									<listOptionValue builtIn="false" value="__UINT16_FMTo__=&quot;ho&quot;"/>
									<listOptionValue builtIn="false" value="__UINT16_FMTu__=&quot;hu&quot;"/>
									<listOptionValue builtIn="false" value="__UINT16_FMTx__=&quot;hx&quot;"/>
									<listOptionValue builtIn="false" value="__UINT16_FMTX__=&quot;hX&quot;"/>
									<listOptionValue builtIn="false" value="__UINT16_C_SUFFIX__"/>
									<listOptionValue builtIn="false" value="__UINT16_MAX__=65535"/>
									<listOptionValue builtIn="false" value="__INT16_MAX__=32767"/>
									<listOptionValue builtIn="false" value="__UINT32_TYPE__=unsigned"/>
									<listOptionValue builtIn="false" value="__UINT32_FMTo__=&quot;o&quot;"/>
									<listOptionValue builtIn="false" value="__UINT32_FMTu__=&quot;u&quot;"/>
									<listOptionValue builtIn="false" value="__UINT32_FMTx__=&quot;x&quot;"/>
									<listOptionValue builtIn="false" value="__UINT32_FMTX__=&quot;X&quot;"/>
									<listOptionValue builtIn="false" value="__UINT32_C_SUFFIX__=U"/>
									<listOptionValue builtIn="false" value="__UINT32_MAX__=4294967295U"/>
									<listOptionValue builtIn="false" value="__INT32_MAX__=2147483647"/>
									<listOptionValue builtIn="false" value="__UINT64_TYPE__=long"/>
									<listOptionValue builtIn="false" value="__UINT64_FMTo__=&quot;llo&quot;"/>
									<listOptionValue builtIn="false" value="__UINT64_FMTu__=&quot;llu&quot;"/>
									<listOptionValue builtIn="false" value="__UINT64_FMTx__=&quot;llx&quot;"/>
									<listOptionValue builtIn="false" value="__UINT64_FMTX__=&quot;llX&quot;"/>
									<listOptionValue builtIn="false" value="__UINT64_C_SUFFIX__=ULL"/>
									<listOptionValue builtIn="false" value="__UINT64_MAX__=18446744073709551615ULL"/>
									<listOptionValue builtIn="false" value="__INT64_MAX__=9223372036854775807LL"/>
									<listOptionValue builtIn="false" value="__INT_LEAST8_TYPE__=signed"/>
									<listOptionValue builtIn="false" value="__INT_LEAST8_MAX__=127"/>
									<listOptionValue builtIn="false" value="__INT_LEAST8_FMTd__=&quot;hhd&quot;"/>
									<listOptionValue builtIn="false" value="__INT_LEAST8_FMTi__=&quot;hhi&quot;"/>
									<listOptionValue builtIn="false" value="__UINT_LEAST8_TYPE__=unsigned"/>
									<listOptionValue builtIn="false" value="__UINT_LEAST8_MAX__=255"/>
									<listOptionValue builtIn="false" value="__UINT_LEAST8_FMTo__=&quot;hho&quot;"/>
									<listOptionValue builtIn="false" value="__UINT_LEAST8_FMTu__=&quot;hhu&quot;"/>
									<listOptionValue builtIn="false" value="__UINT_LEAST8_FMTx__=&quot;hhx&quot;"/>
									<listOptionValue builtIn="false" value="__UINT_LEAST8_FMTX__=&quot;hhX&quot;"/>
									<listOptionValue builtIn="false" value="__INT_LEAST16_TYPE__=short"/>
									<listOptionValue builtIn="false" value="__INT_LEAST16_MAX__=32767"/>
									<listOptionValue builtIn="false" value="__INT_LEAST16_FMTd__=&quot;hd&quot;"/>
									<listOptionValue builtIn="false" value="__INT_LEAST16_FMTi__=&quot;hi&quot;"/>
									<listOptionValue builtIn="false" value="__UINT_LEAST16_TYPE__=unsigned"/>
									<listOptionValue builtIn="false" value="__UINT_LEAST16_MAX__=65535"/>
									<listOptionValue builtIn="false" value="__UINT_LEAST16_FMTo__=&quot;ho&quot;"/>
									<listOptionValue builtIn="false" value="__UINT_LEAST16_FMTu__=&quot;hu&quot;"/>
									<listOptionValue builtIn="false" value="__UINT_LEAST16_FMTx__=&quot;hx&quot;"/>
									<listOptionValue builtIn="false" value="__UINT_LEAST16_FMTX__=&quot;hX&quot;"/>
									<listOptionValue builtIn="false" value="__INT_LEAST32_TYPE__=int"/>
									<listOptionValue builtIn="false" value="__INT_LEAST32_MAX__=2147483647"/>
									<listOptionValue builtIn="false" value="__INT_LEAST32_FMTd__=&quot;d&quot;"/>
									<listOptionValue builtIn="false" value="__INT_LEAST32_FMTi__=&quot;i&quot;"/>
									<listOptionValue builtIn="false" value="__UINT_LEAST32_TYPE__=unsigned"/>
									<listOptionValue builtIn="false" value="__UINT_LEAST32_MAX__=4294967295U"/>
									<listOptionValue builtIn="false" value="__UINT_LEAST32_FMTo__=&quot;o&quot;"/>
									<listOptionValue builtIn="false" value="__UINT_LEAST32_FMTu__=&quot;u&quot;"/>
									<listOptionValue builtIn="false" value="__UINT_LEAST32_FMTx__=&quot;x&quot;"/>
									<listOptionValue builtIn="false" value="__UINT_LEAST32_FMTX__=&quot;X&quot;"/>
									<listOptionValue builtIn="false" value="__INT_LEAST64_TYPE__=long"/>
									<listOptionValue builtIn="false" value="__INT_LEAST64_MAX__=9223372036854775807LL"/>
									<listOptionValue builtIn="false" value="__INT_LEAST64_FMTd__=&quot;lld&quot;"/>
									<listOptionValue builtIn="false" value="__INT_LEAST64_FMTi__=&quot;lli&quot;"/>
									<listOptionValue builtIn="false" value="__UINT_LEAST64_TYPE__=long"/>
									<listOptionValue builtIn="false" value="__UINT_LEAST64_MAX__=18446744073709551615ULL"/>
									<listOptionValue builtIn="false" value="__UINT_LEAST64_FMTo__=&quot;llo&quot;"/>
									<listOptionValue builtIn="false" value="__UINT_LEAST64_FMTu__=&quot;llu&quot;"/>
									<listOptionValue builtIn="false" value="__UINT_LEAST64_FMTx__=&quot;llx&quot;"/>
									<listOptionValue builtIn="false" value="__UINT_LEAST64_FMTX__=&quot;llX&quot;"/>
									<listOptionValue builtIn="false" value="__INT_FAST8_TYPE__=signed"/>
									<listOptionValue builtIn="false" value="__INT_FAST8_MAX__=127"/>
									<listOptionValue builtIn="false" value="__INT_FAST8_FMTd__=&quot;hhd&quot;"/>
									<listOptionValue builtIn="false" value="__INT_FAST8_FMTi__=&quot;hhi&quot;"/>
									<listOptionValue builtIn="false" value="__UINT_FAST8_TYPE__=unsigned"/>
									<listOptionValue builtIn="false" value="__UINT_FAST8_MAX__=255"/>
									<listOptionValue builtIn="false" value="__UINT_FAST8_FMTo__=&quot;hho&quot;"/>
									<listOptionValue builtIn="false" value="__UINT_FAST8_FMTu__=&quot;hhu&quot;"/>
									<listOptionValue builtIn="false" value="__UINT_FAST8_FMTx__=&quot;hhx&quot;"/>
									<listOptionValue builtIn="false" value="__UINT_FAST8_FMTX__=&quot;hhX&quot;"/>
									<listOptionValue builtIn="false" value="__INT_FAST16_TYPE__=short"/>
									<listOptionValue builtIn="false" value="__INT_FAST16_MAX__=32767"/>
									<listOptionValue builtIn="false" value="__INT_FAST16_FMTd__=&quot;hd&quot;"/>
									<listOptionValue builtIn="false" value="__INT_FAST16_FMTi__=&quot;hi&quot;"/>
									<listOptionValue builtIn="false" value="__UINT_FAST16_TYPE__=unsigned"/>
									<listOptionValue builtIn="false" value="__UINT_FAST16_MAX__=65535"/>
									<listOptionValue builtIn="false" value="__UINT_FAST16_FMTo__=&quot;ho&quot;"/>
									<listOptionValue builtIn="false" value="__UINT_FAST16_FMTu__=&quot;hu&quot;"/>
									<listOptionValue builtIn="false" value="__UINT_FAST16_FMTx__=&quot;hx&quot;"/>
									<listOptionValue builtIn="false" value="__UINT_FAST16_FMTX__=&quot;hX&quot;"/>
									<listOptionValue builtIn="false" value="__INT_FAST32_TYPE__=int"/>
									<listOptionValue builtIn="false" value="__INT_FAST32_MAX__=2147483647"/>
									<listOptionValue builtIn="false" value="__INT_FAST32_FMTd__=&quot;d&quot;"/>
									<listOptionValue builtIn="false" value="__INT_FAST32_FMTi__=&quot;i&quot;"/>
									<listOptionValue builtIn="false" value="__UINT_FAST32_TYPE__=unsigned"/>
									<listOptionValue builtIn="false" value="__UINT_FAST32_MAX__=4294967295U"/>
									<listOptionValue builtIn="false" value="__UINT_FAST32_FMTo__=&quot;o&quot;"/>
									<listOptionValue builtIn="false" value="__UINT_FAST32_FMTu__=&quot;u&quot;"/>
									<listOptionValue builtIn="false" value="__UINT_FAST32_FMTx__=&quot;x&quot;"/>
									<listOptionValue builtIn="false" value="__UINT_FAST32_FMTX__=&quot;X&quot;"/>
									<listOptionValue builtIn="false" value="__INT_FAST64_TYPE__=long"/>
									<listOptionValue builtIn="false" value="__INT_FAST64_MAX__=9223372036854775807LL"/>
									<listOptionValue builtIn="false" value="__INT_FAST64_FMTd__=&quot;lld&quot;"/>
									<listOptionValue builtIn="false" value="__INT_FAST64_FMTi__=&quot;lli&quot;"/>
									<listOptionValue builtIn="false" value="__UINT_FAST64_TYPE__=long"/>
									<listOptionValue builtIn="false" value="__UINT_FAST64_MAX__=18446744073709551615ULL"/>
									<listOptionValue builtIn="false" value="__UINT_FAST64_FMTo__=&quot;llo&quot;"/>
									<listOptionValue builtIn="false" value="__UINT_FAST64_FMTu__=&quot;llu&quot;"/>
									<listOptionValue builtIn="false" value="__UINT_FAST64_FMTx__=&quot;llx&quot;"/>
									<listOptionValue builtIn="false" value="__UINT_FAST64_FMTX__=&quot;llX&quot;"/>
									<listOptionValue builtIn="false" value="__USER_LABEL_PREFIX__=_"/>
									<listOptionValue builtIn="false" value="__FINITE_MATH_ONLY__=0"/>
									<listOptionValue builtIn="false" value="__GNUC_GNU_INLINE__=1"/>
									<listOptionValue builtIn="false" value="__GCC_ATOMIC_TEST_AND_SET_TRUEVAL=1"/>
									<listOptionValue builtIn="false" value="__GCC_ATOMIC_BOOL_LOCK_FREE=1"/>
									<listOptionValue builtIn="false" value="__GCC_ATOMIC_CHAR_LOCK_FREE=1"/>
									<listOptionValue builtIn="false" value="__GCC_ATOMIC_CHAR16_T_LOCK_FREE=1"/>
									<listOptionValue builtIn="false" value="__GCC_ATOMIC_CHAR32_T_LOCK_FREE=1"/>
									<listOptionValue builtIn="false" value="__GCC_ATOMIC_WCHAR_T_LOCK_FREE=1"/>
									<listOptionValue builtIn="false" value="__GCC_ATOMIC_SHORT_LOCK_FREE=1"/>
									<listOptionValue builtIn="false" value="__GCC_ATOMIC_INT_LOCK_FREE=1"/>
									<listOptionValue builtIn="false" value="__GCC_ATOMIC_LONG_LOCK_FREE=1"/>
									<listOptionValue builtIn="false" value="__GCC_ATOMIC_LLONG_LOCK_FREE=1"/>
									<listOptionValue builtIn="false" value="__GCC_ATOMIC_POINTER_LOCK_FREE=1"/>
									<listOptionValue builtIn="false" value="__NO_INLINE__=1"/>
									<listOptionValue builtIn="false" value="__FLT_EVAL_METHOD__=0"/>
									<listOptionValue builtIn="false" value="__FLT_RADIX__=2"/>
									<listOptionValue builtIn="false" value="__DECIMAL_DIG__=17"/>
									<listOptionValue builtIn="false" value="__xcore__=1"/>
									<listOptionValue builtIn="false" value="__XS1B__=1"/>
									<listOptionValue builtIn="false" value="__STDC__=1"/>
									<listOptionValue builtIn="false" value="__STDC_HOSTED__=1"/>
									<listOptionValue builtIn="false" value="__cplusplus=199711L"/>
									<listOptionValue builtIn="false" value="__STDC_UTF_16__=1"/>
									<listOptionValue builtIn="false" value="__STDC_UTF_32__=1"/>
									<listOptionValue builtIn="false" value="XCC_VERSION_YEAR=14"/>
									<listOptionValue builtIn="false" value="XCC_VERSION_MONTH=2"/>
									<listOptionValue builtIn="false" value="XCC_VERSION_MAJOR=1402"/>
									<listOptionValue builtIn="false" value="XCC_VERSION_MINOR=4"/>
									<listOptionValue builtIn="false" value="__XCC_HAVE_FLOAT__=1"/>
									<listOptionValue builtIn="false" value="_XSCOPE_PROBES_INCLUDE_FILE=&quot;/tmp/cc5SyMbg.h&quot;"/>
								</option>
								<option id="com.xmos.cxx.compiler.option.include.paths.587187398" name="com.xmos.cxx.compiler.option.include.paths" superClass="com.xmos.cxx.compiler.option.include.paths" valueType="includePath">
									<listOptionValue builtIn="false" value="&quot;${XMOS_TOOL_PATH}/target/include&quot;"/>
									<listOptionValue builtIn="false" value="&quot;${XMOS_TOOL_PATH}/target/include/clang&quot;"/>
									<listOptionValue builtIn="false" value="&quot;${XMOS_TOOL_PATH}/target/include/c++/v1&quot;"/>
									<listOptionValue builtIn="false" value="&quot;${workspace_loc:/module_board-support/bsp/COM_SERIAL}&quot;"/>
									<listOptionValue builtIn="false" value="&quot;${workspace_loc:/module_board-support}&quot;"/>
									<listOptionValue builtIn="false" value="&quot;${workspace_loc:/module_board-support/bsp/COM_ECAT}&quot;"/>
									<listOptionValue builtIn="false" value="&quot;${workspace_loc:/module_ethercat/include}&quot;"/>
									<listOptionValue builtIn="false" value="&quot;${workspace_loc:/module_board-support/bsp/IFM_GPIO-A}&quot;"/>
									<listOptionValue builtIn="false" value="&quot;${workspace_loc:/module_reboot/src}&quot;"/>
									<listOptionValue builtIn="false" value="&quot;${workspace_loc:/module_canopen_interface/object_dictionary}&quot;"/>
									<listOptionValue builtIn="false" value="&quot;${workspace_loc:/module_board-support/bsp/IFM_DC30}&quot;"/>
									<listOptionValue builtIn="false" value="&quot;${workspace_loc:/module_board-support/bsp}&quot;"/>
									<listOptionValue builtIn="false" value="&quot;${workspace_loc:/module_canopen_interface/src}&quot;"/>
									<listOptionValue builtIn="false" value="&quot;${workspace_loc:/module_board-support/bsp/COM_ETHERNET}&quot;"/>
									<listOptionValue builtIn="false" value="&quot;${workspace_loc:/module_canopen_interface/include}&quot;"/>
									<listOptionValue builtIn="false" value="&quot;${workspace_loc:/module_board-support/bsp/default}&quot;"/>
									<listOptionValue builtIn="false" value="&quot;${workspace_loc:/module_board-support/bsp/IFM_DC300}&quot;"/>
									<listOptionValue builtIn="false" value="&quot;${workspace_loc:/module_board-support/doc}&quot;"/>
									<listOptionValue builtIn="false" value="&quot;${workspace_loc:/module_board-support/bsp/IFM_DC100}&quot;"/>
									<listOptionValue builtIn="false" value="&quot;${workspace_loc:/module_board-support/bsp/IFM_DC500}&quot;"/>
									<listOptionValue builtIn="false" value="&quot;${workspace_loc:/module_canopen_interface/doc}&quot;"/>
									<listOptionValue builtIn="false" value="&quot;${workspace_loc:/module_board-support/bsp/IFM_DC5K}&quot;"/>
									<listOptionValue builtIn="false" value="&quot;${workspace_loc:/module_board-support/bsp/IFM_DC1K}&quot;"/>
									<listOptionValue builtIn="false" value="&quot;${workspace_loc:/module_reboot/include}&quot;"/>
									<listOptionValue builtIn="false" value="&quot;${workspace_loc:/module_board-support/bsp/CORE_C21}&quot;"/>
									<listOptionValue builtIn="false" value="&quot;${workspace_loc:/module_board-support/bsp/CORE_C22}&quot;"/>
									<listOptionValue builtIn="false" value="&quot;${workspace_loc:/module_canopen_interface/pdo_handler}&quot;"/>
									<listOptionValue builtIn="false" value="&quot;${workspace_loc:/module_reboot}&quot;"/>
									<listOptionValue builtIn="false" value="&quot;${workspace_loc:/module_board-support/targets}&quot;"/>
									<listOptionValue builtIn="false" value="&quot;${workspace_loc:/module_canopen_interface}&quot;"/>
									<listOptionValue builtIn="false" value="&quot;${workspace_loc:/module_gpio}&quot;"/>
									<listOptionValue builtIn="false" value="&quot;${workspace_loc:/module_pwm/doc/images}&quot;"/>
									<listOptionValue builtIn="false" value="&quot;${workspace_loc:/module_controllers}&quot;"/>
									<listOptionValue builtIn="false" value="&quot;${workspace_loc:/module_hall/doc}&quot;"/>
									<listOptionValue builtIn="false" value="&quot;${workspace_loc:/module_adc/doc/images}&quot;"/>
									<listOptionValue builtIn="false" value="&quot;${workspace_loc:/module_biss}&quot;"/>
									<listOptionValue builtIn="false" value="&quot;${workspace_loc:/module_misc}&quot;"/>
									<listOptionValue builtIn="false" value="&quot;${workspace_loc:/module_profile/include}&quot;"/>
									<listOptionValue builtIn="false" value="&quot;${workspace_loc:/module_pwm/include}&quot;"/>
									<listOptionValue builtIn="false" value="&quot;${workspace_loc:/module_position_feedback/doc}&quot;"/>
									<listOptionValue builtIn="false" value="&quot;${workspace_loc:/module_controllers/include}&quot;"/>
									<listOptionValue builtIn="false" value="&quot;${workspace_loc:/module_spi_master}&quot;"/>
									<listOptionValue builtIn="false" value="&quot;${workspace_loc:/module_serial_encoder/doc}&quot;"/>
									<listOptionValue builtIn="false" value="&quot;${workspace_loc:/module_position_feedback}&quot;"/>
									<listOptionValue builtIn="false" value="&quot;${workspace_loc:/module_rem_14/doc}&quot;"/>
									<listOptionValue builtIn="false" value="&quot;${workspace_loc:/module_biss/src}&quot;"/>
									<listOptionValue builtIn="false" value="&quot;${workspace_loc:/config_motor/sensor_configs}&quot;"/>
									<listOptionValue builtIn="false" value="&quot;${workspace_loc:/module_watchdog/doc}&quot;"/>
									<listOptionValue builtIn="false" value="&quot;${workspace_loc:/module_motion_control}&quot;"/>
									<listOptionValue builtIn="false" value="&quot;${workspace_loc:/module_rem_14}&quot;"/>
									<listOptionValue builtIn="false" value="&quot;${workspace_loc:/module_adc/src}&quot;"/>
									<listOptionValue builtIn="false" value="&quot;${workspace_loc:/module_position_feedback/src}&quot;"/>
									<listOptionValue builtIn="false" value="&quot;${workspace_loc:/config_motor/motor_configs}&quot;"/>
									<listOptionValue builtIn="false" value="&quot;${workspace_loc:/module_profile/profile_velocity_mode}&quot;"/>
									<listOptionValue builtIn="false" value="&quot;${workspace_loc:/module_profile/profile_position_mode}&quot;"/>
									<listOptionValue builtIn="false" value="&quot;${workspace_loc:/module_qei/include}&quot;"/>
									<listOptionValue builtIn="false" value="&quot;${workspace_loc:/module_misc/src}&quot;"/>
									<listOptionValue builtIn="false" value="&quot;${workspace_loc:/module_network_drive}&quot;"/>
									<listOptionValue builtIn="false" value="&quot;${workspace_loc:/lib_bldc_torque_control/predriver}&quot;"/>
									<listOptionValue builtIn="false" value="&quot;${workspace_loc:/module_filters/src}&quot;"/>
									<listOptionValue builtIn="false" value="&quot;${workspace_loc:/module_shared_memory/include}&quot;"/>
									<listOptionValue builtIn="false" value="&quot;${workspace_loc:/module_hall/src}&quot;"/>
									<listOptionValue builtIn="false" value="&quot;${workspace_loc:/module_qei/src}&quot;"/>
									<listOptionValue builtIn="false" value="&quot;${workspace_loc:/module_pwm/src}&quot;"/>
									<listOptionValue builtIn="false" value="&quot;${workspace_loc:/module_biss/include}&quot;"/>
									<listOptionValue builtIn="false" value="&quot;${workspace_loc:/module_spi_master/src}&quot;"/>
									<listOptionValue builtIn="false" value="&quot;${workspace_loc:/examples/config_motor/sensor_configs}&quot;"/>
									<listOptionValue builtIn="false" value="&quot;${workspace_loc:/module_controllers/src}&quot;"/>
									<listOptionValue builtIn="false" value="&quot;${workspace_loc:/module_adc/doc}&quot;"/>
									<listOptionValue builtIn="false" value="&quot;${workspace_loc:/module_adc}&quot;"/>
									<listOptionValue builtIn="false" value="&quot;${workspace_loc:/module_ethercat/libsrc}&quot;"/>
									<listOptionValue builtIn="false" value="&quot;${workspace_loc:/module_serial_encoder/include}&quot;"/>
									<listOptionValue builtIn="false" value="&quot;${workspace_loc:/module_profile/profile_linear_mode}&quot;"/>
									<listOptionValue builtIn="false" value="&quot;${workspace_loc:/module_position_feedback/doc/images}&quot;"/>
									<listOptionValue builtIn="false" value="&quot;${workspace_loc:/module_watchdog/include}&quot;"/>
									<listOptionValue builtIn="false" value="&quot;${workspace_loc:/module_qei/doc/images}&quot;"/>
									<listOptionValue builtIn="false" value="&quot;${workspace_loc:/module_motion_control/doc}&quot;"/>
									<listOptionValue builtIn="false" value="&quot;${workspace_loc:/module_network_drive/doc}&quot;"/>
									<listOptionValue builtIn="false" value="&quot;${workspace_loc:/module_shared_memory/src}&quot;"/>
									<listOptionValue builtIn="false" value="&quot;${workspace_loc:/module_rem_16mt/src}&quot;"/>
									<listOptionValue builtIn="false" value="&quot;${workspace_loc:/module_network_drive/include}&quot;"/>
									<listOptionValue builtIn="false" value="&quot;${workspace_loc:/module_rem_14/include}&quot;"/>
									<listOptionValue builtIn="false" value="&quot;${workspace_loc:/module_rem_14/src}&quot;"/>
									<listOptionValue builtIn="false" value="&quot;${workspace_loc:/lib_bldc_torque_control/lib}&quot;"/>
									<listOptionValue builtIn="false" value="&quot;${workspace_loc:/module_pwm/doc}&quot;"/>
									<listOptionValue builtIn="false" value="&quot;${workspace_loc:/lib_bldc_torque_control/lib/xs1b}&quot;"/>
									<listOptionValue builtIn="false" value="&quot;${workspace_loc:/module_rem_16mt/doc}&quot;"/>
									<listOptionValue builtIn="false" value="&quot;${workspace_loc:/module_spi_master/doc}&quot;"/>
									<listOptionValue builtIn="false" value="&quot;${workspace_loc:/module_hall/doc/images}&quot;"/>
									<listOptionValue builtIn="false" value="&quot;${workspace_loc:/module_serial_encoder/doc/images}&quot;"/>
									<listOptionValue builtIn="false" value="&quot;${workspace_loc:/module_gpio/src}&quot;"/>
									<listOptionValue builtIn="false" value="&quot;${workspace_loc:/module_profile}&quot;"/>
									<listOptionValue builtIn="false" value="&quot;${workspace_loc:/lib_bldc_torque_control/lib/xs2a}&quot;"/>
									<listOptionValue builtIn="false" value="&quot;${workspace_loc:/module_hall/include}&quot;"/>
									<listOptionValue builtIn="false" value="&quot;${workspace_loc:/module_motion_control/src}&quot;"/>
									<listOptionValue builtIn="false" value="&quot;${workspace_loc:/examples/config_motor/motor_configs}&quot;"/>
									<listOptionValue builtIn="false" value="&quot;${workspace_loc:/module_biss/doc}&quot;"/>
									<listOptionValue builtIn="false" value="&quot;${workspace_loc:/module_rem_16mt/include}&quot;"/>
									<listOptionValue builtIn="false" value="&quot;${workspace_loc:/module_profile/profile_ctrl}&quot;"/>
									<listOptionValue builtIn="false" value="&quot;${workspace_loc:/module_qei}&quot;"/>
									<listOptionValue builtIn="false" value="&quot;${workspace_loc:/module_qei/doc}&quot;"/>
									<listOptionValue builtIn="false" value="&quot;${workspace_loc:/lib_bldc_torque_control}&quot;"/>
									<listOptionValue builtIn="false" value="&quot;${workspace_loc:/module_gpio/include}&quot;"/>
									<listOptionValue builtIn="false" value="&quot;${workspace_loc:/module_profile/quick_stop_mode}&quot;"/>
									<listOptionValue builtIn="false" value="&quot;${workspace_loc:/module_ethercat}&quot;"/>
									<listOptionValue builtIn="false" value="&quot;${workspace_loc:/module_rem_16mt}&quot;"/>
									<listOptionValue builtIn="false" value="&quot;${workspace_loc:/module_filters/include}&quot;"/>
									<listOptionValue builtIn="false" value="&quot;${workspace_loc:/module_motion_control/include}&quot;"/>
									<listOptionValue builtIn="false" value="&quot;${workspace_loc:/module_position_feedback/include}&quot;"/>
									<listOptionValue builtIn="false" value="&quot;${workspace_loc:/module_adc/include}&quot;"/>
									<listOptionValue builtIn="false" value="&quot;${workspace_loc:/module_profile/doc}&quot;"/>
									<listOptionValue builtIn="false" value="&quot;${workspace_loc:/examples/config_motor}&quot;"/>
									<listOptionValue builtIn="false" value="&quot;${workspace_loc:/module_serial_encoder/src}&quot;"/>
									<listOptionValue builtIn="false" value="&quot;${workspace_loc:/config_motor}&quot;"/>
									<listOptionValue builtIn="false" value="&quot;${workspace_loc:/module_watchdog/src}&quot;"/>
									<listOptionValue builtIn="false" value="&quot;${workspace_loc:/module_network_drive/src}&quot;"/>
									<listOptionValue builtIn="false" value="&quot;${workspace_loc:/module_watchdog}&quot;"/>
									<listOptionValue builtIn="false" value="&quot;${workspace_loc:/module_shared_memory}&quot;"/>
									<listOptionValue builtIn="false" value="&quot;${workspace_loc:/module_pwm}&quot;"/>
									<listOptionValue builtIn="false" value="&quot;${workspace_loc:/module_serial_encoder}&quot;"/>
									<listOptionValue builtIn="false" value="&quot;${workspace_loc:/module_gpio/doc}&quot;"/>
									<listOptionValue builtIn="false" value="&quot;${workspace_loc:/module_filters}&quot;"/>
									<listOptionValue builtIn="false" value="&quot;${workspace_loc:/module_misc/doc}&quot;"/>
									<listOptionValue builtIn="false" value="&quot;${workspace_loc:/module_hall}&quot;"/>
									<listOptionValue builtIn="false" value="&quot;${workspace_loc:/module_misc/include}&quot;"/>
									<listOptionValue builtIn="false" value="&quot;${workspace_loc:/module_ethercat/doc}&quot;"/>
									<listOptionValue builtIn="false" value="&quot;${workspace_loc:/lib_bldc_torque_control/include}&quot;"/>
									<listOptionValue builtIn="false" value="&quot;${workspace_loc:/module_filters/doc}&quot;"/>
									<listOptionValue builtIn="false" value="&quot;${workspace_loc:/module_board-support/bsp/END_EFFECTOR}&quot;"/>
									<listOptionValue builtIn="false" value="&quot;${workspace_loc:/lib_bldc_torque_control/doc}&quot;"/>
									<listOptionValue builtIn="false" value="&quot;${workspace_loc:/lib_ethercat/doc}&quot;"/>
									<listOptionValue builtIn="false" value="&quot;${workspace_loc:/lib_ethercat/lib/xs2a}&quot;"/>
									<listOptionValue builtIn="false" value="&quot;${workspace_loc:/lib_ethercat/libsrc}&quot;"/>
									<listOptionValue builtIn="false" value="&quot;${workspace_loc:/lib_bldc_torque_control/doc/images}&quot;"/>
									<listOptionValue builtIn="false" value="&quot;${workspace_loc:/lib_ethercat/lib}&quot;"/>
									<listOptionValue builtIn="false" value="&quot;${workspace_loc:/lib_ethercat}&quot;"/>
									<listOptionValue builtIn="false" value="&quot;${workspace_loc:/module_canopen_interface/object_dictionary/object_dictionary_generator}&quot;"/>
									<listOptionValue builtIn="false" value="&quot;${workspace_loc:/lib_ethercat/include}&quot;"/>
									<listOptionValue builtIn="false" value="&quot;${workspace_loc:/lib_ethercat/lib/xs1b}&quot;"/>
									<listOptionValue builtIn="false" value="&quot;${workspace_loc:/module_reboot/doc}&quot;"/>
								</option>
								<inputType id="com.xmos.cdt.cxx.compiler.input.cpp.1490618326" name="C++" superClass="com.xmos.cdt.cxx.compiler.input.cpp"/>
							</tool>
						</toolChain>
					</folderInfo>
					<sourceEntries>
						<entry excluding=".build*" flags="VALUE_WORKSPACE_PATH|RESOLVED" kind="sourcePath" name=""/>
					</sourceEntries>
				</configuration>
			</storageModule>
			<storageModule moduleId="org.eclipse.cdt.core.externalSettings"/>
		</cconfiguration>
		<cconfiguration id="com.xmos.cdt.toolchain.81429636">
			<storageModule buildSystemId="org.eclipse.cdt.managedbuilder.core.configurationDataProvider" id="com.xmos.cdt.toolchain.81429636" moduleId="org.eclipse.cdt.core.settings" name="Release">
				<externalSettings/>
				<extensions>
					<extension id="com.xmos.cdt.core.XEBinaryParser" point="org.eclipse.cdt.core.BinaryParser"/>
					<extension id="org.eclipse.cdt.core.GNU_ELF" point="org.eclipse.cdt.core.BinaryParser"/>
					<extension id="com.xmos.cdt.core.XdeErrorParser" point="org.eclipse.cdt.core.ErrorParser"/>
					<extension id="org.eclipse.cdt.core.GCCErrorParser" point="org.eclipse.cdt.core.ErrorParser"/>
				</extensions>
			</storageModule>
			<storageModule moduleId="cdtBuildSystem" version="4.0.0">
				<configuration buildProperties="" description="" id="com.xmos.cdt.toolchain.81429636" name="Release" parent="org.eclipse.cdt.build.core.emptycfg">
					<folderInfo id="com.xmos.cdt.toolchain.81429636.1032077833" name="/" resourcePath="">
						<toolChain id="com.xmos.cdt.toolchain.2138761940" name="com.xmos.cdt.toolchain" superClass="com.xmos.cdt.toolchain">
							<targetPlatform archList="all" binaryParser="com.xmos.cdt.core.XEBinaryParser;org.eclipse.cdt.core.GNU_ELF" id="com.xmos.cdt.core.platform.2089680714" isAbstract="false" osList="linux,win32,macosx" superClass="com.xmos.cdt.core.platform"/>
							<builder arguments="CONFIG=Release" id="com.xmos.cdt.builder.base.1179607471" keepEnvironmentInBuildfile="false" managedBuildOn="false" superClass="com.xmos.cdt.builder.base">
								<outputEntries>
									<entry flags="VALUE_WORKSPACE_PATH" kind="outputPath" name="bin/Release"/>
								</outputEntries>
							</builder>
							<tool id="com.xmos.cdt.xc.compiler.1049901087" name="com.xmos.cdt.xc.compiler" superClass="com.xmos.cdt.xc.compiler">
								<option id="com.xmos.xc.compiler.option.defined.symbols.1195448052" name="com.xmos.xc.compiler.option.defined.symbols" superClass="com.xmos.xc.compiler.option.defined.symbols" valueType="definedSymbols">
									<listOptionValue builtIn="false" value="__XC__=1"/>
									<listOptionValue builtIn="false" value="__llvm__=1"/>
									<listOptionValue builtIn="false" value="__ATOMIC_RELAXED=0"/>
									<listOptionValue builtIn="false" value="__ATOMIC_CONSUME=1"/>
									<listOptionValue builtIn="false" value="__ATOMIC_ACQUIRE=2"/>
									<listOptionValue builtIn="false" value="__ATOMIC_RELEASE=3"/>
									<listOptionValue builtIn="false" value="__ATOMIC_ACQ_REL=4"/>
									<listOptionValue builtIn="false" value="__ATOMIC_SEQ_CST=5"/>
									<listOptionValue builtIn="false" value="__PRAGMA_REDEFINE_EXTNAME=1"/>
									<listOptionValue builtIn="false" value="__VERSION__=&quot;4.2.1"/>
									<listOptionValue builtIn="false" value="__CONSTANT_CFSTRINGS__=1"/>
									<listOptionValue builtIn="false" value="__ORDER_LITTLE_ENDIAN__=1234"/>
									<listOptionValue builtIn="false" value="__ORDER_BIG_ENDIAN__=4321"/>
									<listOptionValue builtIn="false" value="__ORDER_PDP_ENDIAN__=3412"/>
									<listOptionValue builtIn="false" value="__BYTE_ORDER__=__ORDER_LITTLE_ENDIAN__"/>
									<listOptionValue builtIn="false" value="__LITTLE_ENDIAN__=1"/>
									<listOptionValue builtIn="false" value="_ILP32=1"/>
									<listOptionValue builtIn="false" value="__ILP32__=1"/>
									<listOptionValue builtIn="false" value="__CHAR_BIT__=8"/>
									<listOptionValue builtIn="false" value="__SCHAR_MAX__=127"/>
									<listOptionValue builtIn="false" value="__SHRT_MAX__=32767"/>
									<listOptionValue builtIn="false" value="__INT_MAX__=2147483647"/>
									<listOptionValue builtIn="false" value="__LONG_MAX__=2147483647L"/>
									<listOptionValue builtIn="false" value="__LONG_LONG_MAX__=9223372036854775807LL"/>
									<listOptionValue builtIn="false" value="__WCHAR_MAX__=255"/>
									<listOptionValue builtIn="false" value="__INTMAX_MAX__=9223372036854775807LL"/>
									<listOptionValue builtIn="false" value="__SIZE_MAX__=4294967295U"/>
									<listOptionValue builtIn="false" value="__SIZEOF_DOUBLE__=8"/>
									<listOptionValue builtIn="false" value="__SIZEOF_FLOAT__=4"/>
									<listOptionValue builtIn="false" value="__SIZEOF_INT__=4"/>
									<listOptionValue builtIn="false" value="__SIZEOF_LONG__=4"/>
									<listOptionValue builtIn="false" value="__SIZEOF_LONG_DOUBLE__=8"/>
									<listOptionValue builtIn="false" value="__SIZEOF_LONG_LONG__=8"/>
									<listOptionValue builtIn="false" value="__SIZEOF_POINTER__=4"/>
									<listOptionValue builtIn="false" value="__SIZEOF_SHORT__=2"/>
									<listOptionValue builtIn="false" value="__SIZEOF_PTRDIFF_T__=4"/>
									<listOptionValue builtIn="false" value="__SIZEOF_SIZE_T__=4"/>
									<listOptionValue builtIn="false" value="__SIZEOF_WCHAR_T__=1"/>
									<listOptionValue builtIn="false" value="__SIZEOF_WINT_T__=4"/>
									<listOptionValue builtIn="false" value="__INTMAX_TYPE__=long"/>
									<listOptionValue builtIn="false" value="__INTMAX_FMTd__=&quot;lld&quot;"/>
									<listOptionValue builtIn="false" value="__INTMAX_FMTi__=&quot;lli&quot;"/>
									<listOptionValue builtIn="false" value="__INTMAX_C_SUFFIX__=LL"/>
									<listOptionValue builtIn="false" value="__UINTMAX_TYPE__=long"/>
									<listOptionValue builtIn="false" value="__UINTMAX_FMTo__=&quot;llo&quot;"/>
									<listOptionValue builtIn="false" value="__UINTMAX_FMTu__=&quot;llu&quot;"/>
									<listOptionValue builtIn="false" value="__UINTMAX_FMTx__=&quot;llx&quot;"/>
									<listOptionValue builtIn="false" value="__UINTMAX_FMTX__=&quot;llX&quot;"/>
									<listOptionValue builtIn="false" value="__UINTMAX_C_SUFFIX__=ULL"/>
									<listOptionValue builtIn="false" value="__INTMAX_WIDTH__=64"/>
									<listOptionValue builtIn="false" value="__PTRDIFF_TYPE__=int"/>
									<listOptionValue builtIn="false" value="__PTRDIFF_FMTd__=&quot;d&quot;"/>
									<listOptionValue builtIn="false" value="__PTRDIFF_FMTi__=&quot;i&quot;"/>
									<listOptionValue builtIn="false" value="__PTRDIFF_WIDTH__=32"/>
									<listOptionValue builtIn="false" value="__INTPTR_TYPE__=int"/>
									<listOptionValue builtIn="false" value="__INTPTR_FMTd__=&quot;d&quot;"/>
									<listOptionValue builtIn="false" value="__INTPTR_FMTi__=&quot;i&quot;"/>
									<listOptionValue builtIn="false" value="__INTPTR_WIDTH__=32"/>
									<listOptionValue builtIn="false" value="__SIZE_TYPE__=unsigned"/>
									<listOptionValue builtIn="false" value="__SIZE_FMTo__=&quot;o&quot;"/>
									<listOptionValue builtIn="false" value="__SIZE_FMTu__=&quot;u&quot;"/>
									<listOptionValue builtIn="false" value="__SIZE_FMTx__=&quot;x&quot;"/>
									<listOptionValue builtIn="false" value="__SIZE_FMTX__=&quot;X&quot;"/>
									<listOptionValue builtIn="false" value="__SIZE_WIDTH__=32"/>
									<listOptionValue builtIn="false" value="__WCHAR_TYPE__=unsigned"/>
									<listOptionValue builtIn="false" value="__WCHAR_WIDTH__=8"/>
									<listOptionValue builtIn="false" value="__WINT_TYPE__=unsigned"/>
									<listOptionValue builtIn="false" value="__WINT_WIDTH__=32"/>
									<listOptionValue builtIn="false" value="__SIG_ATOMIC_WIDTH__=32"/>
									<listOptionValue builtIn="false" value="__SIG_ATOMIC_MAX__=2147483647"/>
									<listOptionValue builtIn="false" value="__CHAR16_TYPE__=unsigned"/>
									<listOptionValue builtIn="false" value="__CHAR32_TYPE__=unsigned"/>
									<listOptionValue builtIn="false" value="__FLT_DENORM_MIN__=1.40129846e-45F"/>
									<listOptionValue builtIn="false" value="__FLT_HAS_DENORM__=1"/>
									<listOptionValue builtIn="false" value="__FLT_DIG__=6"/>
									<listOptionValue builtIn="false" value="__FLT_EPSILON__=1.19209290e-7F"/>
									<listOptionValue builtIn="false" value="__FLT_HAS_INFINITY__=1"/>
									<listOptionValue builtIn="false" value="__FLT_HAS_QUIET_NAN__=1"/>
									<listOptionValue builtIn="false" value="__FLT_MANT_DIG__=24"/>
									<listOptionValue builtIn="false" value="__FLT_MAX_10_EXP__=38"/>
									<listOptionValue builtIn="false" value="__FLT_MAX_EXP__=128"/>
									<listOptionValue builtIn="false" value="__FLT_MAX__=3.40282347e+38F"/>
									<listOptionValue builtIn="false" value="__FLT_MIN_10_EXP__=(-37)"/>
									<listOptionValue builtIn="false" value="__FLT_MIN_EXP__=(-125)"/>
									<listOptionValue builtIn="false" value="__FLT_MIN__=1.17549435e-38F"/>
									<listOptionValue builtIn="false" value="__DBL_DENORM_MIN__=4.9406564584124654e-324"/>
									<listOptionValue builtIn="false" value="__DBL_HAS_DENORM__=1"/>
									<listOptionValue builtIn="false" value="__DBL_DIG__=15"/>
									<listOptionValue builtIn="false" value="__DBL_EPSILON__=2.2204460492503131e-16"/>
									<listOptionValue builtIn="false" value="__DBL_HAS_INFINITY__=1"/>
									<listOptionValue builtIn="false" value="__DBL_HAS_QUIET_NAN__=1"/>
									<listOptionValue builtIn="false" value="__DBL_MANT_DIG__=53"/>
									<listOptionValue builtIn="false" value="__DBL_MAX_10_EXP__=308"/>
									<listOptionValue builtIn="false" value="__DBL_MAX_EXP__=1024"/>
									<listOptionValue builtIn="false" value="__DBL_MAX__=1.7976931348623157e+308"/>
									<listOptionValue builtIn="false" value="__DBL_MIN_10_EXP__=(-307)"/>
									<listOptionValue builtIn="false" value="__DBL_MIN_EXP__=(-1021)"/>
									<listOptionValue builtIn="false" value="__DBL_MIN__=2.2250738585072014e-308"/>
									<listOptionValue builtIn="false" value="__LDBL_DENORM_MIN__=4.9406564584124654e-324L"/>
									<listOptionValue builtIn="false" value="__LDBL_HAS_DENORM__=1"/>
									<listOptionValue builtIn="false" value="__LDBL_DIG__=15"/>
									<listOptionValue builtIn="false" value="__LDBL_EPSILON__=2.2204460492503131e-16L"/>
									<listOptionValue builtIn="false" value="__LDBL_HAS_INFINITY__=1"/>
									<listOptionValue builtIn="false" value="__LDBL_HAS_QUIET_NAN__=1"/>
									<listOptionValue builtIn="false" value="__LDBL_MANT_DIG__=53"/>
									<listOptionValue builtIn="false" value="__LDBL_MAX_10_EXP__=308"/>
									<listOptionValue builtIn="false" value="__LDBL_MAX_EXP__=1024"/>
									<listOptionValue builtIn="false" value="__LDBL_MAX__=1.7976931348623157e+308L"/>
									<listOptionValue builtIn="false" value="__LDBL_MIN_10_EXP__=(-307)"/>
									<listOptionValue builtIn="false" value="__LDBL_MIN_EXP__=(-1021)"/>
									<listOptionValue builtIn="false" value="__LDBL_MIN__=2.2250738585072014e-308L"/>
									<listOptionValue builtIn="false" value="__POINTER_WIDTH__=32"/>
									<listOptionValue builtIn="false" value="__CHAR_UNSIGNED__=1"/>
									<listOptionValue builtIn="false" value="__WCHAR_UNSIGNED__=1"/>
									<listOptionValue builtIn="false" value="__WINT_UNSIGNED__=1"/>
									<listOptionValue builtIn="false" value="__INT8_TYPE__=signed"/>
									<listOptionValue builtIn="false" value="__INT8_FMTd__=&quot;hhd&quot;"/>
									<listOptionValue builtIn="false" value="__INT8_FMTi__=&quot;hhi&quot;"/>
									<listOptionValue builtIn="false" value="__INT8_C_SUFFIX__"/>
									<listOptionValue builtIn="false" value="__INT16_TYPE__=short"/>
									<listOptionValue builtIn="false" value="__INT16_FMTd__=&quot;hd&quot;"/>
									<listOptionValue builtIn="false" value="__INT16_FMTi__=&quot;hi&quot;"/>
									<listOptionValue builtIn="false" value="__INT16_C_SUFFIX__"/>
									<listOptionValue builtIn="false" value="__INT32_TYPE__=int"/>
									<listOptionValue builtIn="false" value="__INT32_FMTd__=&quot;d&quot;"/>
									<listOptionValue builtIn="false" value="__INT32_FMTi__=&quot;i&quot;"/>
									<listOptionValue builtIn="false" value="__INT32_C_SUFFIX__"/>
									<listOptionValue builtIn="false" value="__INT64_TYPE__=long"/>
									<listOptionValue builtIn="false" value="__INT64_FMTd__=&quot;lld&quot;"/>
									<listOptionValue builtIn="false" value="__INT64_FMTi__=&quot;lli&quot;"/>
									<listOptionValue builtIn="false" value="__INT64_C_SUFFIX__=LL"/>
									<listOptionValue builtIn="false" value="__USER_LABEL_PREFIX__=_"/>
									<listOptionValue builtIn="false" value="__FINITE_MATH_ONLY__=0"/>
									<listOptionValue builtIn="false" value="__FLT_EVAL_METHOD__=0"/>
									<listOptionValue builtIn="false" value="__FLT_RADIX__=2"/>
									<listOptionValue builtIn="false" value="__DECIMAL_DIG__=17"/>
									<listOptionValue builtIn="false" value="__xcore__=1"/>
									<listOptionValue builtIn="false" value="__XS1B__=1"/>
									<listOptionValue builtIn="false" value="__STDC_HOSTED__=1"/>
									<listOptionValue builtIn="false" value="__STDC_UTF_16__=1"/>
									<listOptionValue builtIn="false" value="__STDC_UTF_32__=1"/>
									<listOptionValue builtIn="false" value="XCC_VERSION_YEAR=14"/>
									<listOptionValue builtIn="false" value="XCC_VERSION_MONTH=2"/>
									<listOptionValue builtIn="false" value="XCC_VERSION_MAJOR=1402"/>
									<listOptionValue builtIn="false" value="XCC_VERSION_MINOR=4"/>
									<listOptionValue builtIn="false" value="__XCC_HAVE_FLOAT__=1"/>
									<listOptionValue builtIn="false" value="_XSCOPE_PROBES_INCLUDE_FILE=&quot;/tmp/ccIvHr44.h&quot;"/>
								</option>
								<option id="com.xmos.xc.compiler.option.include.paths.1104669502" name="com.xmos.xc.compiler.option.include.paths" superClass="com.xmos.xc.compiler.option.include.paths" valueType="includePath">
									<listOptionValue builtIn="false" value="&quot;${XMOS_TOOL_PATH}/target/include/xc&quot;"/>
									<listOptionValue builtIn="false" value="&quot;${XMOS_TOOL_PATH}/target/include&quot;"/>
									<listOptionValue builtIn="false" value="&quot;${XMOS_TOOL_PATH}/target/include/clang&quot;"/>
								</option>
								<inputType id="com.xmos.cdt.xc.compiler.input.1508760361" name="XC" superClass="com.xmos.cdt.xc.compiler.input"/>
							</tool>
							<tool id="com.xmos.cdt.c.compiler.125234135" name="com.xmos.cdt.c.compiler" superClass="com.xmos.cdt.c.compiler">
								<option id="com.xmos.c.compiler.option.defined.symbols.1724923408" name="com.xmos.c.compiler.option.defined.symbols" superClass="com.xmos.c.compiler.option.defined.symbols" valueType="definedSymbols">
									<listOptionValue builtIn="false" value="__llvm__=1"/>
									<listOptionValue builtIn="false" value="__clang__=1"/>
									<listOptionValue builtIn="false" value="__clang_major__=3"/>
									<listOptionValue builtIn="false" value="__clang_minor__=6"/>
									<listOptionValue builtIn="false" value="__clang_patchlevel__=0"/>
									<listOptionValue builtIn="false" value="__clang_version__=&quot;3.6.0"/>
									<listOptionValue builtIn="false" value="__GNUC_MINOR__=2"/>
									<listOptionValue builtIn="false" value="__GNUC_PATCHLEVEL__=1"/>
									<listOptionValue builtIn="false" value="__GNUC__=4"/>
									<listOptionValue builtIn="false" value="__GXX_ABI_VERSION=1002"/>
									<listOptionValue builtIn="false" value="__ATOMIC_RELAXED=0"/>
									<listOptionValue builtIn="false" value="__ATOMIC_CONSUME=1"/>
									<listOptionValue builtIn="false" value="__ATOMIC_ACQUIRE=2"/>
									<listOptionValue builtIn="false" value="__ATOMIC_RELEASE=3"/>
									<listOptionValue builtIn="false" value="__ATOMIC_ACQ_REL=4"/>
									<listOptionValue builtIn="false" value="__ATOMIC_SEQ_CST=5"/>
									<listOptionValue builtIn="false" value="__PRAGMA_REDEFINE_EXTNAME=1"/>
									<listOptionValue builtIn="false" value="__VERSION__=&quot;4.2.1"/>
									<listOptionValue builtIn="false" value="__CONSTANT_CFSTRINGS__=1"/>
									<listOptionValue builtIn="false" value="__GXX_RTTI=1"/>
									<listOptionValue builtIn="false" value="__ORDER_LITTLE_ENDIAN__=1234"/>
									<listOptionValue builtIn="false" value="__ORDER_BIG_ENDIAN__=4321"/>
									<listOptionValue builtIn="false" value="__ORDER_PDP_ENDIAN__=3412"/>
									<listOptionValue builtIn="false" value="__BYTE_ORDER__=__ORDER_LITTLE_ENDIAN__"/>
									<listOptionValue builtIn="false" value="__LITTLE_ENDIAN__=1"/>
									<listOptionValue builtIn="false" value="_ILP32=1"/>
									<listOptionValue builtIn="false" value="__ILP32__=1"/>
									<listOptionValue builtIn="false" value="__CHAR_BIT__=8"/>
									<listOptionValue builtIn="false" value="__SCHAR_MAX__=127"/>
									<listOptionValue builtIn="false" value="__SHRT_MAX__=32767"/>
									<listOptionValue builtIn="false" value="__INT_MAX__=2147483647"/>
									<listOptionValue builtIn="false" value="__LONG_MAX__=2147483647L"/>
									<listOptionValue builtIn="false" value="__LONG_LONG_MAX__=9223372036854775807LL"/>
									<listOptionValue builtIn="false" value="__WCHAR_MAX__=255"/>
									<listOptionValue builtIn="false" value="__INTMAX_MAX__=9223372036854775807LL"/>
									<listOptionValue builtIn="false" value="__SIZE_MAX__=4294967295U"/>
									<listOptionValue builtIn="false" value="__UINTMAX_MAX__=18446744073709551615ULL"/>
									<listOptionValue builtIn="false" value="__PTRDIFF_MAX__=2147483647"/>
									<listOptionValue builtIn="false" value="__INTPTR_MAX__=2147483647"/>
									<listOptionValue builtIn="false" value="__UINTPTR_MAX__=4294967295U"/>
									<listOptionValue builtIn="false" value="__SIZEOF_DOUBLE__=8"/>
									<listOptionValue builtIn="false" value="__SIZEOF_FLOAT__=4"/>
									<listOptionValue builtIn="false" value="__SIZEOF_INT__=4"/>
									<listOptionValue builtIn="false" value="__SIZEOF_LONG__=4"/>
									<listOptionValue builtIn="false" value="__SIZEOF_LONG_DOUBLE__=8"/>
									<listOptionValue builtIn="false" value="__SIZEOF_LONG_LONG__=8"/>
									<listOptionValue builtIn="false" value="__SIZEOF_POINTER__=4"/>
									<listOptionValue builtIn="false" value="__SIZEOF_SHORT__=2"/>
									<listOptionValue builtIn="false" value="__SIZEOF_PTRDIFF_T__=4"/>
									<listOptionValue builtIn="false" value="__SIZEOF_SIZE_T__=4"/>
									<listOptionValue builtIn="false" value="__SIZEOF_WCHAR_T__=1"/>
									<listOptionValue builtIn="false" value="__SIZEOF_WINT_T__=4"/>
									<listOptionValue builtIn="false" value="__INTMAX_TYPE__=long"/>
									<listOptionValue builtIn="false" value="__INTMAX_FMTd__=&quot;lld&quot;"/>
									<listOptionValue builtIn="false" value="__INTMAX_FMTi__=&quot;lli&quot;"/>
									<listOptionValue builtIn="false" value="__INTMAX_C_SUFFIX__=LL"/>
									<listOptionValue builtIn="false" value="__UINTMAX_TYPE__=long"/>
									<listOptionValue builtIn="false" value="__UINTMAX_FMTo__=&quot;llo&quot;"/>
									<listOptionValue builtIn="false" value="__UINTMAX_FMTu__=&quot;llu&quot;"/>
									<listOptionValue builtIn="false" value="__UINTMAX_FMTx__=&quot;llx&quot;"/>
									<listOptionValue builtIn="false" value="__UINTMAX_FMTX__=&quot;llX&quot;"/>
									<listOptionValue builtIn="false" value="__UINTMAX_C_SUFFIX__=ULL"/>
									<listOptionValue builtIn="false" value="__INTMAX_WIDTH__=64"/>
									<listOptionValue builtIn="false" value="__PTRDIFF_TYPE__=int"/>
									<listOptionValue builtIn="false" value="__PTRDIFF_FMTd__=&quot;d&quot;"/>
									<listOptionValue builtIn="false" value="__PTRDIFF_FMTi__=&quot;i&quot;"/>
									<listOptionValue builtIn="false" value="__PTRDIFF_WIDTH__=32"/>
									<listOptionValue builtIn="false" value="__INTPTR_TYPE__=int"/>
									<listOptionValue builtIn="false" value="__INTPTR_FMTd__=&quot;d&quot;"/>
									<listOptionValue builtIn="false" value="__INTPTR_FMTi__=&quot;i&quot;"/>
									<listOptionValue builtIn="false" value="__INTPTR_WIDTH__=32"/>
									<listOptionValue builtIn="false" value="__SIZE_TYPE__=unsigned"/>
									<listOptionValue builtIn="false" value="__SIZE_FMTo__=&quot;o&quot;"/>
									<listOptionValue builtIn="false" value="__SIZE_FMTu__=&quot;u&quot;"/>
									<listOptionValue builtIn="false" value="__SIZE_FMTx__=&quot;x&quot;"/>
									<listOptionValue builtIn="false" value="__SIZE_FMTX__=&quot;X&quot;"/>
									<listOptionValue builtIn="false" value="__SIZE_WIDTH__=32"/>
									<listOptionValue builtIn="false" value="__WCHAR_TYPE__=unsigned"/>
									<listOptionValue builtIn="false" value="__WCHAR_WIDTH__=8"/>
									<listOptionValue builtIn="false" value="__WINT_TYPE__=unsigned"/>
									<listOptionValue builtIn="false" value="__WINT_WIDTH__=32"/>
									<listOptionValue builtIn="false" value="__SIG_ATOMIC_WIDTH__=32"/>
									<listOptionValue builtIn="false" value="__SIG_ATOMIC_MAX__=2147483647"/>
									<listOptionValue builtIn="false" value="__CHAR16_TYPE__=unsigned"/>
									<listOptionValue builtIn="false" value="__CHAR32_TYPE__=unsigned"/>
									<listOptionValue builtIn="false" value="__UINTMAX_WIDTH__=64"/>
									<listOptionValue builtIn="false" value="__UINTPTR_TYPE__=unsigned"/>
									<listOptionValue builtIn="false" value="__UINTPTR_FMTo__=&quot;o&quot;"/>
									<listOptionValue builtIn="false" value="__UINTPTR_FMTu__=&quot;u&quot;"/>
									<listOptionValue builtIn="false" value="__UINTPTR_FMTx__=&quot;x&quot;"/>
									<listOptionValue builtIn="false" value="__UINTPTR_FMTX__=&quot;X&quot;"/>
									<listOptionValue builtIn="false" value="__UINTPTR_WIDTH__=32"/>
									<listOptionValue builtIn="false" value="__FLT_DENORM_MIN__=1.40129846e-45F"/>
									<listOptionValue builtIn="false" value="__FLT_HAS_DENORM__=1"/>
									<listOptionValue builtIn="false" value="__FLT_DIG__=6"/>
									<listOptionValue builtIn="false" value="__FLT_EPSILON__=1.19209290e-7F"/>
									<listOptionValue builtIn="false" value="__FLT_HAS_INFINITY__=1"/>
									<listOptionValue builtIn="false" value="__FLT_HAS_QUIET_NAN__=1"/>
									<listOptionValue builtIn="false" value="__FLT_MANT_DIG__=24"/>
									<listOptionValue builtIn="false" value="__FLT_MAX_10_EXP__=38"/>
									<listOptionValue builtIn="false" value="__FLT_MAX_EXP__=128"/>
									<listOptionValue builtIn="false" value="__FLT_MAX__=3.40282347e+38F"/>
									<listOptionValue builtIn="false" value="__FLT_MIN_10_EXP__=(-37)"/>
									<listOptionValue builtIn="false" value="__FLT_MIN_EXP__=(-125)"/>
									<listOptionValue builtIn="false" value="__FLT_MIN__=1.17549435e-38F"/>
									<listOptionValue builtIn="false" value="__DBL_DENORM_MIN__=4.9406564584124654e-324"/>
									<listOptionValue builtIn="false" value="__DBL_HAS_DENORM__=1"/>
									<listOptionValue builtIn="false" value="__DBL_DIG__=15"/>
									<listOptionValue builtIn="false" value="__DBL_EPSILON__=2.2204460492503131e-16"/>
									<listOptionValue builtIn="false" value="__DBL_HAS_INFINITY__=1"/>
									<listOptionValue builtIn="false" value="__DBL_HAS_QUIET_NAN__=1"/>
									<listOptionValue builtIn="false" value="__DBL_MANT_DIG__=53"/>
									<listOptionValue builtIn="false" value="__DBL_MAX_10_EXP__=308"/>
									<listOptionValue builtIn="false" value="__DBL_MAX_EXP__=1024"/>
									<listOptionValue builtIn="false" value="__DBL_MAX__=1.7976931348623157e+308"/>
									<listOptionValue builtIn="false" value="__DBL_MIN_10_EXP__=(-307)"/>
									<listOptionValue builtIn="false" value="__DBL_MIN_EXP__=(-1021)"/>
									<listOptionValue builtIn="false" value="__DBL_MIN__=2.2250738585072014e-308"/>
									<listOptionValue builtIn="false" value="__LDBL_DENORM_MIN__=4.9406564584124654e-324L"/>
									<listOptionValue builtIn="false" value="__LDBL_HAS_DENORM__=1"/>
									<listOptionValue builtIn="false" value="__LDBL_DIG__=15"/>
									<listOptionValue builtIn="false" value="__LDBL_EPSILON__=2.2204460492503131e-16L"/>
									<listOptionValue builtIn="false" value="__LDBL_HAS_INFINITY__=1"/>
									<listOptionValue builtIn="false" value="__LDBL_HAS_QUIET_NAN__=1"/>
									<listOptionValue builtIn="false" value="__LDBL_MANT_DIG__=53"/>
									<listOptionValue builtIn="false" value="__LDBL_MAX_10_EXP__=308"/>
									<listOptionValue builtIn="false" value="__LDBL_MAX_EXP__=1024"/>
									<listOptionValue builtIn="false" value="__LDBL_MAX__=1.7976931348623157e+308L"/>
									<listOptionValue builtIn="false" value="__LDBL_MIN_10_EXP__=(-307)"/>
									<listOptionValue builtIn="false" value="__LDBL_MIN_EXP__=(-1021)"/>
									<listOptionValue builtIn="false" value="__LDBL_MIN__=2.2250738585072014e-308L"/>
									<listOptionValue builtIn="false" value="__POINTER_WIDTH__=32"/>
									<listOptionValue builtIn="false" value="__CHAR_UNSIGNED__=1"/>
									<listOptionValue builtIn="false" value="__WCHAR_UNSIGNED__=1"/>
									<listOptionValue builtIn="false" value="__WINT_UNSIGNED__=1"/>
									<listOptionValue builtIn="false" value="__INT8_TYPE__=signed"/>
									<listOptionValue builtIn="false" value="__INT8_FMTd__=&quot;hhd&quot;"/>
									<listOptionValue builtIn="false" value="__INT8_FMTi__=&quot;hhi&quot;"/>
									<listOptionValue builtIn="false" value="__INT8_C_SUFFIX__"/>
									<listOptionValue builtIn="false" value="__INT16_TYPE__=short"/>
									<listOptionValue builtIn="false" value="__INT16_FMTd__=&quot;hd&quot;"/>
									<listOptionValue builtIn="false" value="__INT16_FMTi__=&quot;hi&quot;"/>
									<listOptionValue builtIn="false" value="__INT16_C_SUFFIX__"/>
									<listOptionValue builtIn="false" value="__INT32_TYPE__=int"/>
									<listOptionValue builtIn="false" value="__INT32_FMTd__=&quot;d&quot;"/>
									<listOptionValue builtIn="false" value="__INT32_FMTi__=&quot;i&quot;"/>
									<listOptionValue builtIn="false" value="__INT32_C_SUFFIX__"/>
									<listOptionValue builtIn="false" value="__INT64_TYPE__=long"/>
									<listOptionValue builtIn="false" value="__INT64_FMTd__=&quot;lld&quot;"/>
									<listOptionValue builtIn="false" value="__INT64_FMTi__=&quot;lli&quot;"/>
									<listOptionValue builtIn="false" value="__INT64_C_SUFFIX__=LL"/>
									<listOptionValue builtIn="false" value="__UINT8_TYPE__=unsigned"/>
									<listOptionValue builtIn="false" value="__UINT8_FMTo__=&quot;hho&quot;"/>
									<listOptionValue builtIn="false" value="__UINT8_FMTu__=&quot;hhu&quot;"/>
									<listOptionValue builtIn="false" value="__UINT8_FMTx__=&quot;hhx&quot;"/>
									<listOptionValue builtIn="false" value="__UINT8_FMTX__=&quot;hhX&quot;"/>
									<listOptionValue builtIn="false" value="__UINT8_C_SUFFIX__"/>
									<listOptionValue builtIn="false" value="__UINT8_MAX__=255"/>
									<listOptionValue builtIn="false" value="__INT8_MAX__=127"/>
									<listOptionValue builtIn="false" value="__UINT16_TYPE__=unsigned"/>
									<listOptionValue builtIn="false" value="__UINT16_FMTo__=&quot;ho&quot;"/>
									<listOptionValue builtIn="false" value="__UINT16_FMTu__=&quot;hu&quot;"/>
									<listOptionValue builtIn="false" value="__UINT16_FMTx__=&quot;hx&quot;"/>
									<listOptionValue builtIn="false" value="__UINT16_FMTX__=&quot;hX&quot;"/>
									<listOptionValue builtIn="false" value="__UINT16_C_SUFFIX__"/>
									<listOptionValue builtIn="false" value="__UINT16_MAX__=65535"/>
									<listOptionValue builtIn="false" value="__INT16_MAX__=32767"/>
									<listOptionValue builtIn="false" value="__UINT32_TYPE__=unsigned"/>
									<listOptionValue builtIn="false" value="__UINT32_FMTo__=&quot;o&quot;"/>
									<listOptionValue builtIn="false" value="__UINT32_FMTu__=&quot;u&quot;"/>
									<listOptionValue builtIn="false" value="__UINT32_FMTx__=&quot;x&quot;"/>
									<listOptionValue builtIn="false" value="__UINT32_FMTX__=&quot;X&quot;"/>
									<listOptionValue builtIn="false" value="__UINT32_C_SUFFIX__=U"/>
									<listOptionValue builtIn="false" value="__UINT32_MAX__=4294967295U"/>
									<listOptionValue builtIn="false" value="__INT32_MAX__=2147483647"/>
									<listOptionValue builtIn="false" value="__UINT64_TYPE__=long"/>
									<listOptionValue builtIn="false" value="__UINT64_FMTo__=&quot;llo&quot;"/>
									<listOptionValue builtIn="false" value="__UINT64_FMTu__=&quot;llu&quot;"/>
									<listOptionValue builtIn="false" value="__UINT64_FMTx__=&quot;llx&quot;"/>
									<listOptionValue builtIn="false" value="__UINT64_FMTX__=&quot;llX&quot;"/>
									<listOptionValue builtIn="false" value="__UINT64_C_SUFFIX__=ULL"/>
									<listOptionValue builtIn="false" value="__UINT64_MAX__=18446744073709551615ULL"/>
									<listOptionValue builtIn="false" value="__INT64_MAX__=9223372036854775807LL"/>
									<listOptionValue builtIn="false" value="__INT_LEAST8_TYPE__=signed"/>
									<listOptionValue builtIn="false" value="__INT_LEAST8_MAX__=127"/>
									<listOptionValue builtIn="false" value="__INT_LEAST8_FMTd__=&quot;hhd&quot;"/>
									<listOptionValue builtIn="false" value="__INT_LEAST8_FMTi__=&quot;hhi&quot;"/>
									<listOptionValue builtIn="false" value="__UINT_LEAST8_TYPE__=unsigned"/>
									<listOptionValue builtIn="false" value="__UINT_LEAST8_MAX__=255"/>
									<listOptionValue builtIn="false" value="__UINT_LEAST8_FMTo__=&quot;hho&quot;"/>
									<listOptionValue builtIn="false" value="__UINT_LEAST8_FMTu__=&quot;hhu&quot;"/>
									<listOptionValue builtIn="false" value="__UINT_LEAST8_FMTx__=&quot;hhx&quot;"/>
									<listOptionValue builtIn="false" value="__UINT_LEAST8_FMTX__=&quot;hhX&quot;"/>
									<listOptionValue builtIn="false" value="__INT_LEAST16_TYPE__=short"/>
									<listOptionValue builtIn="false" value="__INT_LEAST16_MAX__=32767"/>
									<listOptionValue builtIn="false" value="__INT_LEAST16_FMTd__=&quot;hd&quot;"/>
									<listOptionValue builtIn="false" value="__INT_LEAST16_FMTi__=&quot;hi&quot;"/>
									<listOptionValue builtIn="false" value="__UINT_LEAST16_TYPE__=unsigned"/>
									<listOptionValue builtIn="false" value="__UINT_LEAST16_MAX__=65535"/>
									<listOptionValue builtIn="false" value="__UINT_LEAST16_FMTo__=&quot;ho&quot;"/>
									<listOptionValue builtIn="false" value="__UINT_LEAST16_FMTu__=&quot;hu&quot;"/>
									<listOptionValue builtIn="false" value="__UINT_LEAST16_FMTx__=&quot;hx&quot;"/>
									<listOptionValue builtIn="false" value="__UINT_LEAST16_FMTX__=&quot;hX&quot;"/>
									<listOptionValue builtIn="false" value="__INT_LEAST32_TYPE__=int"/>
									<listOptionValue builtIn="false" value="__INT_LEAST32_MAX__=2147483647"/>
									<listOptionValue builtIn="false" value="__INT_LEAST32_FMTd__=&quot;d&quot;"/>
									<listOptionValue builtIn="false" value="__INT_LEAST32_FMTi__=&quot;i&quot;"/>
									<listOptionValue builtIn="false" value="__UINT_LEAST32_TYPE__=unsigned"/>
									<listOptionValue builtIn="false" value="__UINT_LEAST32_MAX__=4294967295U"/>
									<listOptionValue builtIn="false" value="__UINT_LEAST32_FMTo__=&quot;o&quot;"/>
									<listOptionValue builtIn="false" value="__UINT_LEAST32_FMTu__=&quot;u&quot;"/>
									<listOptionValue builtIn="false" value="__UINT_LEAST32_FMTx__=&quot;x&quot;"/>
									<listOptionValue builtIn="false" value="__UINT_LEAST32_FMTX__=&quot;X&quot;"/>
									<listOptionValue builtIn="false" value="__INT_LEAST64_TYPE__=long"/>
									<listOptionValue builtIn="false" value="__INT_LEAST64_MAX__=9223372036854775807LL"/>
									<listOptionValue builtIn="false" value="__INT_LEAST64_FMTd__=&quot;lld&quot;"/>
									<listOptionValue builtIn="false" value="__INT_LEAST64_FMTi__=&quot;lli&quot;"/>
									<listOptionValue builtIn="false" value="__UINT_LEAST64_TYPE__=long"/>
									<listOptionValue builtIn="false" value="__UINT_LEAST64_MAX__=18446744073709551615ULL"/>
									<listOptionValue builtIn="false" value="__UINT_LEAST64_FMTo__=&quot;llo&quot;"/>
									<listOptionValue builtIn="false" value="__UINT_LEAST64_FMTu__=&quot;llu&quot;"/>
									<listOptionValue builtIn="false" value="__UINT_LEAST64_FMTx__=&quot;llx&quot;"/>
									<listOptionValue builtIn="false" value="__UINT_LEAST64_FMTX__=&quot;llX&quot;"/>
									<listOptionValue builtIn="false" value="__INT_FAST8_TYPE__=signed"/>
									<listOptionValue builtIn="false" value="__INT_FAST8_MAX__=127"/>
									<listOptionValue builtIn="false" value="__INT_FAST8_FMTd__=&quot;hhd&quot;"/>
									<listOptionValue builtIn="false" value="__INT_FAST8_FMTi__=&quot;hhi&quot;"/>
									<listOptionValue builtIn="false" value="__UINT_FAST8_TYPE__=unsigned"/>
									<listOptionValue builtIn="false" value="__UINT_FAST8_MAX__=255"/>
									<listOptionValue builtIn="false" value="__UINT_FAST8_FMTo__=&quot;hho&quot;"/>
									<listOptionValue builtIn="false" value="__UINT_FAST8_FMTu__=&quot;hhu&quot;"/>
									<listOptionValue builtIn="false" value="__UINT_FAST8_FMTx__=&quot;hhx&quot;"/>
									<listOptionValue builtIn="false" value="__UINT_FAST8_FMTX__=&quot;hhX&quot;"/>
									<listOptionValue builtIn="false" value="__INT_FAST16_TYPE__=short"/>
									<listOptionValue builtIn="false" value="__INT_FAST16_MAX__=32767"/>
									<listOptionValue builtIn="false" value="__INT_FAST16_FMTd__=&quot;hd&quot;"/>
									<listOptionValue builtIn="false" value="__INT_FAST16_FMTi__=&quot;hi&quot;"/>
									<listOptionValue builtIn="false" value="__UINT_FAST16_TYPE__=unsigned"/>
									<listOptionValue builtIn="false" value="__UINT_FAST16_MAX__=65535"/>
									<listOptionValue builtIn="false" value="__UINT_FAST16_FMTo__=&quot;ho&quot;"/>
									<listOptionValue builtIn="false" value="__UINT_FAST16_FMTu__=&quot;hu&quot;"/>
									<listOptionValue builtIn="false" value="__UINT_FAST16_FMTx__=&quot;hx&quot;"/>
									<listOptionValue builtIn="false" value="__UINT_FAST16_FMTX__=&quot;hX&quot;"/>
									<listOptionValue builtIn="false" value="__INT_FAST32_TYPE__=int"/>
									<listOptionValue builtIn="false" value="__INT_FAST32_MAX__=2147483647"/>
									<listOptionValue builtIn="false" value="__INT_FAST32_FMTd__=&quot;d&quot;"/>
									<listOptionValue builtIn="false" value="__INT_FAST32_FMTi__=&quot;i&quot;"/>
									<listOptionValue builtIn="false" value="__UINT_FAST32_TYPE__=unsigned"/>
									<listOptionValue builtIn="false" value="__UINT_FAST32_MAX__=4294967295U"/>
									<listOptionValue builtIn="false" value="__UINT_FAST32_FMTo__=&quot;o&quot;"/>
									<listOptionValue builtIn="false" value="__UINT_FAST32_FMTu__=&quot;u&quot;"/>
									<listOptionValue builtIn="false" value="__UINT_FAST32_FMTx__=&quot;x&quot;"/>
									<listOptionValue builtIn="false" value="__UINT_FAST32_FMTX__=&quot;X&quot;"/>
									<listOptionValue builtIn="false" value="__INT_FAST64_TYPE__=long"/>
									<listOptionValue builtIn="false" value="__INT_FAST64_MAX__=9223372036854775807LL"/>
									<listOptionValue builtIn="false" value="__INT_FAST64_FMTd__=&quot;lld&quot;"/>
									<listOptionValue builtIn="false" value="__INT_FAST64_FMTi__=&quot;lli&quot;"/>
									<listOptionValue builtIn="false" value="__UINT_FAST64_TYPE__=long"/>
									<listOptionValue builtIn="false" value="__UINT_FAST64_MAX__=18446744073709551615ULL"/>
									<listOptionValue builtIn="false" value="__UINT_FAST64_FMTo__=&quot;llo&quot;"/>
									<listOptionValue builtIn="false" value="__UINT_FAST64_FMTu__=&quot;llu&quot;"/>
									<listOptionValue builtIn="false" value="__UINT_FAST64_FMTx__=&quot;llx&quot;"/>
									<listOptionValue builtIn="false" value="__UINT_FAST64_FMTX__=&quot;llX&quot;"/>
									<listOptionValue builtIn="false" value="__USER_LABEL_PREFIX__=_"/>
									<listOptionValue builtIn="false" value="__FINITE_MATH_ONLY__=0"/>
									<listOptionValue builtIn="false" value="__GNUC_STDC_INLINE__=1"/>
									<listOptionValue builtIn="false" value="__GCC_ATOMIC_TEST_AND_SET_TRUEVAL=1"/>
									<listOptionValue builtIn="false" value="__GCC_ATOMIC_BOOL_LOCK_FREE=1"/>
									<listOptionValue builtIn="false" value="__GCC_ATOMIC_CHAR_LOCK_FREE=1"/>
									<listOptionValue builtIn="false" value="__GCC_ATOMIC_CHAR16_T_LOCK_FREE=1"/>
									<listOptionValue builtIn="false" value="__GCC_ATOMIC_CHAR32_T_LOCK_FREE=1"/>
									<listOptionValue builtIn="false" value="__GCC_ATOMIC_WCHAR_T_LOCK_FREE=1"/>
									<listOptionValue builtIn="false" value="__GCC_ATOMIC_SHORT_LOCK_FREE=1"/>
									<listOptionValue builtIn="false" value="__GCC_ATOMIC_INT_LOCK_FREE=1"/>
									<listOptionValue builtIn="false" value="__GCC_ATOMIC_LONG_LOCK_FREE=1"/>
									<listOptionValue builtIn="false" value="__GCC_ATOMIC_LLONG_LOCK_FREE=1"/>
									<listOptionValue builtIn="false" value="__GCC_ATOMIC_POINTER_LOCK_FREE=1"/>
									<listOptionValue builtIn="false" value="__NO_INLINE__=1"/>
									<listOptionValue builtIn="false" value="__FLT_EVAL_METHOD__=0"/>
									<listOptionValue builtIn="false" value="__FLT_RADIX__=2"/>
									<listOptionValue builtIn="false" value="__DECIMAL_DIG__=17"/>
									<listOptionValue builtIn="false" value="__xcore__=1"/>
									<listOptionValue builtIn="false" value="__XS1B__=1"/>
									<listOptionValue builtIn="false" value="__STDC__=1"/>
									<listOptionValue builtIn="false" value="__STDC_HOSTED__=1"/>
									<listOptionValue builtIn="false" value="__STDC_VERSION__=199901L"/>
									<listOptionValue builtIn="false" value="__STDC_UTF_16__=1"/>
									<listOptionValue builtIn="false" value="__STDC_UTF_32__=1"/>
									<listOptionValue builtIn="false" value="XCC_VERSION_YEAR=14"/>
									<listOptionValue builtIn="false" value="XCC_VERSION_MONTH=2"/>
									<listOptionValue builtIn="false" value="XCC_VERSION_MAJOR=1402"/>
									<listOptionValue builtIn="false" value="XCC_VERSION_MINOR=4"/>
									<listOptionValue builtIn="false" value="__XCC_HAVE_FLOAT__=1"/>
									<listOptionValue builtIn="false" value="_XSCOPE_PROBES_INCLUDE_FILE=&quot;/tmp/ccarfd6c.h&quot;"/>
								</option>
								<option id="com.xmos.c.compiler.option.include.paths.1014301925" name="com.xmos.c.compiler.option.include.paths" superClass="com.xmos.c.compiler.option.include.paths" valueType="includePath">
									<listOptionValue builtIn="false" value="&quot;${XMOS_TOOL_PATH}/target/include&quot;"/>
									<listOptionValue builtIn="false" value="&quot;${XMOS_TOOL_PATH}/target/include/clang&quot;"/>
								</option>
								<inputType id="com.xmos.cdt.c.compiler.input.c.1448561058" name="C" superClass="com.xmos.cdt.c.compiler.input.c"/>
							</tool>
							<tool id="com.xmos.cdt.cxx.compiler.1945753473" name="com.xmos.cdt.cxx.compiler" superClass="com.xmos.cdt.cxx.compiler">
								<option id="com.xmos.cxx.compiler.option.defined.symbols.969278391" name="com.xmos.cxx.compiler.option.defined.symbols" superClass="com.xmos.cxx.compiler.option.defined.symbols" valueType="definedSymbols">
									<listOptionValue builtIn="false" value="__llvm__=1"/>
									<listOptionValue builtIn="false" value="__clang__=1"/>
									<listOptionValue builtIn="false" value="__clang_major__=3"/>
									<listOptionValue builtIn="false" value="__clang_minor__=6"/>
									<listOptionValue builtIn="false" value="__clang_patchlevel__=0"/>
									<listOptionValue builtIn="false" value="__clang_version__=&quot;3.6.0"/>
									<listOptionValue builtIn="false" value="__GNUC_MINOR__=2"/>
									<listOptionValue builtIn="false" value="__GNUC_PATCHLEVEL__=1"/>
									<listOptionValue builtIn="false" value="__GNUC__=4"/>
									<listOptionValue builtIn="false" value="__GXX_ABI_VERSION=1002"/>
									<listOptionValue builtIn="false" value="__ATOMIC_RELAXED=0"/>
									<listOptionValue builtIn="false" value="__ATOMIC_CONSUME=1"/>
									<listOptionValue builtIn="false" value="__ATOMIC_ACQUIRE=2"/>
									<listOptionValue builtIn="false" value="__ATOMIC_RELEASE=3"/>
									<listOptionValue builtIn="false" value="__ATOMIC_ACQ_REL=4"/>
									<listOptionValue builtIn="false" value="__ATOMIC_SEQ_CST=5"/>
									<listOptionValue builtIn="false" value="__PRAGMA_REDEFINE_EXTNAME=1"/>
									<listOptionValue builtIn="false" value="__VERSION__=&quot;4.2.1"/>
									<listOptionValue builtIn="false" value="__CONSTANT_CFSTRINGS__=1"/>
									<listOptionValue builtIn="false" value="__GXX_RTTI=1"/>
									<listOptionValue builtIn="false" value="__DEPRECATED=1"/>
									<listOptionValue builtIn="false" value="__GNUG__=4"/>
									<listOptionValue builtIn="false" value="__GXX_WEAK__=1"/>
									<listOptionValue builtIn="false" value="__private_extern__=extern"/>
									<listOptionValue builtIn="false" value="__ORDER_LITTLE_ENDIAN__=1234"/>
									<listOptionValue builtIn="false" value="__ORDER_BIG_ENDIAN__=4321"/>
									<listOptionValue builtIn="false" value="__ORDER_PDP_ENDIAN__=3412"/>
									<listOptionValue builtIn="false" value="__BYTE_ORDER__=__ORDER_LITTLE_ENDIAN__"/>
									<listOptionValue builtIn="false" value="__LITTLE_ENDIAN__=1"/>
									<listOptionValue builtIn="false" value="_ILP32=1"/>
									<listOptionValue builtIn="false" value="__ILP32__=1"/>
									<listOptionValue builtIn="false" value="__CHAR_BIT__=8"/>
									<listOptionValue builtIn="false" value="__SCHAR_MAX__=127"/>
									<listOptionValue builtIn="false" value="__SHRT_MAX__=32767"/>
									<listOptionValue builtIn="false" value="__INT_MAX__=2147483647"/>
									<listOptionValue builtIn="false" value="__LONG_MAX__=2147483647L"/>
									<listOptionValue builtIn="false" value="__LONG_LONG_MAX__=9223372036854775807LL"/>
									<listOptionValue builtIn="false" value="__WCHAR_MAX__=255"/>
									<listOptionValue builtIn="false" value="__INTMAX_MAX__=9223372036854775807LL"/>
									<listOptionValue builtIn="false" value="__SIZE_MAX__=4294967295U"/>
									<listOptionValue builtIn="false" value="__UINTMAX_MAX__=18446744073709551615ULL"/>
									<listOptionValue builtIn="false" value="__PTRDIFF_MAX__=2147483647"/>
									<listOptionValue builtIn="false" value="__INTPTR_MAX__=2147483647"/>
									<listOptionValue builtIn="false" value="__UINTPTR_MAX__=4294967295U"/>
									<listOptionValue builtIn="false" value="__SIZEOF_DOUBLE__=8"/>
									<listOptionValue builtIn="false" value="__SIZEOF_FLOAT__=4"/>
									<listOptionValue builtIn="false" value="__SIZEOF_INT__=4"/>
									<listOptionValue builtIn="false" value="__SIZEOF_LONG__=4"/>
									<listOptionValue builtIn="false" value="__SIZEOF_LONG_DOUBLE__=8"/>
									<listOptionValue builtIn="false" value="__SIZEOF_LONG_LONG__=8"/>
									<listOptionValue builtIn="false" value="__SIZEOF_POINTER__=4"/>
									<listOptionValue builtIn="false" value="__SIZEOF_SHORT__=2"/>
									<listOptionValue builtIn="false" value="__SIZEOF_PTRDIFF_T__=4"/>
									<listOptionValue builtIn="false" value="__SIZEOF_SIZE_T__=4"/>
									<listOptionValue builtIn="false" value="__SIZEOF_WCHAR_T__=1"/>
									<listOptionValue builtIn="false" value="__SIZEOF_WINT_T__=4"/>
									<listOptionValue builtIn="false" value="__INTMAX_TYPE__=long"/>
									<listOptionValue builtIn="false" value="__INTMAX_FMTd__=&quot;lld&quot;"/>
									<listOptionValue builtIn="false" value="__INTMAX_FMTi__=&quot;lli&quot;"/>
									<listOptionValue builtIn="false" value="__INTMAX_C_SUFFIX__=LL"/>
									<listOptionValue builtIn="false" value="__UINTMAX_TYPE__=long"/>
									<listOptionValue builtIn="false" value="__UINTMAX_FMTo__=&quot;llo&quot;"/>
									<listOptionValue builtIn="false" value="__UINTMAX_FMTu__=&quot;llu&quot;"/>
									<listOptionValue builtIn="false" value="__UINTMAX_FMTx__=&quot;llx&quot;"/>
									<listOptionValue builtIn="false" value="__UINTMAX_FMTX__=&quot;llX&quot;"/>
									<listOptionValue builtIn="false" value="__UINTMAX_C_SUFFIX__=ULL"/>
									<listOptionValue builtIn="false" value="__INTMAX_WIDTH__=64"/>
									<listOptionValue builtIn="false" value="__PTRDIFF_TYPE__=int"/>
									<listOptionValue builtIn="false" value="__PTRDIFF_FMTd__=&quot;d&quot;"/>
									<listOptionValue builtIn="false" value="__PTRDIFF_FMTi__=&quot;i&quot;"/>
									<listOptionValue builtIn="false" value="__PTRDIFF_WIDTH__=32"/>
									<listOptionValue builtIn="false" value="__INTPTR_TYPE__=int"/>
									<listOptionValue builtIn="false" value="__INTPTR_FMTd__=&quot;d&quot;"/>
									<listOptionValue builtIn="false" value="__INTPTR_FMTi__=&quot;i&quot;"/>
									<listOptionValue builtIn="false" value="__INTPTR_WIDTH__=32"/>
									<listOptionValue builtIn="false" value="__SIZE_TYPE__=unsigned"/>
									<listOptionValue builtIn="false" value="__SIZE_FMTo__=&quot;o&quot;"/>
									<listOptionValue builtIn="false" value="__SIZE_FMTu__=&quot;u&quot;"/>
									<listOptionValue builtIn="false" value="__SIZE_FMTx__=&quot;x&quot;"/>
									<listOptionValue builtIn="false" value="__SIZE_FMTX__=&quot;X&quot;"/>
									<listOptionValue builtIn="false" value="__SIZE_WIDTH__=32"/>
									<listOptionValue builtIn="false" value="__WCHAR_TYPE__=unsigned"/>
									<listOptionValue builtIn="false" value="__WCHAR_WIDTH__=8"/>
									<listOptionValue builtIn="false" value="__WINT_TYPE__=unsigned"/>
									<listOptionValue builtIn="false" value="__WINT_WIDTH__=32"/>
									<listOptionValue builtIn="false" value="__SIG_ATOMIC_WIDTH__=32"/>
									<listOptionValue builtIn="false" value="__SIG_ATOMIC_MAX__=2147483647"/>
									<listOptionValue builtIn="false" value="__CHAR16_TYPE__=unsigned"/>
									<listOptionValue builtIn="false" value="__CHAR32_TYPE__=unsigned"/>
									<listOptionValue builtIn="false" value="__UINTMAX_WIDTH__=64"/>
									<listOptionValue builtIn="false" value="__UINTPTR_TYPE__=unsigned"/>
									<listOptionValue builtIn="false" value="__UINTPTR_FMTo__=&quot;o&quot;"/>
									<listOptionValue builtIn="false" value="__UINTPTR_FMTu__=&quot;u&quot;"/>
									<listOptionValue builtIn="false" value="__UINTPTR_FMTx__=&quot;x&quot;"/>
									<listOptionValue builtIn="false" value="__UINTPTR_FMTX__=&quot;X&quot;"/>
									<listOptionValue builtIn="false" value="__UINTPTR_WIDTH__=32"/>
									<listOptionValue builtIn="false" value="__FLT_DENORM_MIN__=1.40129846e-45F"/>
									<listOptionValue builtIn="false" value="__FLT_HAS_DENORM__=1"/>
									<listOptionValue builtIn="false" value="__FLT_DIG__=6"/>
									<listOptionValue builtIn="false" value="__FLT_EPSILON__=1.19209290e-7F"/>
									<listOptionValue builtIn="false" value="__FLT_HAS_INFINITY__=1"/>
									<listOptionValue builtIn="false" value="__FLT_HAS_QUIET_NAN__=1"/>
									<listOptionValue builtIn="false" value="__FLT_MANT_DIG__=24"/>
									<listOptionValue builtIn="false" value="__FLT_MAX_10_EXP__=38"/>
									<listOptionValue builtIn="false" value="__FLT_MAX_EXP__=128"/>
									<listOptionValue builtIn="false" value="__FLT_MAX__=3.40282347e+38F"/>
									<listOptionValue builtIn="false" value="__FLT_MIN_10_EXP__=(-37)"/>
									<listOptionValue builtIn="false" value="__FLT_MIN_EXP__=(-125)"/>
									<listOptionValue builtIn="false" value="__FLT_MIN__=1.17549435e-38F"/>
									<listOptionValue builtIn="false" value="__DBL_DENORM_MIN__=4.9406564584124654e-324"/>
									<listOptionValue builtIn="false" value="__DBL_HAS_DENORM__=1"/>
									<listOptionValue builtIn="false" value="__DBL_DIG__=15"/>
									<listOptionValue builtIn="false" value="__DBL_EPSILON__=2.2204460492503131e-16"/>
									<listOptionValue builtIn="false" value="__DBL_HAS_INFINITY__=1"/>
									<listOptionValue builtIn="false" value="__DBL_HAS_QUIET_NAN__=1"/>
									<listOptionValue builtIn="false" value="__DBL_MANT_DIG__=53"/>
									<listOptionValue builtIn="false" value="__DBL_MAX_10_EXP__=308"/>
									<listOptionValue builtIn="false" value="__DBL_MAX_EXP__=1024"/>
									<listOptionValue builtIn="false" value="__DBL_MAX__=1.7976931348623157e+308"/>
									<listOptionValue builtIn="false" value="__DBL_MIN_10_EXP__=(-307)"/>
									<listOptionValue builtIn="false" value="__DBL_MIN_EXP__=(-1021)"/>
									<listOptionValue builtIn="false" value="__DBL_MIN__=2.2250738585072014e-308"/>
									<listOptionValue builtIn="false" value="__LDBL_DENORM_MIN__=4.9406564584124654e-324L"/>
									<listOptionValue builtIn="false" value="__LDBL_HAS_DENORM__=1"/>
									<listOptionValue builtIn="false" value="__LDBL_DIG__=15"/>
									<listOptionValue builtIn="false" value="__LDBL_EPSILON__=2.2204460492503131e-16L"/>
									<listOptionValue builtIn="false" value="__LDBL_HAS_INFINITY__=1"/>
									<listOptionValue builtIn="false" value="__LDBL_HAS_QUIET_NAN__=1"/>
									<listOptionValue builtIn="false" value="__LDBL_MANT_DIG__=53"/>
									<listOptionValue builtIn="false" value="__LDBL_MAX_10_EXP__=308"/>
									<listOptionValue builtIn="false" value="__LDBL_MAX_EXP__=1024"/>
									<listOptionValue builtIn="false" value="__LDBL_MAX__=1.7976931348623157e+308L"/>
									<listOptionValue builtIn="false" value="__LDBL_MIN_10_EXP__=(-307)"/>
									<listOptionValue builtIn="false" value="__LDBL_MIN_EXP__=(-1021)"/>
									<listOptionValue builtIn="false" value="__LDBL_MIN__=2.2250738585072014e-308L"/>
									<listOptionValue builtIn="false" value="__POINTER_WIDTH__=32"/>
									<listOptionValue builtIn="false" value="__CHAR_UNSIGNED__=1"/>
									<listOptionValue builtIn="false" value="__WCHAR_UNSIGNED__=1"/>
									<listOptionValue builtIn="false" value="__WINT_UNSIGNED__=1"/>
									<listOptionValue builtIn="false" value="__INT8_TYPE__=signed"/>
									<listOptionValue builtIn="false" value="__INT8_FMTd__=&quot;hhd&quot;"/>
									<listOptionValue builtIn="false" value="__INT8_FMTi__=&quot;hhi&quot;"/>
									<listOptionValue builtIn="false" value="__INT8_C_SUFFIX__"/>
									<listOptionValue builtIn="false" value="__INT16_TYPE__=short"/>
									<listOptionValue builtIn="false" value="__INT16_FMTd__=&quot;hd&quot;"/>
									<listOptionValue builtIn="false" value="__INT16_FMTi__=&quot;hi&quot;"/>
									<listOptionValue builtIn="false" value="__INT16_C_SUFFIX__"/>
									<listOptionValue builtIn="false" value="__INT32_TYPE__=int"/>
									<listOptionValue builtIn="false" value="__INT32_FMTd__=&quot;d&quot;"/>
									<listOptionValue builtIn="false" value="__INT32_FMTi__=&quot;i&quot;"/>
									<listOptionValue builtIn="false" value="__INT32_C_SUFFIX__"/>
									<listOptionValue builtIn="false" value="__INT64_TYPE__=long"/>
									<listOptionValue builtIn="false" value="__INT64_FMTd__=&quot;lld&quot;"/>
									<listOptionValue builtIn="false" value="__INT64_FMTi__=&quot;lli&quot;"/>
									<listOptionValue builtIn="false" value="__INT64_C_SUFFIX__=LL"/>
									<listOptionValue builtIn="false" value="__UINT8_TYPE__=unsigned"/>
									<listOptionValue builtIn="false" value="__UINT8_FMTo__=&quot;hho&quot;"/>
									<listOptionValue builtIn="false" value="__UINT8_FMTu__=&quot;hhu&quot;"/>
									<listOptionValue builtIn="false" value="__UINT8_FMTx__=&quot;hhx&quot;"/>
									<listOptionValue builtIn="false" value="__UINT8_FMTX__=&quot;hhX&quot;"/>
									<listOptionValue builtIn="false" value="__UINT8_C_SUFFIX__"/>
									<listOptionValue builtIn="false" value="__UINT8_MAX__=255"/>
									<listOptionValue builtIn="false" value="__INT8_MAX__=127"/>
									<listOptionValue builtIn="false" value="__UINT16_TYPE__=unsigned"/>
									<listOptionValue builtIn="false" value="__UINT16_FMTo__=&quot;ho&quot;"/>
									<listOptionValue builtIn="false" value="__UINT16_FMTu__=&quot;hu&quot;"/>
									<listOptionValue builtIn="false" value="__UINT16_FMTx__=&quot;hx&quot;"/>
									<listOptionValue builtIn="false" value="__UINT16_FMTX__=&quot;hX&quot;"/>
									<listOptionValue builtIn="false" value="__UINT16_C_SUFFIX__"/>
									<listOptionValue builtIn="false" value="__UINT16_MAX__=65535"/>
									<listOptionValue builtIn="false" value="__INT16_MAX__=32767"/>
									<listOptionValue builtIn="false" value="__UINT32_TYPE__=unsigned"/>
									<listOptionValue builtIn="false" value="__UINT32_FMTo__=&quot;o&quot;"/>
									<listOptionValue builtIn="false" value="__UINT32_FMTu__=&quot;u&quot;"/>
									<listOptionValue builtIn="false" value="__UINT32_FMTx__=&quot;x&quot;"/>
									<listOptionValue builtIn="false" value="__UINT32_FMTX__=&quot;X&quot;"/>
									<listOptionValue builtIn="false" value="__UINT32_C_SUFFIX__=U"/>
									<listOptionValue builtIn="false" value="__UINT32_MAX__=4294967295U"/>
									<listOptionValue builtIn="false" value="__INT32_MAX__=2147483647"/>
									<listOptionValue builtIn="false" value="__UINT64_TYPE__=long"/>
									<listOptionValue builtIn="false" value="__UINT64_FMTo__=&quot;llo&quot;"/>
									<listOptionValue builtIn="false" value="__UINT64_FMTu__=&quot;llu&quot;"/>
									<listOptionValue builtIn="false" value="__UINT64_FMTx__=&quot;llx&quot;"/>
									<listOptionValue builtIn="false" value="__UINT64_FMTX__=&quot;llX&quot;"/>
									<listOptionValue builtIn="false" value="__UINT64_C_SUFFIX__=ULL"/>
									<listOptionValue builtIn="false" value="__UINT64_MAX__=18446744073709551615ULL"/>
									<listOptionValue builtIn="false" value="__INT64_MAX__=9223372036854775807LL"/>
									<listOptionValue builtIn="false" value="__INT_LEAST8_TYPE__=signed"/>
									<listOptionValue builtIn="false" value="__INT_LEAST8_MAX__=127"/>
									<listOptionValue builtIn="false" value="__INT_LEAST8_FMTd__=&quot;hhd&quot;"/>
									<listOptionValue builtIn="false" value="__INT_LEAST8_FMTi__=&quot;hhi&quot;"/>
									<listOptionValue builtIn="false" value="__UINT_LEAST8_TYPE__=unsigned"/>
									<listOptionValue builtIn="false" value="__UINT_LEAST8_MAX__=255"/>
									<listOptionValue builtIn="false" value="__UINT_LEAST8_FMTo__=&quot;hho&quot;"/>
									<listOptionValue builtIn="false" value="__UINT_LEAST8_FMTu__=&quot;hhu&quot;"/>
									<listOptionValue builtIn="false" value="__UINT_LEAST8_FMTx__=&quot;hhx&quot;"/>
									<listOptionValue builtIn="false" value="__UINT_LEAST8_FMTX__=&quot;hhX&quot;"/>
									<listOptionValue builtIn="false" value="__INT_LEAST16_TYPE__=short"/>
									<listOptionValue builtIn="false" value="__INT_LEAST16_MAX__=32767"/>
									<listOptionValue builtIn="false" value="__INT_LEAST16_FMTd__=&quot;hd&quot;"/>
									<listOptionValue builtIn="false" value="__INT_LEAST16_FMTi__=&quot;hi&quot;"/>
									<listOptionValue builtIn="false" value="__UINT_LEAST16_TYPE__=unsigned"/>
									<listOptionValue builtIn="false" value="__UINT_LEAST16_MAX__=65535"/>
									<listOptionValue builtIn="false" value="__UINT_LEAST16_FMTo__=&quot;ho&quot;"/>
									<listOptionValue builtIn="false" value="__UINT_LEAST16_FMTu__=&quot;hu&quot;"/>
									<listOptionValue builtIn="false" value="__UINT_LEAST16_FMTx__=&quot;hx&quot;"/>
									<listOptionValue builtIn="false" value="__UINT_LEAST16_FMTX__=&quot;hX&quot;"/>
									<listOptionValue builtIn="false" value="__INT_LEAST32_TYPE__=int"/>
									<listOptionValue builtIn="false" value="__INT_LEAST32_MAX__=2147483647"/>
									<listOptionValue builtIn="false" value="__INT_LEAST32_FMTd__=&quot;d&quot;"/>
									<listOptionValue builtIn="false" value="__INT_LEAST32_FMTi__=&quot;i&quot;"/>
									<listOptionValue builtIn="false" value="__UINT_LEAST32_TYPE__=unsigned"/>
									<listOptionValue builtIn="false" value="__UINT_LEAST32_MAX__=4294967295U"/>
									<listOptionValue builtIn="false" value="__UINT_LEAST32_FMTo__=&quot;o&quot;"/>
									<listOptionValue builtIn="false" value="__UINT_LEAST32_FMTu__=&quot;u&quot;"/>
									<listOptionValue builtIn="false" value="__UINT_LEAST32_FMTx__=&quot;x&quot;"/>
									<listOptionValue builtIn="false" value="__UINT_LEAST32_FMTX__=&quot;X&quot;"/>
									<listOptionValue builtIn="false" value="__INT_LEAST64_TYPE__=long"/>
									<listOptionValue builtIn="false" value="__INT_LEAST64_MAX__=9223372036854775807LL"/>
									<listOptionValue builtIn="false" value="__INT_LEAST64_FMTd__=&quot;lld&quot;"/>
									<listOptionValue builtIn="false" value="__INT_LEAST64_FMTi__=&quot;lli&quot;"/>
									<listOptionValue builtIn="false" value="__UINT_LEAST64_TYPE__=long"/>
									<listOptionValue builtIn="false" value="__UINT_LEAST64_MAX__=18446744073709551615ULL"/>
									<listOptionValue builtIn="false" value="__UINT_LEAST64_FMTo__=&quot;llo&quot;"/>
									<listOptionValue builtIn="false" value="__UINT_LEAST64_FMTu__=&quot;llu&quot;"/>
									<listOptionValue builtIn="false" value="__UINT_LEAST64_FMTx__=&quot;llx&quot;"/>
									<listOptionValue builtIn="false" value="__UINT_LEAST64_FMTX__=&quot;llX&quot;"/>
									<listOptionValue builtIn="false" value="__INT_FAST8_TYPE__=signed"/>
									<listOptionValue builtIn="false" value="__INT_FAST8_MAX__=127"/>
									<listOptionValue builtIn="false" value="__INT_FAST8_FMTd__=&quot;hhd&quot;"/>
									<listOptionValue builtIn="false" value="__INT_FAST8_FMTi__=&quot;hhi&quot;"/>
									<listOptionValue builtIn="false" value="__UINT_FAST8_TYPE__=unsigned"/>
									<listOptionValue builtIn="false" value="__UINT_FAST8_MAX__=255"/>
									<listOptionValue builtIn="false" value="__UINT_FAST8_FMTo__=&quot;hho&quot;"/>
									<listOptionValue builtIn="false" value="__UINT_FAST8_FMTu__=&quot;hhu&quot;"/>
									<listOptionValue builtIn="false" value="__UINT_FAST8_FMTx__=&quot;hhx&quot;"/>
									<listOptionValue builtIn="false" value="__UINT_FAST8_FMTX__=&quot;hhX&quot;"/>
									<listOptionValue builtIn="false" value="__INT_FAST16_TYPE__=short"/>
									<listOptionValue builtIn="false" value="__INT_FAST16_MAX__=32767"/>
									<listOptionValue builtIn="false" value="__INT_FAST16_FMTd__=&quot;hd&quot;"/>
									<listOptionValue builtIn="false" value="__INT_FAST16_FMTi__=&quot;hi&quot;"/>
									<listOptionValue builtIn="false" value="__UINT_FAST16_TYPE__=unsigned"/>
									<listOptionValue builtIn="false" value="__UINT_FAST16_MAX__=65535"/>
									<listOptionValue builtIn="false" value="__UINT_FAST16_FMTo__=&quot;ho&quot;"/>
									<listOptionValue builtIn="false" value="__UINT_FAST16_FMTu__=&quot;hu&quot;"/>
									<listOptionValue builtIn="false" value="__UINT_FAST16_FMTx__=&quot;hx&quot;"/>
									<listOptionValue builtIn="false" value="__UINT_FAST16_FMTX__=&quot;hX&quot;"/>
									<listOptionValue builtIn="false" value="__INT_FAST32_TYPE__=int"/>
									<listOptionValue builtIn="false" value="__INT_FAST32_MAX__=2147483647"/>
									<listOptionValue builtIn="false" value="__INT_FAST32_FMTd__=&quot;d&quot;"/>
									<listOptionValue builtIn="false" value="__INT_FAST32_FMTi__=&quot;i&quot;"/>
									<listOptionValue builtIn="false" value="__UINT_FAST32_TYPE__=unsigned"/>
									<listOptionValue builtIn="false" value="__UINT_FAST32_MAX__=4294967295U"/>
									<listOptionValue builtIn="false" value="__UINT_FAST32_FMTo__=&quot;o&quot;"/>
									<listOptionValue builtIn="false" value="__UINT_FAST32_FMTu__=&quot;u&quot;"/>
									<listOptionValue builtIn="false" value="__UINT_FAST32_FMTx__=&quot;x&quot;"/>
									<listOptionValue builtIn="false" value="__UINT_FAST32_FMTX__=&quot;X&quot;"/>
									<listOptionValue builtIn="false" value="__INT_FAST64_TYPE__=long"/>
									<listOptionValue builtIn="false" value="__INT_FAST64_MAX__=9223372036854775807LL"/>
									<listOptionValue builtIn="false" value="__INT_FAST64_FMTd__=&quot;lld&quot;"/>
									<listOptionValue builtIn="false" value="__INT_FAST64_FMTi__=&quot;lli&quot;"/>
									<listOptionValue builtIn="false" value="__UINT_FAST64_TYPE__=long"/>
									<listOptionValue builtIn="false" value="__UINT_FAST64_MAX__=18446744073709551615ULL"/>
									<listOptionValue builtIn="false" value="__UINT_FAST64_FMTo__=&quot;llo&quot;"/>
									<listOptionValue builtIn="false" value="__UINT_FAST64_FMTu__=&quot;llu&quot;"/>
									<listOptionValue builtIn="false" value="__UINT_FAST64_FMTx__=&quot;llx&quot;"/>
									<listOptionValue builtIn="false" value="__UINT_FAST64_FMTX__=&quot;llX&quot;"/>
									<listOptionValue builtIn="false" value="__USER_LABEL_PREFIX__=_"/>
									<listOptionValue builtIn="false" value="__FINITE_MATH_ONLY__=0"/>
									<listOptionValue builtIn="false" value="__GNUC_GNU_INLINE__=1"/>
									<listOptionValue builtIn="false" value="__GCC_ATOMIC_TEST_AND_SET_TRUEVAL=1"/>
									<listOptionValue builtIn="false" value="__GCC_ATOMIC_BOOL_LOCK_FREE=1"/>
									<listOptionValue builtIn="false" value="__GCC_ATOMIC_CHAR_LOCK_FREE=1"/>
									<listOptionValue builtIn="false" value="__GCC_ATOMIC_CHAR16_T_LOCK_FREE=1"/>
									<listOptionValue builtIn="false" value="__GCC_ATOMIC_CHAR32_T_LOCK_FREE=1"/>
									<listOptionValue builtIn="false" value="__GCC_ATOMIC_WCHAR_T_LOCK_FREE=1"/>
									<listOptionValue builtIn="false" value="__GCC_ATOMIC_SHORT_LOCK_FREE=1"/>
									<listOptionValue builtIn="false" value="__GCC_ATOMIC_INT_LOCK_FREE=1"/>
									<listOptionValue builtIn="false" value="__GCC_ATOMIC_LONG_LOCK_FREE=1"/>
									<listOptionValue builtIn="false" value="__GCC_ATOMIC_LLONG_LOCK_FREE=1"/>
									<listOptionValue builtIn="false" value="__GCC_ATOMIC_POINTER_LOCK_FREE=1"/>
									<listOptionValue builtIn="false" value="__NO_INLINE__=1"/>
									<listOptionValue builtIn="false" value="__FLT_EVAL_METHOD__=0"/>
									<listOptionValue builtIn="false" value="__FLT_RADIX__=2"/>
									<listOptionValue builtIn="false" value="__DECIMAL_DIG__=17"/>
									<listOptionValue builtIn="false" value="__xcore__=1"/>
									<listOptionValue builtIn="false" value="__XS1B__=1"/>
									<listOptionValue builtIn="false" value="__STDC__=1"/>
									<listOptionValue builtIn="false" value="__STDC_HOSTED__=1"/>
									<listOptionValue builtIn="false" value="__cplusplus=199711L"/>
									<listOptionValue builtIn="false" value="__STDC_UTF_16__=1"/>
									<listOptionValue builtIn="false" value="__STDC_UTF_32__=1"/>
									<listOptionValue builtIn="false" value="XCC_VERSION_YEAR=14"/>
									<listOptionValue builtIn="false" value="XCC_VERSION_MONTH=2"/>
									<listOptionValue builtIn="false" value="XCC_VERSION_MAJOR=1402"/>
									<listOptionValue builtIn="false" value="XCC_VERSION_MINOR=4"/>
									<listOptionValue builtIn="false" value="__XCC_HAVE_FLOAT__=1"/>
									<listOptionValue builtIn="false" value="_XSCOPE_PROBES_INCLUDE_FILE=&quot;/tmp/cc5SyMbg.h&quot;"/>
								</option>
								<option id="com.xmos.cxx.compiler.option.include.paths.1907486220" name="com.xmos.cxx.compiler.option.include.paths" superClass="com.xmos.cxx.compiler.option.include.paths" valueType="includePath">
									<listOptionValue builtIn="false" value="&quot;${XMOS_TOOL_PATH}/target/include&quot;"/>
									<listOptionValue builtIn="false" value="&quot;${XMOS_TOOL_PATH}/target/include/clang&quot;"/>
									<listOptionValue builtIn="false" value="&quot;${XMOS_TOOL_PATH}/target/include/c++/v1&quot;"/>
								</option>
								<inputType id="com.xmos.cdt.cxx.compiler.input.cpp.1277615393" name="C++" superClass="com.xmos.cdt.cxx.compiler.input.cpp"/>
							</tool>
						</toolChain>
					</folderInfo>
					<sourceEntries>
						<entry excluding=".build*" flags="VALUE_WORKSPACE_PATH|RESOLVED" kind="sourcePath" name=""/>
					</sourceEntries>
				</configuration>
			</storageModule>
			<storageModule moduleId="org.eclipse.cdt.core.externalSettings"/>
		</cconfiguration>
		<cconfiguration id="0.2045233414.753948734">
			<storageModule buildSystemId="org.eclipse.cdt.managedbuilder.core.configurationDataProvider" id="0.2045233414.753948734" moduleId="org.eclipse.cdt.core.settings" name="Debug">
=======
		<cconfiguration id="com.xmos.cdt.toolchain.789578257">
			<storageModule buildSystemId="org.eclipse.cdt.managedbuilder.core.configurationDataProvider" id="com.xmos.cdt.toolchain.789578257" moduleId="org.eclipse.cdt.core.settings" name="Debug">
>>>>>>> 30f5f4cc
				<externalSettings/>
				<extensions>
					<extension id="com.xmos.cdt.core.XEBinaryParser" point="org.eclipse.cdt.core.BinaryParser"/>
					<extension id="org.eclipse.cdt.core.GNU_ELF" point="org.eclipse.cdt.core.BinaryParser"/>
					<extension id="com.xmos.cdt.core.XdeErrorParser" point="org.eclipse.cdt.core.ErrorParser"/>
					<extension id="org.eclipse.cdt.core.GCCErrorParser" point="org.eclipse.cdt.core.ErrorParser"/>
				</extensions>
			</storageModule>
			<storageModule moduleId="cdtBuildSystem" version="4.0.0">
				<configuration buildProperties="" description="" id="com.xmos.cdt.toolchain.789578257" name="Debug" parent="org.eclipse.cdt.build.core.emptycfg">
					<folderInfo id="com.xmos.cdt.toolchain.789578257.1766566630" name="/" resourcePath="">
						<toolChain id="com.xmos.cdt.toolchain.186883574" name="com.xmos.cdt.toolchain" superClass="com.xmos.cdt.toolchain">
							<targetPlatform archList="all" binaryParser="com.xmos.cdt.core.XEBinaryParser;org.eclipse.cdt.core.GNU_ELF" id="com.xmos.cdt.core.platform.647702631" isAbstract="false" osList="linux,win32,macosx" superClass="com.xmos.cdt.core.platform"/>
							<builder id="com.xmos.cdt.builder.base.1018456024" keepEnvironmentInBuildfile="false" managedBuildOn="false" superClass="com.xmos.cdt.builder.base"/>
							<tool id="com.xmos.cdt.xc.compiler.661580964" name="com.xmos.cdt.xc.compiler" superClass="com.xmos.cdt.xc.compiler">
								<inputType id="com.xmos.cdt.xc.compiler.input.1914197817" name="XC" superClass="com.xmos.cdt.xc.compiler.input"/>
							</tool>
							<tool id="com.xmos.cdt.c.compiler.684829579" name="com.xmos.cdt.c.compiler" superClass="com.xmos.cdt.c.compiler">
								<inputType id="com.xmos.cdt.c.compiler.input.c.911719191" name="C" superClass="com.xmos.cdt.c.compiler.input.c"/>
							</tool>
							<tool id="com.xmos.cdt.cxx.compiler.1753783180" name="com.xmos.cdt.cxx.compiler" superClass="com.xmos.cdt.cxx.compiler">
								<inputType id="com.xmos.cdt.cxx.compiler.input.cpp.2043871014" name="C++" superClass="com.xmos.cdt.cxx.compiler.input.cpp"/>
							</tool>
						</toolChain>
					</folderInfo>
				</configuration>
			</storageModule>
			<storageModule moduleId="org.eclipse.cdt.core.externalSettings"/>
		</cconfiguration>
		<cconfiguration id="com.xmos.cdt.toolchain.789578257.206638387">
			<storageModule buildSystemId="org.eclipse.cdt.managedbuilder.core.configurationDataProvider" id="com.xmos.cdt.toolchain.789578257.206638387" moduleId="org.eclipse.cdt.core.settings" name="Release">
				<externalSettings/>
				<extensions>
					<extension id="com.xmos.cdt.core.XEBinaryParser" point="org.eclipse.cdt.core.BinaryParser"/>
					<extension id="org.eclipse.cdt.core.GNU_ELF" point="org.eclipse.cdt.core.BinaryParser"/>
					<extension id="com.xmos.cdt.core.XdeErrorParser" point="org.eclipse.cdt.core.ErrorParser"/>
					<extension id="org.eclipse.cdt.core.GCCErrorParser" point="org.eclipse.cdt.core.ErrorParser"/>
				</extensions>
			</storageModule>
			<storageModule moduleId="cdtBuildSystem" version="4.0.0">
				<configuration buildProperties="" description="" id="com.xmos.cdt.toolchain.789578257.206638387" name="Release" parent="org.eclipse.cdt.build.core.emptycfg">
					<folderInfo id="com.xmos.cdt.toolchain.789578257.206638387." name="/" resourcePath="">
						<toolChain id="com.xmos.cdt.toolchain.992646819" name="com.xmos.cdt.toolchain" superClass="com.xmos.cdt.toolchain">
							<targetPlatform archList="all" binaryParser="com.xmos.cdt.core.XEBinaryParser;org.eclipse.cdt.core.GNU_ELF" id="com.xmos.cdt.core.platform.1791450" isAbstract="false" osList="linux,win32,macosx" superClass="com.xmos.cdt.core.platform"/>
							<builder id="com.xmos.cdt.builder.base.1093821617" keepEnvironmentInBuildfile="false" managedBuildOn="false" superClass="com.xmos.cdt.builder.base"/>
							<tool id="com.xmos.cdt.xc.compiler.70918784" name="com.xmos.cdt.xc.compiler" superClass="com.xmos.cdt.xc.compiler">
								<inputType id="com.xmos.cdt.xc.compiler.input.917360983" name="XC" superClass="com.xmos.cdt.xc.compiler.input"/>
							</tool>
							<tool id="com.xmos.cdt.c.compiler.729808689" name="com.xmos.cdt.c.compiler" superClass="com.xmos.cdt.c.compiler">
								<inputType id="com.xmos.cdt.c.compiler.input.c.1912949319" name="C" superClass="com.xmos.cdt.c.compiler.input.c"/>
							</tool>
							<tool id="com.xmos.cdt.cxx.compiler.1983918304" name="com.xmos.cdt.cxx.compiler" superClass="com.xmos.cdt.cxx.compiler">
								<inputType id="com.xmos.cdt.cxx.compiler.input.cpp.1553846283" name="C++" superClass="com.xmos.cdt.cxx.compiler.input.cpp"/>
							</tool>
						</toolChain>
					</folderInfo>
				</configuration>
			</storageModule>
			<storageModule moduleId="org.eclipse.cdt.core.externalSettings"/>
		</cconfiguration>
	</storageModule>
	<storageModule moduleId="cdtBuildSystem" version="4.0.0">
<<<<<<< HEAD
		<project id="app_demo_slave_sdo_handling.null.725768850" name="app_demo_slave_sdo_handling"/>
=======
		<project id="app_demo_slave_sdo_handling.null.418088203" name="app_demo_slave_sdo_handling"/>
>>>>>>> 30f5f4cc
	</storageModule>
	<storageModule moduleId="scannerConfiguration">
		<autodiscovery enabled="true" problemReportingEnabled="true" selectedProfileId=""/>
	</storageModule>
	<storageModule moduleId="org.eclipse.cdt.core.LanguageSettingsProviders"/>
<<<<<<< HEAD
	<storageModule moduleId="org.eclipse.cdt.make.core.buildtargets">
		<buildTargets>
			<target name="all" path="" targetID="org.eclipse.cdt.build.MakeTargetBuilder">
				<buildCommand>xmake</buildCommand>
				<buildArguments>CONFIG=Default</buildArguments>
				<buildTarget>all</buildTarget>
				<stopOnError>true</stopOnError>
				<useDefaultCommand>true</useDefaultCommand>
				<runAllBuilders>true</runAllBuilders>
			</target>
			<target name="clean" path="" targetID="org.eclipse.cdt.build.MakeTargetBuilder">
				<buildCommand>xmake</buildCommand>
				<buildArguments>CONFIG=Default</buildArguments>
				<buildTarget>clean</buildTarget>
				<stopOnError>true</stopOnError>
				<useDefaultCommand>true</useDefaultCommand>
				<runAllBuilders>true</runAllBuilders>
			</target>
		</buildTargets>
=======
	<storageModule moduleId="refreshScope" versionNumber="2">
		<configuration configurationName="Default">
			<resource resourceType="PROJECT" workspacePath="/app_demo_slave_sdo_handling"/>
		</configuration>
>>>>>>> 30f5f4cc
	</storageModule>
	<storageModule moduleId="refreshScope"/>
</cproject><|MERGE_RESOLUTION|>--- conflicted
+++ resolved
@@ -1,2018 +1,8 @@
 <?xml version="1.0" encoding="UTF-8" standalone="no"?>
 <?fileVersion 4.0.0?><cproject storage_type_id="org.eclipse.cdt.core.XmlProjectDescriptionStorage">
 	<storageModule moduleId="org.eclipse.cdt.core.settings">
-<<<<<<< HEAD
-		<cconfiguration id="com.xmos.cdt.toolchain.966332774">
-			<storageModule buildSystemId="org.eclipse.cdt.managedbuilder.core.configurationDataProvider" id="com.xmos.cdt.toolchain.966332774" moduleId="org.eclipse.cdt.core.settings" name="Debug">
-				<externalSettings/>
-				<extensions>
-					<extension id="com.xmos.cdt.core.XEBinaryParser" point="org.eclipse.cdt.core.BinaryParser"/>
-					<extension id="org.eclipse.cdt.core.GNU_ELF" point="org.eclipse.cdt.core.BinaryParser"/>
-					<extension id="com.xmos.cdt.core.XdeErrorParser" point="org.eclipse.cdt.core.ErrorParser"/>
-					<extension id="org.eclipse.cdt.core.GCCErrorParser" point="org.eclipse.cdt.core.ErrorParser"/>
-				</extensions>
-			</storageModule>
-			<storageModule moduleId="cdtBuildSystem" version="4.0.0">
-				<configuration buildProperties="" description="" id="com.xmos.cdt.toolchain.966332774" name="Debug" parent="org.eclipse.cdt.build.core.emptycfg">
-					<folderInfo id="com.xmos.cdt.toolchain.966332774.538558297" name="/" resourcePath="">
-						<toolChain id="com.xmos.cdt.toolchain.188007273" name="com.xmos.cdt.toolchain" superClass="com.xmos.cdt.toolchain">
-							<targetPlatform archList="all" binaryParser="com.xmos.cdt.core.XEBinaryParser;org.eclipse.cdt.core.GNU_ELF" id="com.xmos.cdt.core.platform.1337850279" isAbstract="false" osList="linux,win32,macosx" superClass="com.xmos.cdt.core.platform"/>
-							<builder arguments="CONFIG=Debug" id="com.xmos.cdt.builder.base.756987417" keepEnvironmentInBuildfile="false" managedBuildOn="false" superClass="com.xmos.cdt.builder.base">
-								<outputEntries>
-									<entry flags="VALUE_WORKSPACE_PATH" kind="outputPath" name="bin/Debug"/>
-								</outputEntries>
-							</builder>
-							<tool id="com.xmos.cdt.xc.compiler.1877009877" name="com.xmos.cdt.xc.compiler" superClass="com.xmos.cdt.xc.compiler">
-								<option id="com.xmos.xc.compiler.option.defined.symbols.1948854594" name="com.xmos.xc.compiler.option.defined.symbols" superClass="com.xmos.xc.compiler.option.defined.symbols" valueType="definedSymbols">
-									<listOptionValue builtIn="false" value="__XC__=1"/>
-									<listOptionValue builtIn="false" value="__llvm__=1"/>
-									<listOptionValue builtIn="false" value="__ATOMIC_RELAXED=0"/>
-									<listOptionValue builtIn="false" value="__ATOMIC_CONSUME=1"/>
-									<listOptionValue builtIn="false" value="__ATOMIC_ACQUIRE=2"/>
-									<listOptionValue builtIn="false" value="__ATOMIC_RELEASE=3"/>
-									<listOptionValue builtIn="false" value="__ATOMIC_ACQ_REL=4"/>
-									<listOptionValue builtIn="false" value="__ATOMIC_SEQ_CST=5"/>
-									<listOptionValue builtIn="false" value="__PRAGMA_REDEFINE_EXTNAME=1"/>
-									<listOptionValue builtIn="false" value="__VERSION__=&quot;4.2.1"/>
-									<listOptionValue builtIn="false" value="__CONSTANT_CFSTRINGS__=1"/>
-									<listOptionValue builtIn="false" value="__ORDER_LITTLE_ENDIAN__=1234"/>
-									<listOptionValue builtIn="false" value="__ORDER_BIG_ENDIAN__=4321"/>
-									<listOptionValue builtIn="false" value="__ORDER_PDP_ENDIAN__=3412"/>
-									<listOptionValue builtIn="false" value="__BYTE_ORDER__=__ORDER_LITTLE_ENDIAN__"/>
-									<listOptionValue builtIn="false" value="__LITTLE_ENDIAN__=1"/>
-									<listOptionValue builtIn="false" value="_ILP32=1"/>
-									<listOptionValue builtIn="false" value="__ILP32__=1"/>
-									<listOptionValue builtIn="false" value="__CHAR_BIT__=8"/>
-									<listOptionValue builtIn="false" value="__SCHAR_MAX__=127"/>
-									<listOptionValue builtIn="false" value="__SHRT_MAX__=32767"/>
-									<listOptionValue builtIn="false" value="__INT_MAX__=2147483647"/>
-									<listOptionValue builtIn="false" value="__LONG_MAX__=2147483647L"/>
-									<listOptionValue builtIn="false" value="__LONG_LONG_MAX__=9223372036854775807LL"/>
-									<listOptionValue builtIn="false" value="__WCHAR_MAX__=255"/>
-									<listOptionValue builtIn="false" value="__INTMAX_MAX__=9223372036854775807LL"/>
-									<listOptionValue builtIn="false" value="__SIZE_MAX__=4294967295U"/>
-									<listOptionValue builtIn="false" value="__SIZEOF_DOUBLE__=8"/>
-									<listOptionValue builtIn="false" value="__SIZEOF_FLOAT__=4"/>
-									<listOptionValue builtIn="false" value="__SIZEOF_INT__=4"/>
-									<listOptionValue builtIn="false" value="__SIZEOF_LONG__=4"/>
-									<listOptionValue builtIn="false" value="__SIZEOF_LONG_DOUBLE__=8"/>
-									<listOptionValue builtIn="false" value="__SIZEOF_LONG_LONG__=8"/>
-									<listOptionValue builtIn="false" value="__SIZEOF_POINTER__=4"/>
-									<listOptionValue builtIn="false" value="__SIZEOF_SHORT__=2"/>
-									<listOptionValue builtIn="false" value="__SIZEOF_PTRDIFF_T__=4"/>
-									<listOptionValue builtIn="false" value="__SIZEOF_SIZE_T__=4"/>
-									<listOptionValue builtIn="false" value="__SIZEOF_WCHAR_T__=1"/>
-									<listOptionValue builtIn="false" value="__SIZEOF_WINT_T__=4"/>
-									<listOptionValue builtIn="false" value="__INTMAX_TYPE__=long"/>
-									<listOptionValue builtIn="false" value="__INTMAX_FMTd__=&quot;lld&quot;"/>
-									<listOptionValue builtIn="false" value="__INTMAX_FMTi__=&quot;lli&quot;"/>
-									<listOptionValue builtIn="false" value="__INTMAX_C_SUFFIX__=LL"/>
-									<listOptionValue builtIn="false" value="__UINTMAX_TYPE__=long"/>
-									<listOptionValue builtIn="false" value="__UINTMAX_FMTo__=&quot;llo&quot;"/>
-									<listOptionValue builtIn="false" value="__UINTMAX_FMTu__=&quot;llu&quot;"/>
-									<listOptionValue builtIn="false" value="__UINTMAX_FMTx__=&quot;llx&quot;"/>
-									<listOptionValue builtIn="false" value="__UINTMAX_FMTX__=&quot;llX&quot;"/>
-									<listOptionValue builtIn="false" value="__UINTMAX_C_SUFFIX__=ULL"/>
-									<listOptionValue builtIn="false" value="__INTMAX_WIDTH__=64"/>
-									<listOptionValue builtIn="false" value="__PTRDIFF_TYPE__=int"/>
-									<listOptionValue builtIn="false" value="__PTRDIFF_FMTd__=&quot;d&quot;"/>
-									<listOptionValue builtIn="false" value="__PTRDIFF_FMTi__=&quot;i&quot;"/>
-									<listOptionValue builtIn="false" value="__PTRDIFF_WIDTH__=32"/>
-									<listOptionValue builtIn="false" value="__INTPTR_TYPE__=int"/>
-									<listOptionValue builtIn="false" value="__INTPTR_FMTd__=&quot;d&quot;"/>
-									<listOptionValue builtIn="false" value="__INTPTR_FMTi__=&quot;i&quot;"/>
-									<listOptionValue builtIn="false" value="__INTPTR_WIDTH__=32"/>
-									<listOptionValue builtIn="false" value="__SIZE_TYPE__=unsigned"/>
-									<listOptionValue builtIn="false" value="__SIZE_FMTo__=&quot;o&quot;"/>
-									<listOptionValue builtIn="false" value="__SIZE_FMTu__=&quot;u&quot;"/>
-									<listOptionValue builtIn="false" value="__SIZE_FMTx__=&quot;x&quot;"/>
-									<listOptionValue builtIn="false" value="__SIZE_FMTX__=&quot;X&quot;"/>
-									<listOptionValue builtIn="false" value="__SIZE_WIDTH__=32"/>
-									<listOptionValue builtIn="false" value="__WCHAR_TYPE__=unsigned"/>
-									<listOptionValue builtIn="false" value="__WCHAR_WIDTH__=8"/>
-									<listOptionValue builtIn="false" value="__WINT_TYPE__=unsigned"/>
-									<listOptionValue builtIn="false" value="__WINT_WIDTH__=32"/>
-									<listOptionValue builtIn="false" value="__SIG_ATOMIC_WIDTH__=32"/>
-									<listOptionValue builtIn="false" value="__SIG_ATOMIC_MAX__=2147483647"/>
-									<listOptionValue builtIn="false" value="__CHAR16_TYPE__=unsigned"/>
-									<listOptionValue builtIn="false" value="__CHAR32_TYPE__=unsigned"/>
-									<listOptionValue builtIn="false" value="__FLT_DENORM_MIN__=1.40129846e-45F"/>
-									<listOptionValue builtIn="false" value="__FLT_HAS_DENORM__=1"/>
-									<listOptionValue builtIn="false" value="__FLT_DIG__=6"/>
-									<listOptionValue builtIn="false" value="__FLT_EPSILON__=1.19209290e-7F"/>
-									<listOptionValue builtIn="false" value="__FLT_HAS_INFINITY__=1"/>
-									<listOptionValue builtIn="false" value="__FLT_HAS_QUIET_NAN__=1"/>
-									<listOptionValue builtIn="false" value="__FLT_MANT_DIG__=24"/>
-									<listOptionValue builtIn="false" value="__FLT_MAX_10_EXP__=38"/>
-									<listOptionValue builtIn="false" value="__FLT_MAX_EXP__=128"/>
-									<listOptionValue builtIn="false" value="__FLT_MAX__=3.40282347e+38F"/>
-									<listOptionValue builtIn="false" value="__FLT_MIN_10_EXP__=(-37)"/>
-									<listOptionValue builtIn="false" value="__FLT_MIN_EXP__=(-125)"/>
-									<listOptionValue builtIn="false" value="__FLT_MIN__=1.17549435e-38F"/>
-									<listOptionValue builtIn="false" value="__DBL_DENORM_MIN__=4.9406564584124654e-324"/>
-									<listOptionValue builtIn="false" value="__DBL_HAS_DENORM__=1"/>
-									<listOptionValue builtIn="false" value="__DBL_DIG__=15"/>
-									<listOptionValue builtIn="false" value="__DBL_EPSILON__=2.2204460492503131e-16"/>
-									<listOptionValue builtIn="false" value="__DBL_HAS_INFINITY__=1"/>
-									<listOptionValue builtIn="false" value="__DBL_HAS_QUIET_NAN__=1"/>
-									<listOptionValue builtIn="false" value="__DBL_MANT_DIG__=53"/>
-									<listOptionValue builtIn="false" value="__DBL_MAX_10_EXP__=308"/>
-									<listOptionValue builtIn="false" value="__DBL_MAX_EXP__=1024"/>
-									<listOptionValue builtIn="false" value="__DBL_MAX__=1.7976931348623157e+308"/>
-									<listOptionValue builtIn="false" value="__DBL_MIN_10_EXP__=(-307)"/>
-									<listOptionValue builtIn="false" value="__DBL_MIN_EXP__=(-1021)"/>
-									<listOptionValue builtIn="false" value="__DBL_MIN__=2.2250738585072014e-308"/>
-									<listOptionValue builtIn="false" value="__LDBL_DENORM_MIN__=4.9406564584124654e-324L"/>
-									<listOptionValue builtIn="false" value="__LDBL_HAS_DENORM__=1"/>
-									<listOptionValue builtIn="false" value="__LDBL_DIG__=15"/>
-									<listOptionValue builtIn="false" value="__LDBL_EPSILON__=2.2204460492503131e-16L"/>
-									<listOptionValue builtIn="false" value="__LDBL_HAS_INFINITY__=1"/>
-									<listOptionValue builtIn="false" value="__LDBL_HAS_QUIET_NAN__=1"/>
-									<listOptionValue builtIn="false" value="__LDBL_MANT_DIG__=53"/>
-									<listOptionValue builtIn="false" value="__LDBL_MAX_10_EXP__=308"/>
-									<listOptionValue builtIn="false" value="__LDBL_MAX_EXP__=1024"/>
-									<listOptionValue builtIn="false" value="__LDBL_MAX__=1.7976931348623157e+308L"/>
-									<listOptionValue builtIn="false" value="__LDBL_MIN_10_EXP__=(-307)"/>
-									<listOptionValue builtIn="false" value="__LDBL_MIN_EXP__=(-1021)"/>
-									<listOptionValue builtIn="false" value="__LDBL_MIN__=2.2250738585072014e-308L"/>
-									<listOptionValue builtIn="false" value="__POINTER_WIDTH__=32"/>
-									<listOptionValue builtIn="false" value="__CHAR_UNSIGNED__=1"/>
-									<listOptionValue builtIn="false" value="__WCHAR_UNSIGNED__=1"/>
-									<listOptionValue builtIn="false" value="__WINT_UNSIGNED__=1"/>
-									<listOptionValue builtIn="false" value="__INT8_TYPE__=signed"/>
-									<listOptionValue builtIn="false" value="__INT8_FMTd__=&quot;hhd&quot;"/>
-									<listOptionValue builtIn="false" value="__INT8_FMTi__=&quot;hhi&quot;"/>
-									<listOptionValue builtIn="false" value="__INT8_C_SUFFIX__"/>
-									<listOptionValue builtIn="false" value="__INT16_TYPE__=short"/>
-									<listOptionValue builtIn="false" value="__INT16_FMTd__=&quot;hd&quot;"/>
-									<listOptionValue builtIn="false" value="__INT16_FMTi__=&quot;hi&quot;"/>
-									<listOptionValue builtIn="false" value="__INT16_C_SUFFIX__"/>
-									<listOptionValue builtIn="false" value="__INT32_TYPE__=int"/>
-									<listOptionValue builtIn="false" value="__INT32_FMTd__=&quot;d&quot;"/>
-									<listOptionValue builtIn="false" value="__INT32_FMTi__=&quot;i&quot;"/>
-									<listOptionValue builtIn="false" value="__INT32_C_SUFFIX__"/>
-									<listOptionValue builtIn="false" value="__INT64_TYPE__=long"/>
-									<listOptionValue builtIn="false" value="__INT64_FMTd__=&quot;lld&quot;"/>
-									<listOptionValue builtIn="false" value="__INT64_FMTi__=&quot;lli&quot;"/>
-									<listOptionValue builtIn="false" value="__INT64_C_SUFFIX__=LL"/>
-									<listOptionValue builtIn="false" value="__USER_LABEL_PREFIX__=_"/>
-									<listOptionValue builtIn="false" value="__FINITE_MATH_ONLY__=0"/>
-									<listOptionValue builtIn="false" value="__FLT_EVAL_METHOD__=0"/>
-									<listOptionValue builtIn="false" value="__FLT_RADIX__=2"/>
-									<listOptionValue builtIn="false" value="__DECIMAL_DIG__=17"/>
-									<listOptionValue builtIn="false" value="__xcore__=1"/>
-									<listOptionValue builtIn="false" value="__XS1B__=1"/>
-									<listOptionValue builtIn="false" value="__STDC_HOSTED__=1"/>
-									<listOptionValue builtIn="false" value="__STDC_UTF_16__=1"/>
-									<listOptionValue builtIn="false" value="__STDC_UTF_32__=1"/>
-									<listOptionValue builtIn="false" value="XCC_VERSION_YEAR=14"/>
-									<listOptionValue builtIn="false" value="XCC_VERSION_MONTH=2"/>
-									<listOptionValue builtIn="false" value="XCC_VERSION_MAJOR=1402"/>
-									<listOptionValue builtIn="false" value="XCC_VERSION_MINOR=4"/>
-									<listOptionValue builtIn="false" value="__XCC_HAVE_FLOAT__=1"/>
-									<listOptionValue builtIn="false" value="_XSCOPE_PROBES_INCLUDE_FILE=&quot;/tmp/ccIvHr44.h&quot;"/>
-								</option>
-								<option id="com.xmos.xc.compiler.option.include.paths.895523363" name="com.xmos.xc.compiler.option.include.paths" superClass="com.xmos.xc.compiler.option.include.paths" valueType="includePath">
-									<listOptionValue builtIn="false" value="&quot;${XMOS_TOOL_PATH}/target/include/xc&quot;"/>
-									<listOptionValue builtIn="false" value="&quot;${XMOS_TOOL_PATH}/target/include&quot;"/>
-									<listOptionValue builtIn="false" value="&quot;${XMOS_TOOL_PATH}/target/include/clang&quot;"/>
-									<listOptionValue builtIn="false" value="&quot;${workspace_loc:/module_board-support/bsp/COM_SERIAL}&quot;"/>
-									<listOptionValue builtIn="false" value="&quot;${workspace_loc:/module_board-support}&quot;"/>
-									<listOptionValue builtIn="false" value="&quot;${workspace_loc:/module_board-support/bsp/COM_ECAT}&quot;"/>
-									<listOptionValue builtIn="false" value="&quot;${workspace_loc:/module_ethercat/include}&quot;"/>
-									<listOptionValue builtIn="false" value="&quot;${workspace_loc:/module_board-support/bsp/IFM_GPIO-A}&quot;"/>
-									<listOptionValue builtIn="false" value="&quot;${workspace_loc:/module_reboot/src}&quot;"/>
-									<listOptionValue builtIn="false" value="&quot;${workspace_loc:/module_canopen_interface/object_dictionary}&quot;"/>
-									<listOptionValue builtIn="false" value="&quot;${workspace_loc:/module_board-support/bsp/IFM_DC30}&quot;"/>
-									<listOptionValue builtIn="false" value="&quot;${workspace_loc:/module_board-support/bsp}&quot;"/>
-									<listOptionValue builtIn="false" value="&quot;${workspace_loc:/module_canopen_interface/src}&quot;"/>
-									<listOptionValue builtIn="false" value="&quot;${workspace_loc:/module_board-support/bsp/COM_ETHERNET}&quot;"/>
-									<listOptionValue builtIn="false" value="&quot;${workspace_loc:/module_canopen_interface/include}&quot;"/>
-									<listOptionValue builtIn="false" value="&quot;${workspace_loc:/module_board-support/bsp/default}&quot;"/>
-									<listOptionValue builtIn="false" value="&quot;${workspace_loc:/module_board-support/bsp/IFM_DC300}&quot;"/>
-									<listOptionValue builtIn="false" value="&quot;${workspace_loc:/module_board-support/doc}&quot;"/>
-									<listOptionValue builtIn="false" value="&quot;${workspace_loc:/module_board-support/bsp/IFM_DC100}&quot;"/>
-									<listOptionValue builtIn="false" value="&quot;${workspace_loc:/module_board-support/bsp/IFM_DC500}&quot;"/>
-									<listOptionValue builtIn="false" value="&quot;${workspace_loc:/module_canopen_interface/doc}&quot;"/>
-									<listOptionValue builtIn="false" value="&quot;${workspace_loc:/module_board-support/bsp/IFM_DC5K}&quot;"/>
-									<listOptionValue builtIn="false" value="&quot;${workspace_loc:/module_board-support/bsp/IFM_DC1K}&quot;"/>
-									<listOptionValue builtIn="false" value="&quot;${workspace_loc:/module_reboot/include}&quot;"/>
-									<listOptionValue builtIn="false" value="&quot;${workspace_loc:/module_board-support/bsp/CORE_C21}&quot;"/>
-									<listOptionValue builtIn="false" value="&quot;${workspace_loc:/module_board-support/bsp/CORE_C22}&quot;"/>
-									<listOptionValue builtIn="false" value="&quot;${workspace_loc:/module_canopen_interface/pdo_handler}&quot;"/>
-									<listOptionValue builtIn="false" value="&quot;${workspace_loc:/module_reboot}&quot;"/>
-									<listOptionValue builtIn="false" value="&quot;${workspace_loc:/module_board-support/targets}&quot;"/>
-									<listOptionValue builtIn="false" value="&quot;${workspace_loc:/module_canopen_interface}&quot;"/>
-									<listOptionValue builtIn="false" value="&quot;${workspace_loc:/module_gpio}&quot;"/>
-									<listOptionValue builtIn="false" value="&quot;${workspace_loc:/module_pwm/doc/images}&quot;"/>
-									<listOptionValue builtIn="false" value="&quot;${workspace_loc:/module_controllers}&quot;"/>
-									<listOptionValue builtIn="false" value="&quot;${workspace_loc:/module_hall/doc}&quot;"/>
-									<listOptionValue builtIn="false" value="&quot;${workspace_loc:/module_adc/doc/images}&quot;"/>
-									<listOptionValue builtIn="false" value="&quot;${workspace_loc:/module_biss}&quot;"/>
-									<listOptionValue builtIn="false" value="&quot;${workspace_loc:/module_misc}&quot;"/>
-									<listOptionValue builtIn="false" value="&quot;${workspace_loc:/module_profile/include}&quot;"/>
-									<listOptionValue builtIn="false" value="&quot;${workspace_loc:/module_pwm/include}&quot;"/>
-									<listOptionValue builtIn="false" value="&quot;${workspace_loc:/module_position_feedback/doc}&quot;"/>
-									<listOptionValue builtIn="false" value="&quot;${workspace_loc:/module_controllers/include}&quot;"/>
-									<listOptionValue builtIn="false" value="&quot;${workspace_loc:/module_spi_master}&quot;"/>
-									<listOptionValue builtIn="false" value="&quot;${workspace_loc:/module_serial_encoder/doc}&quot;"/>
-									<listOptionValue builtIn="false" value="&quot;${workspace_loc:/module_position_feedback}&quot;"/>
-									<listOptionValue builtIn="false" value="&quot;${workspace_loc:/module_rem_14/doc}&quot;"/>
-									<listOptionValue builtIn="false" value="&quot;${workspace_loc:/module_biss/src}&quot;"/>
-									<listOptionValue builtIn="false" value="&quot;${workspace_loc:/config_motor/sensor_configs}&quot;"/>
-									<listOptionValue builtIn="false" value="&quot;${workspace_loc:/module_watchdog/doc}&quot;"/>
-									<listOptionValue builtIn="false" value="&quot;${workspace_loc:/module_motion_control}&quot;"/>
-									<listOptionValue builtIn="false" value="&quot;${workspace_loc:/module_rem_14}&quot;"/>
-									<listOptionValue builtIn="false" value="&quot;${workspace_loc:/module_adc/src}&quot;"/>
-									<listOptionValue builtIn="false" value="&quot;${workspace_loc:/module_position_feedback/src}&quot;"/>
-									<listOptionValue builtIn="false" value="&quot;${workspace_loc:/config_motor/motor_configs}&quot;"/>
-									<listOptionValue builtIn="false" value="&quot;${workspace_loc:/module_profile/profile_velocity_mode}&quot;"/>
-									<listOptionValue builtIn="false" value="&quot;${workspace_loc:/module_profile/profile_position_mode}&quot;"/>
-									<listOptionValue builtIn="false" value="&quot;${workspace_loc:/module_qei/include}&quot;"/>
-									<listOptionValue builtIn="false" value="&quot;${workspace_loc:/module_misc/src}&quot;"/>
-									<listOptionValue builtIn="false" value="&quot;${workspace_loc:/module_network_drive}&quot;"/>
-									<listOptionValue builtIn="false" value="&quot;${workspace_loc:/lib_bldc_torque_control/predriver}&quot;"/>
-									<listOptionValue builtIn="false" value="&quot;${workspace_loc:/module_filters/src}&quot;"/>
-									<listOptionValue builtIn="false" value="&quot;${workspace_loc:/module_shared_memory/include}&quot;"/>
-									<listOptionValue builtIn="false" value="&quot;${workspace_loc:/module_hall/src}&quot;"/>
-									<listOptionValue builtIn="false" value="&quot;${workspace_loc:/module_qei/src}&quot;"/>
-									<listOptionValue builtIn="false" value="&quot;${workspace_loc:/module_pwm/src}&quot;"/>
-									<listOptionValue builtIn="false" value="&quot;${workspace_loc:/module_biss/include}&quot;"/>
-									<listOptionValue builtIn="false" value="&quot;${workspace_loc:/module_spi_master/src}&quot;"/>
-									<listOptionValue builtIn="false" value="&quot;${workspace_loc:/examples/config_motor/sensor_configs}&quot;"/>
-									<listOptionValue builtIn="false" value="&quot;${workspace_loc:/module_controllers/src}&quot;"/>
-									<listOptionValue builtIn="false" value="&quot;${workspace_loc:/module_adc/doc}&quot;"/>
-									<listOptionValue builtIn="false" value="&quot;${workspace_loc:/module_adc}&quot;"/>
-									<listOptionValue builtIn="false" value="&quot;${workspace_loc:/module_ethercat/libsrc}&quot;"/>
-									<listOptionValue builtIn="false" value="&quot;${workspace_loc:/module_serial_encoder/include}&quot;"/>
-									<listOptionValue builtIn="false" value="&quot;${workspace_loc:/module_profile/profile_linear_mode}&quot;"/>
-									<listOptionValue builtIn="false" value="&quot;${workspace_loc:/module_position_feedback/doc/images}&quot;"/>
-									<listOptionValue builtIn="false" value="&quot;${workspace_loc:/module_watchdog/include}&quot;"/>
-									<listOptionValue builtIn="false" value="&quot;${workspace_loc:/module_qei/doc/images}&quot;"/>
-									<listOptionValue builtIn="false" value="&quot;${workspace_loc:/module_motion_control/doc}&quot;"/>
-									<listOptionValue builtIn="false" value="&quot;${workspace_loc:/module_network_drive/doc}&quot;"/>
-									<listOptionValue builtIn="false" value="&quot;${workspace_loc:/module_shared_memory/src}&quot;"/>
-									<listOptionValue builtIn="false" value="&quot;${workspace_loc:/module_rem_16mt/src}&quot;"/>
-									<listOptionValue builtIn="false" value="&quot;${workspace_loc:/module_network_drive/include}&quot;"/>
-									<listOptionValue builtIn="false" value="&quot;${workspace_loc:/module_rem_14/include}&quot;"/>
-									<listOptionValue builtIn="false" value="&quot;${workspace_loc:/module_rem_14/src}&quot;"/>
-									<listOptionValue builtIn="false" value="&quot;${workspace_loc:/lib_bldc_torque_control/lib}&quot;"/>
-									<listOptionValue builtIn="false" value="&quot;${workspace_loc:/module_pwm/doc}&quot;"/>
-									<listOptionValue builtIn="false" value="&quot;${workspace_loc:/lib_bldc_torque_control/lib/xs1b}&quot;"/>
-									<listOptionValue builtIn="false" value="&quot;${workspace_loc:/module_rem_16mt/doc}&quot;"/>
-									<listOptionValue builtIn="false" value="&quot;${workspace_loc:/module_spi_master/doc}&quot;"/>
-									<listOptionValue builtIn="false" value="&quot;${workspace_loc:/module_hall/doc/images}&quot;"/>
-									<listOptionValue builtIn="false" value="&quot;${workspace_loc:/module_serial_encoder/doc/images}&quot;"/>
-									<listOptionValue builtIn="false" value="&quot;${workspace_loc:/module_gpio/src}&quot;"/>
-									<listOptionValue builtIn="false" value="&quot;${workspace_loc:/module_profile}&quot;"/>
-									<listOptionValue builtIn="false" value="&quot;${workspace_loc:/lib_bldc_torque_control/lib/xs2a}&quot;"/>
-									<listOptionValue builtIn="false" value="&quot;${workspace_loc:/module_hall/include}&quot;"/>
-									<listOptionValue builtIn="false" value="&quot;${workspace_loc:/module_motion_control/src}&quot;"/>
-									<listOptionValue builtIn="false" value="&quot;${workspace_loc:/examples/config_motor/motor_configs}&quot;"/>
-									<listOptionValue builtIn="false" value="&quot;${workspace_loc:/module_biss/doc}&quot;"/>
-									<listOptionValue builtIn="false" value="&quot;${workspace_loc:/module_rem_16mt/include}&quot;"/>
-									<listOptionValue builtIn="false" value="&quot;${workspace_loc:/module_profile/profile_ctrl}&quot;"/>
-									<listOptionValue builtIn="false" value="&quot;${workspace_loc:/module_qei}&quot;"/>
-									<listOptionValue builtIn="false" value="&quot;${workspace_loc:/module_qei/doc}&quot;"/>
-									<listOptionValue builtIn="false" value="&quot;${workspace_loc:/lib_bldc_torque_control}&quot;"/>
-									<listOptionValue builtIn="false" value="&quot;${workspace_loc:/module_gpio/include}&quot;"/>
-									<listOptionValue builtIn="false" value="&quot;${workspace_loc:/module_profile/quick_stop_mode}&quot;"/>
-									<listOptionValue builtIn="false" value="&quot;${workspace_loc:/module_ethercat}&quot;"/>
-									<listOptionValue builtIn="false" value="&quot;${workspace_loc:/module_rem_16mt}&quot;"/>
-									<listOptionValue builtIn="false" value="&quot;${workspace_loc:/module_filters/include}&quot;"/>
-									<listOptionValue builtIn="false" value="&quot;${workspace_loc:/module_motion_control/include}&quot;"/>
-									<listOptionValue builtIn="false" value="&quot;${workspace_loc:/module_position_feedback/include}&quot;"/>
-									<listOptionValue builtIn="false" value="&quot;${workspace_loc:/module_adc/include}&quot;"/>
-									<listOptionValue builtIn="false" value="&quot;${workspace_loc:/module_profile/doc}&quot;"/>
-									<listOptionValue builtIn="false" value="&quot;${workspace_loc:/examples/config_motor}&quot;"/>
-									<listOptionValue builtIn="false" value="&quot;${workspace_loc:/module_serial_encoder/src}&quot;"/>
-									<listOptionValue builtIn="false" value="&quot;${workspace_loc:/config_motor}&quot;"/>
-									<listOptionValue builtIn="false" value="&quot;${workspace_loc:/module_watchdog/src}&quot;"/>
-									<listOptionValue builtIn="false" value="&quot;${workspace_loc:/module_network_drive/src}&quot;"/>
-									<listOptionValue builtIn="false" value="&quot;${workspace_loc:/module_watchdog}&quot;"/>
-									<listOptionValue builtIn="false" value="&quot;${workspace_loc:/module_shared_memory}&quot;"/>
-									<listOptionValue builtIn="false" value="&quot;${workspace_loc:/module_pwm}&quot;"/>
-									<listOptionValue builtIn="false" value="&quot;${workspace_loc:/module_serial_encoder}&quot;"/>
-									<listOptionValue builtIn="false" value="&quot;${workspace_loc:/module_gpio/doc}&quot;"/>
-									<listOptionValue builtIn="false" value="&quot;${workspace_loc:/module_filters}&quot;"/>
-									<listOptionValue builtIn="false" value="&quot;${workspace_loc:/module_misc/doc}&quot;"/>
-									<listOptionValue builtIn="false" value="&quot;${workspace_loc:/module_hall}&quot;"/>
-									<listOptionValue builtIn="false" value="&quot;${workspace_loc:/module_misc/include}&quot;"/>
-									<listOptionValue builtIn="false" value="&quot;${workspace_loc:/module_ethercat/doc}&quot;"/>
-									<listOptionValue builtIn="false" value="&quot;${workspace_loc:/lib_bldc_torque_control/include}&quot;"/>
-									<listOptionValue builtIn="false" value="&quot;${workspace_loc:/module_filters/doc}&quot;"/>
-									<listOptionValue builtIn="false" value="&quot;${workspace_loc:/module_board-support/bsp/END_EFFECTOR}&quot;"/>
-									<listOptionValue builtIn="false" value="&quot;${workspace_loc:/lib_bldc_torque_control/doc}&quot;"/>
-									<listOptionValue builtIn="false" value="&quot;${workspace_loc:/lib_ethercat/doc}&quot;"/>
-									<listOptionValue builtIn="false" value="&quot;${workspace_loc:/lib_ethercat/lib/xs2a}&quot;"/>
-									<listOptionValue builtIn="false" value="&quot;${workspace_loc:/lib_ethercat/libsrc}&quot;"/>
-									<listOptionValue builtIn="false" value="&quot;${workspace_loc:/lib_bldc_torque_control/doc/images}&quot;"/>
-									<listOptionValue builtIn="false" value="&quot;${workspace_loc:/lib_ethercat/lib}&quot;"/>
-									<listOptionValue builtIn="false" value="&quot;${workspace_loc:/lib_ethercat}&quot;"/>
-									<listOptionValue builtIn="false" value="&quot;${workspace_loc:/module_canopen_interface/object_dictionary/object_dictionary_generator}&quot;"/>
-									<listOptionValue builtIn="false" value="&quot;${workspace_loc:/lib_ethercat/include}&quot;"/>
-									<listOptionValue builtIn="false" value="&quot;${workspace_loc:/lib_ethercat/lib/xs1b}&quot;"/>
-									<listOptionValue builtIn="false" value="&quot;${workspace_loc:/module_reboot/doc}&quot;"/>
-								</option>
-								<inputType id="com.xmos.cdt.xc.compiler.input.775356499" name="XC" superClass="com.xmos.cdt.xc.compiler.input"/>
-							</tool>
-							<tool id="com.xmos.cdt.c.compiler.1222132164" name="com.xmos.cdt.c.compiler" superClass="com.xmos.cdt.c.compiler">
-								<option id="com.xmos.c.compiler.option.defined.symbols.915624690" name="com.xmos.c.compiler.option.defined.symbols" superClass="com.xmos.c.compiler.option.defined.symbols" valueType="definedSymbols">
-									<listOptionValue builtIn="false" value="__llvm__=1"/>
-									<listOptionValue builtIn="false" value="__clang__=1"/>
-									<listOptionValue builtIn="false" value="__clang_major__=3"/>
-									<listOptionValue builtIn="false" value="__clang_minor__=6"/>
-									<listOptionValue builtIn="false" value="__clang_patchlevel__=0"/>
-									<listOptionValue builtIn="false" value="__clang_version__=&quot;3.6.0"/>
-									<listOptionValue builtIn="false" value="__GNUC_MINOR__=2"/>
-									<listOptionValue builtIn="false" value="__GNUC_PATCHLEVEL__=1"/>
-									<listOptionValue builtIn="false" value="__GNUC__=4"/>
-									<listOptionValue builtIn="false" value="__GXX_ABI_VERSION=1002"/>
-									<listOptionValue builtIn="false" value="__ATOMIC_RELAXED=0"/>
-									<listOptionValue builtIn="false" value="__ATOMIC_CONSUME=1"/>
-									<listOptionValue builtIn="false" value="__ATOMIC_ACQUIRE=2"/>
-									<listOptionValue builtIn="false" value="__ATOMIC_RELEASE=3"/>
-									<listOptionValue builtIn="false" value="__ATOMIC_ACQ_REL=4"/>
-									<listOptionValue builtIn="false" value="__ATOMIC_SEQ_CST=5"/>
-									<listOptionValue builtIn="false" value="__PRAGMA_REDEFINE_EXTNAME=1"/>
-									<listOptionValue builtIn="false" value="__VERSION__=&quot;4.2.1"/>
-									<listOptionValue builtIn="false" value="__CONSTANT_CFSTRINGS__=1"/>
-									<listOptionValue builtIn="false" value="__GXX_RTTI=1"/>
-									<listOptionValue builtIn="false" value="__ORDER_LITTLE_ENDIAN__=1234"/>
-									<listOptionValue builtIn="false" value="__ORDER_BIG_ENDIAN__=4321"/>
-									<listOptionValue builtIn="false" value="__ORDER_PDP_ENDIAN__=3412"/>
-									<listOptionValue builtIn="false" value="__BYTE_ORDER__=__ORDER_LITTLE_ENDIAN__"/>
-									<listOptionValue builtIn="false" value="__LITTLE_ENDIAN__=1"/>
-									<listOptionValue builtIn="false" value="_ILP32=1"/>
-									<listOptionValue builtIn="false" value="__ILP32__=1"/>
-									<listOptionValue builtIn="false" value="__CHAR_BIT__=8"/>
-									<listOptionValue builtIn="false" value="__SCHAR_MAX__=127"/>
-									<listOptionValue builtIn="false" value="__SHRT_MAX__=32767"/>
-									<listOptionValue builtIn="false" value="__INT_MAX__=2147483647"/>
-									<listOptionValue builtIn="false" value="__LONG_MAX__=2147483647L"/>
-									<listOptionValue builtIn="false" value="__LONG_LONG_MAX__=9223372036854775807LL"/>
-									<listOptionValue builtIn="false" value="__WCHAR_MAX__=255"/>
-									<listOptionValue builtIn="false" value="__INTMAX_MAX__=9223372036854775807LL"/>
-									<listOptionValue builtIn="false" value="__SIZE_MAX__=4294967295U"/>
-									<listOptionValue builtIn="false" value="__UINTMAX_MAX__=18446744073709551615ULL"/>
-									<listOptionValue builtIn="false" value="__PTRDIFF_MAX__=2147483647"/>
-									<listOptionValue builtIn="false" value="__INTPTR_MAX__=2147483647"/>
-									<listOptionValue builtIn="false" value="__UINTPTR_MAX__=4294967295U"/>
-									<listOptionValue builtIn="false" value="__SIZEOF_DOUBLE__=8"/>
-									<listOptionValue builtIn="false" value="__SIZEOF_FLOAT__=4"/>
-									<listOptionValue builtIn="false" value="__SIZEOF_INT__=4"/>
-									<listOptionValue builtIn="false" value="__SIZEOF_LONG__=4"/>
-									<listOptionValue builtIn="false" value="__SIZEOF_LONG_DOUBLE__=8"/>
-									<listOptionValue builtIn="false" value="__SIZEOF_LONG_LONG__=8"/>
-									<listOptionValue builtIn="false" value="__SIZEOF_POINTER__=4"/>
-									<listOptionValue builtIn="false" value="__SIZEOF_SHORT__=2"/>
-									<listOptionValue builtIn="false" value="__SIZEOF_PTRDIFF_T__=4"/>
-									<listOptionValue builtIn="false" value="__SIZEOF_SIZE_T__=4"/>
-									<listOptionValue builtIn="false" value="__SIZEOF_WCHAR_T__=1"/>
-									<listOptionValue builtIn="false" value="__SIZEOF_WINT_T__=4"/>
-									<listOptionValue builtIn="false" value="__INTMAX_TYPE__=long"/>
-									<listOptionValue builtIn="false" value="__INTMAX_FMTd__=&quot;lld&quot;"/>
-									<listOptionValue builtIn="false" value="__INTMAX_FMTi__=&quot;lli&quot;"/>
-									<listOptionValue builtIn="false" value="__INTMAX_C_SUFFIX__=LL"/>
-									<listOptionValue builtIn="false" value="__UINTMAX_TYPE__=long"/>
-									<listOptionValue builtIn="false" value="__UINTMAX_FMTo__=&quot;llo&quot;"/>
-									<listOptionValue builtIn="false" value="__UINTMAX_FMTu__=&quot;llu&quot;"/>
-									<listOptionValue builtIn="false" value="__UINTMAX_FMTx__=&quot;llx&quot;"/>
-									<listOptionValue builtIn="false" value="__UINTMAX_FMTX__=&quot;llX&quot;"/>
-									<listOptionValue builtIn="false" value="__UINTMAX_C_SUFFIX__=ULL"/>
-									<listOptionValue builtIn="false" value="__INTMAX_WIDTH__=64"/>
-									<listOptionValue builtIn="false" value="__PTRDIFF_TYPE__=int"/>
-									<listOptionValue builtIn="false" value="__PTRDIFF_FMTd__=&quot;d&quot;"/>
-									<listOptionValue builtIn="false" value="__PTRDIFF_FMTi__=&quot;i&quot;"/>
-									<listOptionValue builtIn="false" value="__PTRDIFF_WIDTH__=32"/>
-									<listOptionValue builtIn="false" value="__INTPTR_TYPE__=int"/>
-									<listOptionValue builtIn="false" value="__INTPTR_FMTd__=&quot;d&quot;"/>
-									<listOptionValue builtIn="false" value="__INTPTR_FMTi__=&quot;i&quot;"/>
-									<listOptionValue builtIn="false" value="__INTPTR_WIDTH__=32"/>
-									<listOptionValue builtIn="false" value="__SIZE_TYPE__=unsigned"/>
-									<listOptionValue builtIn="false" value="__SIZE_FMTo__=&quot;o&quot;"/>
-									<listOptionValue builtIn="false" value="__SIZE_FMTu__=&quot;u&quot;"/>
-									<listOptionValue builtIn="false" value="__SIZE_FMTx__=&quot;x&quot;"/>
-									<listOptionValue builtIn="false" value="__SIZE_FMTX__=&quot;X&quot;"/>
-									<listOptionValue builtIn="false" value="__SIZE_WIDTH__=32"/>
-									<listOptionValue builtIn="false" value="__WCHAR_TYPE__=unsigned"/>
-									<listOptionValue builtIn="false" value="__WCHAR_WIDTH__=8"/>
-									<listOptionValue builtIn="false" value="__WINT_TYPE__=unsigned"/>
-									<listOptionValue builtIn="false" value="__WINT_WIDTH__=32"/>
-									<listOptionValue builtIn="false" value="__SIG_ATOMIC_WIDTH__=32"/>
-									<listOptionValue builtIn="false" value="__SIG_ATOMIC_MAX__=2147483647"/>
-									<listOptionValue builtIn="false" value="__CHAR16_TYPE__=unsigned"/>
-									<listOptionValue builtIn="false" value="__CHAR32_TYPE__=unsigned"/>
-									<listOptionValue builtIn="false" value="__UINTMAX_WIDTH__=64"/>
-									<listOptionValue builtIn="false" value="__UINTPTR_TYPE__=unsigned"/>
-									<listOptionValue builtIn="false" value="__UINTPTR_FMTo__=&quot;o&quot;"/>
-									<listOptionValue builtIn="false" value="__UINTPTR_FMTu__=&quot;u&quot;"/>
-									<listOptionValue builtIn="false" value="__UINTPTR_FMTx__=&quot;x&quot;"/>
-									<listOptionValue builtIn="false" value="__UINTPTR_FMTX__=&quot;X&quot;"/>
-									<listOptionValue builtIn="false" value="__UINTPTR_WIDTH__=32"/>
-									<listOptionValue builtIn="false" value="__FLT_DENORM_MIN__=1.40129846e-45F"/>
-									<listOptionValue builtIn="false" value="__FLT_HAS_DENORM__=1"/>
-									<listOptionValue builtIn="false" value="__FLT_DIG__=6"/>
-									<listOptionValue builtIn="false" value="__FLT_EPSILON__=1.19209290e-7F"/>
-									<listOptionValue builtIn="false" value="__FLT_HAS_INFINITY__=1"/>
-									<listOptionValue builtIn="false" value="__FLT_HAS_QUIET_NAN__=1"/>
-									<listOptionValue builtIn="false" value="__FLT_MANT_DIG__=24"/>
-									<listOptionValue builtIn="false" value="__FLT_MAX_10_EXP__=38"/>
-									<listOptionValue builtIn="false" value="__FLT_MAX_EXP__=128"/>
-									<listOptionValue builtIn="false" value="__FLT_MAX__=3.40282347e+38F"/>
-									<listOptionValue builtIn="false" value="__FLT_MIN_10_EXP__=(-37)"/>
-									<listOptionValue builtIn="false" value="__FLT_MIN_EXP__=(-125)"/>
-									<listOptionValue builtIn="false" value="__FLT_MIN__=1.17549435e-38F"/>
-									<listOptionValue builtIn="false" value="__DBL_DENORM_MIN__=4.9406564584124654e-324"/>
-									<listOptionValue builtIn="false" value="__DBL_HAS_DENORM__=1"/>
-									<listOptionValue builtIn="false" value="__DBL_DIG__=15"/>
-									<listOptionValue builtIn="false" value="__DBL_EPSILON__=2.2204460492503131e-16"/>
-									<listOptionValue builtIn="false" value="__DBL_HAS_INFINITY__=1"/>
-									<listOptionValue builtIn="false" value="__DBL_HAS_QUIET_NAN__=1"/>
-									<listOptionValue builtIn="false" value="__DBL_MANT_DIG__=53"/>
-									<listOptionValue builtIn="false" value="__DBL_MAX_10_EXP__=308"/>
-									<listOptionValue builtIn="false" value="__DBL_MAX_EXP__=1024"/>
-									<listOptionValue builtIn="false" value="__DBL_MAX__=1.7976931348623157e+308"/>
-									<listOptionValue builtIn="false" value="__DBL_MIN_10_EXP__=(-307)"/>
-									<listOptionValue builtIn="false" value="__DBL_MIN_EXP__=(-1021)"/>
-									<listOptionValue builtIn="false" value="__DBL_MIN__=2.2250738585072014e-308"/>
-									<listOptionValue builtIn="false" value="__LDBL_DENORM_MIN__=4.9406564584124654e-324L"/>
-									<listOptionValue builtIn="false" value="__LDBL_HAS_DENORM__=1"/>
-									<listOptionValue builtIn="false" value="__LDBL_DIG__=15"/>
-									<listOptionValue builtIn="false" value="__LDBL_EPSILON__=2.2204460492503131e-16L"/>
-									<listOptionValue builtIn="false" value="__LDBL_HAS_INFINITY__=1"/>
-									<listOptionValue builtIn="false" value="__LDBL_HAS_QUIET_NAN__=1"/>
-									<listOptionValue builtIn="false" value="__LDBL_MANT_DIG__=53"/>
-									<listOptionValue builtIn="false" value="__LDBL_MAX_10_EXP__=308"/>
-									<listOptionValue builtIn="false" value="__LDBL_MAX_EXP__=1024"/>
-									<listOptionValue builtIn="false" value="__LDBL_MAX__=1.7976931348623157e+308L"/>
-									<listOptionValue builtIn="false" value="__LDBL_MIN_10_EXP__=(-307)"/>
-									<listOptionValue builtIn="false" value="__LDBL_MIN_EXP__=(-1021)"/>
-									<listOptionValue builtIn="false" value="__LDBL_MIN__=2.2250738585072014e-308L"/>
-									<listOptionValue builtIn="false" value="__POINTER_WIDTH__=32"/>
-									<listOptionValue builtIn="false" value="__CHAR_UNSIGNED__=1"/>
-									<listOptionValue builtIn="false" value="__WCHAR_UNSIGNED__=1"/>
-									<listOptionValue builtIn="false" value="__WINT_UNSIGNED__=1"/>
-									<listOptionValue builtIn="false" value="__INT8_TYPE__=signed"/>
-									<listOptionValue builtIn="false" value="__INT8_FMTd__=&quot;hhd&quot;"/>
-									<listOptionValue builtIn="false" value="__INT8_FMTi__=&quot;hhi&quot;"/>
-									<listOptionValue builtIn="false" value="__INT8_C_SUFFIX__"/>
-									<listOptionValue builtIn="false" value="__INT16_TYPE__=short"/>
-									<listOptionValue builtIn="false" value="__INT16_FMTd__=&quot;hd&quot;"/>
-									<listOptionValue builtIn="false" value="__INT16_FMTi__=&quot;hi&quot;"/>
-									<listOptionValue builtIn="false" value="__INT16_C_SUFFIX__"/>
-									<listOptionValue builtIn="false" value="__INT32_TYPE__=int"/>
-									<listOptionValue builtIn="false" value="__INT32_FMTd__=&quot;d&quot;"/>
-									<listOptionValue builtIn="false" value="__INT32_FMTi__=&quot;i&quot;"/>
-									<listOptionValue builtIn="false" value="__INT32_C_SUFFIX__"/>
-									<listOptionValue builtIn="false" value="__INT64_TYPE__=long"/>
-									<listOptionValue builtIn="false" value="__INT64_FMTd__=&quot;lld&quot;"/>
-									<listOptionValue builtIn="false" value="__INT64_FMTi__=&quot;lli&quot;"/>
-									<listOptionValue builtIn="false" value="__INT64_C_SUFFIX__=LL"/>
-									<listOptionValue builtIn="false" value="__UINT8_TYPE__=unsigned"/>
-									<listOptionValue builtIn="false" value="__UINT8_FMTo__=&quot;hho&quot;"/>
-									<listOptionValue builtIn="false" value="__UINT8_FMTu__=&quot;hhu&quot;"/>
-									<listOptionValue builtIn="false" value="__UINT8_FMTx__=&quot;hhx&quot;"/>
-									<listOptionValue builtIn="false" value="__UINT8_FMTX__=&quot;hhX&quot;"/>
-									<listOptionValue builtIn="false" value="__UINT8_C_SUFFIX__"/>
-									<listOptionValue builtIn="false" value="__UINT8_MAX__=255"/>
-									<listOptionValue builtIn="false" value="__INT8_MAX__=127"/>
-									<listOptionValue builtIn="false" value="__UINT16_TYPE__=unsigned"/>
-									<listOptionValue builtIn="false" value="__UINT16_FMTo__=&quot;ho&quot;"/>
-									<listOptionValue builtIn="false" value="__UINT16_FMTu__=&quot;hu&quot;"/>
-									<listOptionValue builtIn="false" value="__UINT16_FMTx__=&quot;hx&quot;"/>
-									<listOptionValue builtIn="false" value="__UINT16_FMTX__=&quot;hX&quot;"/>
-									<listOptionValue builtIn="false" value="__UINT16_C_SUFFIX__"/>
-									<listOptionValue builtIn="false" value="__UINT16_MAX__=65535"/>
-									<listOptionValue builtIn="false" value="__INT16_MAX__=32767"/>
-									<listOptionValue builtIn="false" value="__UINT32_TYPE__=unsigned"/>
-									<listOptionValue builtIn="false" value="__UINT32_FMTo__=&quot;o&quot;"/>
-									<listOptionValue builtIn="false" value="__UINT32_FMTu__=&quot;u&quot;"/>
-									<listOptionValue builtIn="false" value="__UINT32_FMTx__=&quot;x&quot;"/>
-									<listOptionValue builtIn="false" value="__UINT32_FMTX__=&quot;X&quot;"/>
-									<listOptionValue builtIn="false" value="__UINT32_C_SUFFIX__=U"/>
-									<listOptionValue builtIn="false" value="__UINT32_MAX__=4294967295U"/>
-									<listOptionValue builtIn="false" value="__INT32_MAX__=2147483647"/>
-									<listOptionValue builtIn="false" value="__UINT64_TYPE__=long"/>
-									<listOptionValue builtIn="false" value="__UINT64_FMTo__=&quot;llo&quot;"/>
-									<listOptionValue builtIn="false" value="__UINT64_FMTu__=&quot;llu&quot;"/>
-									<listOptionValue builtIn="false" value="__UINT64_FMTx__=&quot;llx&quot;"/>
-									<listOptionValue builtIn="false" value="__UINT64_FMTX__=&quot;llX&quot;"/>
-									<listOptionValue builtIn="false" value="__UINT64_C_SUFFIX__=ULL"/>
-									<listOptionValue builtIn="false" value="__UINT64_MAX__=18446744073709551615ULL"/>
-									<listOptionValue builtIn="false" value="__INT64_MAX__=9223372036854775807LL"/>
-									<listOptionValue builtIn="false" value="__INT_LEAST8_TYPE__=signed"/>
-									<listOptionValue builtIn="false" value="__INT_LEAST8_MAX__=127"/>
-									<listOptionValue builtIn="false" value="__INT_LEAST8_FMTd__=&quot;hhd&quot;"/>
-									<listOptionValue builtIn="false" value="__INT_LEAST8_FMTi__=&quot;hhi&quot;"/>
-									<listOptionValue builtIn="false" value="__UINT_LEAST8_TYPE__=unsigned"/>
-									<listOptionValue builtIn="false" value="__UINT_LEAST8_MAX__=255"/>
-									<listOptionValue builtIn="false" value="__UINT_LEAST8_FMTo__=&quot;hho&quot;"/>
-									<listOptionValue builtIn="false" value="__UINT_LEAST8_FMTu__=&quot;hhu&quot;"/>
-									<listOptionValue builtIn="false" value="__UINT_LEAST8_FMTx__=&quot;hhx&quot;"/>
-									<listOptionValue builtIn="false" value="__UINT_LEAST8_FMTX__=&quot;hhX&quot;"/>
-									<listOptionValue builtIn="false" value="__INT_LEAST16_TYPE__=short"/>
-									<listOptionValue builtIn="false" value="__INT_LEAST16_MAX__=32767"/>
-									<listOptionValue builtIn="false" value="__INT_LEAST16_FMTd__=&quot;hd&quot;"/>
-									<listOptionValue builtIn="false" value="__INT_LEAST16_FMTi__=&quot;hi&quot;"/>
-									<listOptionValue builtIn="false" value="__UINT_LEAST16_TYPE__=unsigned"/>
-									<listOptionValue builtIn="false" value="__UINT_LEAST16_MAX__=65535"/>
-									<listOptionValue builtIn="false" value="__UINT_LEAST16_FMTo__=&quot;ho&quot;"/>
-									<listOptionValue builtIn="false" value="__UINT_LEAST16_FMTu__=&quot;hu&quot;"/>
-									<listOptionValue builtIn="false" value="__UINT_LEAST16_FMTx__=&quot;hx&quot;"/>
-									<listOptionValue builtIn="false" value="__UINT_LEAST16_FMTX__=&quot;hX&quot;"/>
-									<listOptionValue builtIn="false" value="__INT_LEAST32_TYPE__=int"/>
-									<listOptionValue builtIn="false" value="__INT_LEAST32_MAX__=2147483647"/>
-									<listOptionValue builtIn="false" value="__INT_LEAST32_FMTd__=&quot;d&quot;"/>
-									<listOptionValue builtIn="false" value="__INT_LEAST32_FMTi__=&quot;i&quot;"/>
-									<listOptionValue builtIn="false" value="__UINT_LEAST32_TYPE__=unsigned"/>
-									<listOptionValue builtIn="false" value="__UINT_LEAST32_MAX__=4294967295U"/>
-									<listOptionValue builtIn="false" value="__UINT_LEAST32_FMTo__=&quot;o&quot;"/>
-									<listOptionValue builtIn="false" value="__UINT_LEAST32_FMTu__=&quot;u&quot;"/>
-									<listOptionValue builtIn="false" value="__UINT_LEAST32_FMTx__=&quot;x&quot;"/>
-									<listOptionValue builtIn="false" value="__UINT_LEAST32_FMTX__=&quot;X&quot;"/>
-									<listOptionValue builtIn="false" value="__INT_LEAST64_TYPE__=long"/>
-									<listOptionValue builtIn="false" value="__INT_LEAST64_MAX__=9223372036854775807LL"/>
-									<listOptionValue builtIn="false" value="__INT_LEAST64_FMTd__=&quot;lld&quot;"/>
-									<listOptionValue builtIn="false" value="__INT_LEAST64_FMTi__=&quot;lli&quot;"/>
-									<listOptionValue builtIn="false" value="__UINT_LEAST64_TYPE__=long"/>
-									<listOptionValue builtIn="false" value="__UINT_LEAST64_MAX__=18446744073709551615ULL"/>
-									<listOptionValue builtIn="false" value="__UINT_LEAST64_FMTo__=&quot;llo&quot;"/>
-									<listOptionValue builtIn="false" value="__UINT_LEAST64_FMTu__=&quot;llu&quot;"/>
-									<listOptionValue builtIn="false" value="__UINT_LEAST64_FMTx__=&quot;llx&quot;"/>
-									<listOptionValue builtIn="false" value="__UINT_LEAST64_FMTX__=&quot;llX&quot;"/>
-									<listOptionValue builtIn="false" value="__INT_FAST8_TYPE__=signed"/>
-									<listOptionValue builtIn="false" value="__INT_FAST8_MAX__=127"/>
-									<listOptionValue builtIn="false" value="__INT_FAST8_FMTd__=&quot;hhd&quot;"/>
-									<listOptionValue builtIn="false" value="__INT_FAST8_FMTi__=&quot;hhi&quot;"/>
-									<listOptionValue builtIn="false" value="__UINT_FAST8_TYPE__=unsigned"/>
-									<listOptionValue builtIn="false" value="__UINT_FAST8_MAX__=255"/>
-									<listOptionValue builtIn="false" value="__UINT_FAST8_FMTo__=&quot;hho&quot;"/>
-									<listOptionValue builtIn="false" value="__UINT_FAST8_FMTu__=&quot;hhu&quot;"/>
-									<listOptionValue builtIn="false" value="__UINT_FAST8_FMTx__=&quot;hhx&quot;"/>
-									<listOptionValue builtIn="false" value="__UINT_FAST8_FMTX__=&quot;hhX&quot;"/>
-									<listOptionValue builtIn="false" value="__INT_FAST16_TYPE__=short"/>
-									<listOptionValue builtIn="false" value="__INT_FAST16_MAX__=32767"/>
-									<listOptionValue builtIn="false" value="__INT_FAST16_FMTd__=&quot;hd&quot;"/>
-									<listOptionValue builtIn="false" value="__INT_FAST16_FMTi__=&quot;hi&quot;"/>
-									<listOptionValue builtIn="false" value="__UINT_FAST16_TYPE__=unsigned"/>
-									<listOptionValue builtIn="false" value="__UINT_FAST16_MAX__=65535"/>
-									<listOptionValue builtIn="false" value="__UINT_FAST16_FMTo__=&quot;ho&quot;"/>
-									<listOptionValue builtIn="false" value="__UINT_FAST16_FMTu__=&quot;hu&quot;"/>
-									<listOptionValue builtIn="false" value="__UINT_FAST16_FMTx__=&quot;hx&quot;"/>
-									<listOptionValue builtIn="false" value="__UINT_FAST16_FMTX__=&quot;hX&quot;"/>
-									<listOptionValue builtIn="false" value="__INT_FAST32_TYPE__=int"/>
-									<listOptionValue builtIn="false" value="__INT_FAST32_MAX__=2147483647"/>
-									<listOptionValue builtIn="false" value="__INT_FAST32_FMTd__=&quot;d&quot;"/>
-									<listOptionValue builtIn="false" value="__INT_FAST32_FMTi__=&quot;i&quot;"/>
-									<listOptionValue builtIn="false" value="__UINT_FAST32_TYPE__=unsigned"/>
-									<listOptionValue builtIn="false" value="__UINT_FAST32_MAX__=4294967295U"/>
-									<listOptionValue builtIn="false" value="__UINT_FAST32_FMTo__=&quot;o&quot;"/>
-									<listOptionValue builtIn="false" value="__UINT_FAST32_FMTu__=&quot;u&quot;"/>
-									<listOptionValue builtIn="false" value="__UINT_FAST32_FMTx__=&quot;x&quot;"/>
-									<listOptionValue builtIn="false" value="__UINT_FAST32_FMTX__=&quot;X&quot;"/>
-									<listOptionValue builtIn="false" value="__INT_FAST64_TYPE__=long"/>
-									<listOptionValue builtIn="false" value="__INT_FAST64_MAX__=9223372036854775807LL"/>
-									<listOptionValue builtIn="false" value="__INT_FAST64_FMTd__=&quot;lld&quot;"/>
-									<listOptionValue builtIn="false" value="__INT_FAST64_FMTi__=&quot;lli&quot;"/>
-									<listOptionValue builtIn="false" value="__UINT_FAST64_TYPE__=long"/>
-									<listOptionValue builtIn="false" value="__UINT_FAST64_MAX__=18446744073709551615ULL"/>
-									<listOptionValue builtIn="false" value="__UINT_FAST64_FMTo__=&quot;llo&quot;"/>
-									<listOptionValue builtIn="false" value="__UINT_FAST64_FMTu__=&quot;llu&quot;"/>
-									<listOptionValue builtIn="false" value="__UINT_FAST64_FMTx__=&quot;llx&quot;"/>
-									<listOptionValue builtIn="false" value="__UINT_FAST64_FMTX__=&quot;llX&quot;"/>
-									<listOptionValue builtIn="false" value="__USER_LABEL_PREFIX__=_"/>
-									<listOptionValue builtIn="false" value="__FINITE_MATH_ONLY__=0"/>
-									<listOptionValue builtIn="false" value="__GNUC_STDC_INLINE__=1"/>
-									<listOptionValue builtIn="false" value="__GCC_ATOMIC_TEST_AND_SET_TRUEVAL=1"/>
-									<listOptionValue builtIn="false" value="__GCC_ATOMIC_BOOL_LOCK_FREE=1"/>
-									<listOptionValue builtIn="false" value="__GCC_ATOMIC_CHAR_LOCK_FREE=1"/>
-									<listOptionValue builtIn="false" value="__GCC_ATOMIC_CHAR16_T_LOCK_FREE=1"/>
-									<listOptionValue builtIn="false" value="__GCC_ATOMIC_CHAR32_T_LOCK_FREE=1"/>
-									<listOptionValue builtIn="false" value="__GCC_ATOMIC_WCHAR_T_LOCK_FREE=1"/>
-									<listOptionValue builtIn="false" value="__GCC_ATOMIC_SHORT_LOCK_FREE=1"/>
-									<listOptionValue builtIn="false" value="__GCC_ATOMIC_INT_LOCK_FREE=1"/>
-									<listOptionValue builtIn="false" value="__GCC_ATOMIC_LONG_LOCK_FREE=1"/>
-									<listOptionValue builtIn="false" value="__GCC_ATOMIC_LLONG_LOCK_FREE=1"/>
-									<listOptionValue builtIn="false" value="__GCC_ATOMIC_POINTER_LOCK_FREE=1"/>
-									<listOptionValue builtIn="false" value="__NO_INLINE__=1"/>
-									<listOptionValue builtIn="false" value="__FLT_EVAL_METHOD__=0"/>
-									<listOptionValue builtIn="false" value="__FLT_RADIX__=2"/>
-									<listOptionValue builtIn="false" value="__DECIMAL_DIG__=17"/>
-									<listOptionValue builtIn="false" value="__xcore__=1"/>
-									<listOptionValue builtIn="false" value="__XS1B__=1"/>
-									<listOptionValue builtIn="false" value="__STDC__=1"/>
-									<listOptionValue builtIn="false" value="__STDC_HOSTED__=1"/>
-									<listOptionValue builtIn="false" value="__STDC_VERSION__=199901L"/>
-									<listOptionValue builtIn="false" value="__STDC_UTF_16__=1"/>
-									<listOptionValue builtIn="false" value="__STDC_UTF_32__=1"/>
-									<listOptionValue builtIn="false" value="XCC_VERSION_YEAR=14"/>
-									<listOptionValue builtIn="false" value="XCC_VERSION_MONTH=2"/>
-									<listOptionValue builtIn="false" value="XCC_VERSION_MAJOR=1402"/>
-									<listOptionValue builtIn="false" value="XCC_VERSION_MINOR=4"/>
-									<listOptionValue builtIn="false" value="__XCC_HAVE_FLOAT__=1"/>
-									<listOptionValue builtIn="false" value="_XSCOPE_PROBES_INCLUDE_FILE=&quot;/tmp/ccarfd6c.h&quot;"/>
-								</option>
-								<option id="com.xmos.c.compiler.option.include.paths.486319420" name="com.xmos.c.compiler.option.include.paths" superClass="com.xmos.c.compiler.option.include.paths" valueType="includePath">
-									<listOptionValue builtIn="false" value="&quot;${XMOS_TOOL_PATH}/target/include&quot;"/>
-									<listOptionValue builtIn="false" value="&quot;${XMOS_TOOL_PATH}/target/include/clang&quot;"/>
-									<listOptionValue builtIn="false" value="&quot;${workspace_loc:/module_board-support/bsp/COM_SERIAL}&quot;"/>
-									<listOptionValue builtIn="false" value="&quot;${workspace_loc:/module_board-support}&quot;"/>
-									<listOptionValue builtIn="false" value="&quot;${workspace_loc:/module_board-support/bsp/COM_ECAT}&quot;"/>
-									<listOptionValue builtIn="false" value="&quot;${workspace_loc:/module_ethercat/include}&quot;"/>
-									<listOptionValue builtIn="false" value="&quot;${workspace_loc:/module_board-support/bsp/IFM_GPIO-A}&quot;"/>
-									<listOptionValue builtIn="false" value="&quot;${workspace_loc:/module_reboot/src}&quot;"/>
-									<listOptionValue builtIn="false" value="&quot;${workspace_loc:/module_canopen_interface/object_dictionary}&quot;"/>
-									<listOptionValue builtIn="false" value="&quot;${workspace_loc:/module_board-support/bsp/IFM_DC30}&quot;"/>
-									<listOptionValue builtIn="false" value="&quot;${workspace_loc:/module_board-support/bsp}&quot;"/>
-									<listOptionValue builtIn="false" value="&quot;${workspace_loc:/module_canopen_interface/src}&quot;"/>
-									<listOptionValue builtIn="false" value="&quot;${workspace_loc:/module_board-support/bsp/COM_ETHERNET}&quot;"/>
-									<listOptionValue builtIn="false" value="&quot;${workspace_loc:/module_canopen_interface/include}&quot;"/>
-									<listOptionValue builtIn="false" value="&quot;${workspace_loc:/module_board-support/bsp/default}&quot;"/>
-									<listOptionValue builtIn="false" value="&quot;${workspace_loc:/module_board-support/bsp/IFM_DC300}&quot;"/>
-									<listOptionValue builtIn="false" value="&quot;${workspace_loc:/module_board-support/doc}&quot;"/>
-									<listOptionValue builtIn="false" value="&quot;${workspace_loc:/module_board-support/bsp/IFM_DC100}&quot;"/>
-									<listOptionValue builtIn="false" value="&quot;${workspace_loc:/module_board-support/bsp/IFM_DC500}&quot;"/>
-									<listOptionValue builtIn="false" value="&quot;${workspace_loc:/module_canopen_interface/doc}&quot;"/>
-									<listOptionValue builtIn="false" value="&quot;${workspace_loc:/module_board-support/bsp/IFM_DC5K}&quot;"/>
-									<listOptionValue builtIn="false" value="&quot;${workspace_loc:/module_board-support/bsp/IFM_DC1K}&quot;"/>
-									<listOptionValue builtIn="false" value="&quot;${workspace_loc:/module_reboot/include}&quot;"/>
-									<listOptionValue builtIn="false" value="&quot;${workspace_loc:/module_board-support/bsp/CORE_C21}&quot;"/>
-									<listOptionValue builtIn="false" value="&quot;${workspace_loc:/module_board-support/bsp/CORE_C22}&quot;"/>
-									<listOptionValue builtIn="false" value="&quot;${workspace_loc:/module_canopen_interface/pdo_handler}&quot;"/>
-									<listOptionValue builtIn="false" value="&quot;${workspace_loc:/module_reboot}&quot;"/>
-									<listOptionValue builtIn="false" value="&quot;${workspace_loc:/module_board-support/targets}&quot;"/>
-									<listOptionValue builtIn="false" value="&quot;${workspace_loc:/module_canopen_interface}&quot;"/>
-									<listOptionValue builtIn="false" value="&quot;${workspace_loc:/module_gpio}&quot;"/>
-									<listOptionValue builtIn="false" value="&quot;${workspace_loc:/module_pwm/doc/images}&quot;"/>
-									<listOptionValue builtIn="false" value="&quot;${workspace_loc:/module_controllers}&quot;"/>
-									<listOptionValue builtIn="false" value="&quot;${workspace_loc:/module_hall/doc}&quot;"/>
-									<listOptionValue builtIn="false" value="&quot;${workspace_loc:/module_adc/doc/images}&quot;"/>
-									<listOptionValue builtIn="false" value="&quot;${workspace_loc:/module_biss}&quot;"/>
-									<listOptionValue builtIn="false" value="&quot;${workspace_loc:/module_misc}&quot;"/>
-									<listOptionValue builtIn="false" value="&quot;${workspace_loc:/module_profile/include}&quot;"/>
-									<listOptionValue builtIn="false" value="&quot;${workspace_loc:/module_pwm/include}&quot;"/>
-									<listOptionValue builtIn="false" value="&quot;${workspace_loc:/module_position_feedback/doc}&quot;"/>
-									<listOptionValue builtIn="false" value="&quot;${workspace_loc:/module_controllers/include}&quot;"/>
-									<listOptionValue builtIn="false" value="&quot;${workspace_loc:/module_spi_master}&quot;"/>
-									<listOptionValue builtIn="false" value="&quot;${workspace_loc:/module_serial_encoder/doc}&quot;"/>
-									<listOptionValue builtIn="false" value="&quot;${workspace_loc:/module_position_feedback}&quot;"/>
-									<listOptionValue builtIn="false" value="&quot;${workspace_loc:/module_rem_14/doc}&quot;"/>
-									<listOptionValue builtIn="false" value="&quot;${workspace_loc:/module_biss/src}&quot;"/>
-									<listOptionValue builtIn="false" value="&quot;${workspace_loc:/config_motor/sensor_configs}&quot;"/>
-									<listOptionValue builtIn="false" value="&quot;${workspace_loc:/module_watchdog/doc}&quot;"/>
-									<listOptionValue builtIn="false" value="&quot;${workspace_loc:/module_motion_control}&quot;"/>
-									<listOptionValue builtIn="false" value="&quot;${workspace_loc:/module_rem_14}&quot;"/>
-									<listOptionValue builtIn="false" value="&quot;${workspace_loc:/module_adc/src}&quot;"/>
-									<listOptionValue builtIn="false" value="&quot;${workspace_loc:/module_position_feedback/src}&quot;"/>
-									<listOptionValue builtIn="false" value="&quot;${workspace_loc:/config_motor/motor_configs}&quot;"/>
-									<listOptionValue builtIn="false" value="&quot;${workspace_loc:/module_profile/profile_velocity_mode}&quot;"/>
-									<listOptionValue builtIn="false" value="&quot;${workspace_loc:/module_profile/profile_position_mode}&quot;"/>
-									<listOptionValue builtIn="false" value="&quot;${workspace_loc:/module_qei/include}&quot;"/>
-									<listOptionValue builtIn="false" value="&quot;${workspace_loc:/module_misc/src}&quot;"/>
-									<listOptionValue builtIn="false" value="&quot;${workspace_loc:/module_network_drive}&quot;"/>
-									<listOptionValue builtIn="false" value="&quot;${workspace_loc:/lib_bldc_torque_control/predriver}&quot;"/>
-									<listOptionValue builtIn="false" value="&quot;${workspace_loc:/module_filters/src}&quot;"/>
-									<listOptionValue builtIn="false" value="&quot;${workspace_loc:/module_shared_memory/include}&quot;"/>
-									<listOptionValue builtIn="false" value="&quot;${workspace_loc:/module_hall/src}&quot;"/>
-									<listOptionValue builtIn="false" value="&quot;${workspace_loc:/module_qei/src}&quot;"/>
-									<listOptionValue builtIn="false" value="&quot;${workspace_loc:/module_pwm/src}&quot;"/>
-									<listOptionValue builtIn="false" value="&quot;${workspace_loc:/module_biss/include}&quot;"/>
-									<listOptionValue builtIn="false" value="&quot;${workspace_loc:/module_spi_master/src}&quot;"/>
-									<listOptionValue builtIn="false" value="&quot;${workspace_loc:/examples/config_motor/sensor_configs}&quot;"/>
-									<listOptionValue builtIn="false" value="&quot;${workspace_loc:/module_controllers/src}&quot;"/>
-									<listOptionValue builtIn="false" value="&quot;${workspace_loc:/module_adc/doc}&quot;"/>
-									<listOptionValue builtIn="false" value="&quot;${workspace_loc:/module_adc}&quot;"/>
-									<listOptionValue builtIn="false" value="&quot;${workspace_loc:/module_ethercat/libsrc}&quot;"/>
-									<listOptionValue builtIn="false" value="&quot;${workspace_loc:/module_serial_encoder/include}&quot;"/>
-									<listOptionValue builtIn="false" value="&quot;${workspace_loc:/module_profile/profile_linear_mode}&quot;"/>
-									<listOptionValue builtIn="false" value="&quot;${workspace_loc:/module_position_feedback/doc/images}&quot;"/>
-									<listOptionValue builtIn="false" value="&quot;${workspace_loc:/module_watchdog/include}&quot;"/>
-									<listOptionValue builtIn="false" value="&quot;${workspace_loc:/module_qei/doc/images}&quot;"/>
-									<listOptionValue builtIn="false" value="&quot;${workspace_loc:/module_motion_control/doc}&quot;"/>
-									<listOptionValue builtIn="false" value="&quot;${workspace_loc:/module_network_drive/doc}&quot;"/>
-									<listOptionValue builtIn="false" value="&quot;${workspace_loc:/module_shared_memory/src}&quot;"/>
-									<listOptionValue builtIn="false" value="&quot;${workspace_loc:/module_rem_16mt/src}&quot;"/>
-									<listOptionValue builtIn="false" value="&quot;${workspace_loc:/module_network_drive/include}&quot;"/>
-									<listOptionValue builtIn="false" value="&quot;${workspace_loc:/module_rem_14/include}&quot;"/>
-									<listOptionValue builtIn="false" value="&quot;${workspace_loc:/module_rem_14/src}&quot;"/>
-									<listOptionValue builtIn="false" value="&quot;${workspace_loc:/lib_bldc_torque_control/lib}&quot;"/>
-									<listOptionValue builtIn="false" value="&quot;${workspace_loc:/module_pwm/doc}&quot;"/>
-									<listOptionValue builtIn="false" value="&quot;${workspace_loc:/lib_bldc_torque_control/lib/xs1b}&quot;"/>
-									<listOptionValue builtIn="false" value="&quot;${workspace_loc:/module_rem_16mt/doc}&quot;"/>
-									<listOptionValue builtIn="false" value="&quot;${workspace_loc:/module_spi_master/doc}&quot;"/>
-									<listOptionValue builtIn="false" value="&quot;${workspace_loc:/module_hall/doc/images}&quot;"/>
-									<listOptionValue builtIn="false" value="&quot;${workspace_loc:/module_serial_encoder/doc/images}&quot;"/>
-									<listOptionValue builtIn="false" value="&quot;${workspace_loc:/module_gpio/src}&quot;"/>
-									<listOptionValue builtIn="false" value="&quot;${workspace_loc:/module_profile}&quot;"/>
-									<listOptionValue builtIn="false" value="&quot;${workspace_loc:/lib_bldc_torque_control/lib/xs2a}&quot;"/>
-									<listOptionValue builtIn="false" value="&quot;${workspace_loc:/module_hall/include}&quot;"/>
-									<listOptionValue builtIn="false" value="&quot;${workspace_loc:/module_motion_control/src}&quot;"/>
-									<listOptionValue builtIn="false" value="&quot;${workspace_loc:/examples/config_motor/motor_configs}&quot;"/>
-									<listOptionValue builtIn="false" value="&quot;${workspace_loc:/module_biss/doc}&quot;"/>
-									<listOptionValue builtIn="false" value="&quot;${workspace_loc:/module_rem_16mt/include}&quot;"/>
-									<listOptionValue builtIn="false" value="&quot;${workspace_loc:/module_profile/profile_ctrl}&quot;"/>
-									<listOptionValue builtIn="false" value="&quot;${workspace_loc:/module_qei}&quot;"/>
-									<listOptionValue builtIn="false" value="&quot;${workspace_loc:/module_qei/doc}&quot;"/>
-									<listOptionValue builtIn="false" value="&quot;${workspace_loc:/lib_bldc_torque_control}&quot;"/>
-									<listOptionValue builtIn="false" value="&quot;${workspace_loc:/module_gpio/include}&quot;"/>
-									<listOptionValue builtIn="false" value="&quot;${workspace_loc:/module_profile/quick_stop_mode}&quot;"/>
-									<listOptionValue builtIn="false" value="&quot;${workspace_loc:/module_ethercat}&quot;"/>
-									<listOptionValue builtIn="false" value="&quot;${workspace_loc:/module_rem_16mt}&quot;"/>
-									<listOptionValue builtIn="false" value="&quot;${workspace_loc:/module_filters/include}&quot;"/>
-									<listOptionValue builtIn="false" value="&quot;${workspace_loc:/module_motion_control/include}&quot;"/>
-									<listOptionValue builtIn="false" value="&quot;${workspace_loc:/module_position_feedback/include}&quot;"/>
-									<listOptionValue builtIn="false" value="&quot;${workspace_loc:/module_adc/include}&quot;"/>
-									<listOptionValue builtIn="false" value="&quot;${workspace_loc:/module_profile/doc}&quot;"/>
-									<listOptionValue builtIn="false" value="&quot;${workspace_loc:/examples/config_motor}&quot;"/>
-									<listOptionValue builtIn="false" value="&quot;${workspace_loc:/module_serial_encoder/src}&quot;"/>
-									<listOptionValue builtIn="false" value="&quot;${workspace_loc:/config_motor}&quot;"/>
-									<listOptionValue builtIn="false" value="&quot;${workspace_loc:/module_watchdog/src}&quot;"/>
-									<listOptionValue builtIn="false" value="&quot;${workspace_loc:/module_network_drive/src}&quot;"/>
-									<listOptionValue builtIn="false" value="&quot;${workspace_loc:/module_watchdog}&quot;"/>
-									<listOptionValue builtIn="false" value="&quot;${workspace_loc:/module_shared_memory}&quot;"/>
-									<listOptionValue builtIn="false" value="&quot;${workspace_loc:/module_pwm}&quot;"/>
-									<listOptionValue builtIn="false" value="&quot;${workspace_loc:/module_serial_encoder}&quot;"/>
-									<listOptionValue builtIn="false" value="&quot;${workspace_loc:/module_gpio/doc}&quot;"/>
-									<listOptionValue builtIn="false" value="&quot;${workspace_loc:/module_filters}&quot;"/>
-									<listOptionValue builtIn="false" value="&quot;${workspace_loc:/module_misc/doc}&quot;"/>
-									<listOptionValue builtIn="false" value="&quot;${workspace_loc:/module_hall}&quot;"/>
-									<listOptionValue builtIn="false" value="&quot;${workspace_loc:/module_misc/include}&quot;"/>
-									<listOptionValue builtIn="false" value="&quot;${workspace_loc:/module_ethercat/doc}&quot;"/>
-									<listOptionValue builtIn="false" value="&quot;${workspace_loc:/lib_bldc_torque_control/include}&quot;"/>
-									<listOptionValue builtIn="false" value="&quot;${workspace_loc:/module_filters/doc}&quot;"/>
-									<listOptionValue builtIn="false" value="&quot;${workspace_loc:/module_board-support/bsp/END_EFFECTOR}&quot;"/>
-									<listOptionValue builtIn="false" value="&quot;${workspace_loc:/lib_bldc_torque_control/doc}&quot;"/>
-									<listOptionValue builtIn="false" value="&quot;${workspace_loc:/lib_ethercat/doc}&quot;"/>
-									<listOptionValue builtIn="false" value="&quot;${workspace_loc:/lib_ethercat/lib/xs2a}&quot;"/>
-									<listOptionValue builtIn="false" value="&quot;${workspace_loc:/lib_ethercat/libsrc}&quot;"/>
-									<listOptionValue builtIn="false" value="&quot;${workspace_loc:/lib_bldc_torque_control/doc/images}&quot;"/>
-									<listOptionValue builtIn="false" value="&quot;${workspace_loc:/lib_ethercat/lib}&quot;"/>
-									<listOptionValue builtIn="false" value="&quot;${workspace_loc:/lib_ethercat}&quot;"/>
-									<listOptionValue builtIn="false" value="&quot;${workspace_loc:/module_canopen_interface/object_dictionary/object_dictionary_generator}&quot;"/>
-									<listOptionValue builtIn="false" value="&quot;${workspace_loc:/lib_ethercat/include}&quot;"/>
-									<listOptionValue builtIn="false" value="&quot;${workspace_loc:/lib_ethercat/lib/xs1b}&quot;"/>
-									<listOptionValue builtIn="false" value="&quot;${workspace_loc:/module_reboot/doc}&quot;"/>
-								</option>
-								<inputType id="com.xmos.cdt.c.compiler.input.c.138141185" name="C" superClass="com.xmos.cdt.c.compiler.input.c"/>
-							</tool>
-							<tool id="com.xmos.cdt.cxx.compiler.522861730" name="com.xmos.cdt.cxx.compiler" superClass="com.xmos.cdt.cxx.compiler">
-								<option id="com.xmos.cxx.compiler.option.defined.symbols.1682246349" name="com.xmos.cxx.compiler.option.defined.symbols" superClass="com.xmos.cxx.compiler.option.defined.symbols" valueType="definedSymbols">
-									<listOptionValue builtIn="false" value="__llvm__=1"/>
-									<listOptionValue builtIn="false" value="__clang__=1"/>
-									<listOptionValue builtIn="false" value="__clang_major__=3"/>
-									<listOptionValue builtIn="false" value="__clang_minor__=6"/>
-									<listOptionValue builtIn="false" value="__clang_patchlevel__=0"/>
-									<listOptionValue builtIn="false" value="__clang_version__=&quot;3.6.0"/>
-									<listOptionValue builtIn="false" value="__GNUC_MINOR__=2"/>
-									<listOptionValue builtIn="false" value="__GNUC_PATCHLEVEL__=1"/>
-									<listOptionValue builtIn="false" value="__GNUC__=4"/>
-									<listOptionValue builtIn="false" value="__GXX_ABI_VERSION=1002"/>
-									<listOptionValue builtIn="false" value="__ATOMIC_RELAXED=0"/>
-									<listOptionValue builtIn="false" value="__ATOMIC_CONSUME=1"/>
-									<listOptionValue builtIn="false" value="__ATOMIC_ACQUIRE=2"/>
-									<listOptionValue builtIn="false" value="__ATOMIC_RELEASE=3"/>
-									<listOptionValue builtIn="false" value="__ATOMIC_ACQ_REL=4"/>
-									<listOptionValue builtIn="false" value="__ATOMIC_SEQ_CST=5"/>
-									<listOptionValue builtIn="false" value="__PRAGMA_REDEFINE_EXTNAME=1"/>
-									<listOptionValue builtIn="false" value="__VERSION__=&quot;4.2.1"/>
-									<listOptionValue builtIn="false" value="__CONSTANT_CFSTRINGS__=1"/>
-									<listOptionValue builtIn="false" value="__GXX_RTTI=1"/>
-									<listOptionValue builtIn="false" value="__DEPRECATED=1"/>
-									<listOptionValue builtIn="false" value="__GNUG__=4"/>
-									<listOptionValue builtIn="false" value="__GXX_WEAK__=1"/>
-									<listOptionValue builtIn="false" value="__private_extern__=extern"/>
-									<listOptionValue builtIn="false" value="__ORDER_LITTLE_ENDIAN__=1234"/>
-									<listOptionValue builtIn="false" value="__ORDER_BIG_ENDIAN__=4321"/>
-									<listOptionValue builtIn="false" value="__ORDER_PDP_ENDIAN__=3412"/>
-									<listOptionValue builtIn="false" value="__BYTE_ORDER__=__ORDER_LITTLE_ENDIAN__"/>
-									<listOptionValue builtIn="false" value="__LITTLE_ENDIAN__=1"/>
-									<listOptionValue builtIn="false" value="_ILP32=1"/>
-									<listOptionValue builtIn="false" value="__ILP32__=1"/>
-									<listOptionValue builtIn="false" value="__CHAR_BIT__=8"/>
-									<listOptionValue builtIn="false" value="__SCHAR_MAX__=127"/>
-									<listOptionValue builtIn="false" value="__SHRT_MAX__=32767"/>
-									<listOptionValue builtIn="false" value="__INT_MAX__=2147483647"/>
-									<listOptionValue builtIn="false" value="__LONG_MAX__=2147483647L"/>
-									<listOptionValue builtIn="false" value="__LONG_LONG_MAX__=9223372036854775807LL"/>
-									<listOptionValue builtIn="false" value="__WCHAR_MAX__=255"/>
-									<listOptionValue builtIn="false" value="__INTMAX_MAX__=9223372036854775807LL"/>
-									<listOptionValue builtIn="false" value="__SIZE_MAX__=4294967295U"/>
-									<listOptionValue builtIn="false" value="__UINTMAX_MAX__=18446744073709551615ULL"/>
-									<listOptionValue builtIn="false" value="__PTRDIFF_MAX__=2147483647"/>
-									<listOptionValue builtIn="false" value="__INTPTR_MAX__=2147483647"/>
-									<listOptionValue builtIn="false" value="__UINTPTR_MAX__=4294967295U"/>
-									<listOptionValue builtIn="false" value="__SIZEOF_DOUBLE__=8"/>
-									<listOptionValue builtIn="false" value="__SIZEOF_FLOAT__=4"/>
-									<listOptionValue builtIn="false" value="__SIZEOF_INT__=4"/>
-									<listOptionValue builtIn="false" value="__SIZEOF_LONG__=4"/>
-									<listOptionValue builtIn="false" value="__SIZEOF_LONG_DOUBLE__=8"/>
-									<listOptionValue builtIn="false" value="__SIZEOF_LONG_LONG__=8"/>
-									<listOptionValue builtIn="false" value="__SIZEOF_POINTER__=4"/>
-									<listOptionValue builtIn="false" value="__SIZEOF_SHORT__=2"/>
-									<listOptionValue builtIn="false" value="__SIZEOF_PTRDIFF_T__=4"/>
-									<listOptionValue builtIn="false" value="__SIZEOF_SIZE_T__=4"/>
-									<listOptionValue builtIn="false" value="__SIZEOF_WCHAR_T__=1"/>
-									<listOptionValue builtIn="false" value="__SIZEOF_WINT_T__=4"/>
-									<listOptionValue builtIn="false" value="__INTMAX_TYPE__=long"/>
-									<listOptionValue builtIn="false" value="__INTMAX_FMTd__=&quot;lld&quot;"/>
-									<listOptionValue builtIn="false" value="__INTMAX_FMTi__=&quot;lli&quot;"/>
-									<listOptionValue builtIn="false" value="__INTMAX_C_SUFFIX__=LL"/>
-									<listOptionValue builtIn="false" value="__UINTMAX_TYPE__=long"/>
-									<listOptionValue builtIn="false" value="__UINTMAX_FMTo__=&quot;llo&quot;"/>
-									<listOptionValue builtIn="false" value="__UINTMAX_FMTu__=&quot;llu&quot;"/>
-									<listOptionValue builtIn="false" value="__UINTMAX_FMTx__=&quot;llx&quot;"/>
-									<listOptionValue builtIn="false" value="__UINTMAX_FMTX__=&quot;llX&quot;"/>
-									<listOptionValue builtIn="false" value="__UINTMAX_C_SUFFIX__=ULL"/>
-									<listOptionValue builtIn="false" value="__INTMAX_WIDTH__=64"/>
-									<listOptionValue builtIn="false" value="__PTRDIFF_TYPE__=int"/>
-									<listOptionValue builtIn="false" value="__PTRDIFF_FMTd__=&quot;d&quot;"/>
-									<listOptionValue builtIn="false" value="__PTRDIFF_FMTi__=&quot;i&quot;"/>
-									<listOptionValue builtIn="false" value="__PTRDIFF_WIDTH__=32"/>
-									<listOptionValue builtIn="false" value="__INTPTR_TYPE__=int"/>
-									<listOptionValue builtIn="false" value="__INTPTR_FMTd__=&quot;d&quot;"/>
-									<listOptionValue builtIn="false" value="__INTPTR_FMTi__=&quot;i&quot;"/>
-									<listOptionValue builtIn="false" value="__INTPTR_WIDTH__=32"/>
-									<listOptionValue builtIn="false" value="__SIZE_TYPE__=unsigned"/>
-									<listOptionValue builtIn="false" value="__SIZE_FMTo__=&quot;o&quot;"/>
-									<listOptionValue builtIn="false" value="__SIZE_FMTu__=&quot;u&quot;"/>
-									<listOptionValue builtIn="false" value="__SIZE_FMTx__=&quot;x&quot;"/>
-									<listOptionValue builtIn="false" value="__SIZE_FMTX__=&quot;X&quot;"/>
-									<listOptionValue builtIn="false" value="__SIZE_WIDTH__=32"/>
-									<listOptionValue builtIn="false" value="__WCHAR_TYPE__=unsigned"/>
-									<listOptionValue builtIn="false" value="__WCHAR_WIDTH__=8"/>
-									<listOptionValue builtIn="false" value="__WINT_TYPE__=unsigned"/>
-									<listOptionValue builtIn="false" value="__WINT_WIDTH__=32"/>
-									<listOptionValue builtIn="false" value="__SIG_ATOMIC_WIDTH__=32"/>
-									<listOptionValue builtIn="false" value="__SIG_ATOMIC_MAX__=2147483647"/>
-									<listOptionValue builtIn="false" value="__CHAR16_TYPE__=unsigned"/>
-									<listOptionValue builtIn="false" value="__CHAR32_TYPE__=unsigned"/>
-									<listOptionValue builtIn="false" value="__UINTMAX_WIDTH__=64"/>
-									<listOptionValue builtIn="false" value="__UINTPTR_TYPE__=unsigned"/>
-									<listOptionValue builtIn="false" value="__UINTPTR_FMTo__=&quot;o&quot;"/>
-									<listOptionValue builtIn="false" value="__UINTPTR_FMTu__=&quot;u&quot;"/>
-									<listOptionValue builtIn="false" value="__UINTPTR_FMTx__=&quot;x&quot;"/>
-									<listOptionValue builtIn="false" value="__UINTPTR_FMTX__=&quot;X&quot;"/>
-									<listOptionValue builtIn="false" value="__UINTPTR_WIDTH__=32"/>
-									<listOptionValue builtIn="false" value="__FLT_DENORM_MIN__=1.40129846e-45F"/>
-									<listOptionValue builtIn="false" value="__FLT_HAS_DENORM__=1"/>
-									<listOptionValue builtIn="false" value="__FLT_DIG__=6"/>
-									<listOptionValue builtIn="false" value="__FLT_EPSILON__=1.19209290e-7F"/>
-									<listOptionValue builtIn="false" value="__FLT_HAS_INFINITY__=1"/>
-									<listOptionValue builtIn="false" value="__FLT_HAS_QUIET_NAN__=1"/>
-									<listOptionValue builtIn="false" value="__FLT_MANT_DIG__=24"/>
-									<listOptionValue builtIn="false" value="__FLT_MAX_10_EXP__=38"/>
-									<listOptionValue builtIn="false" value="__FLT_MAX_EXP__=128"/>
-									<listOptionValue builtIn="false" value="__FLT_MAX__=3.40282347e+38F"/>
-									<listOptionValue builtIn="false" value="__FLT_MIN_10_EXP__=(-37)"/>
-									<listOptionValue builtIn="false" value="__FLT_MIN_EXP__=(-125)"/>
-									<listOptionValue builtIn="false" value="__FLT_MIN__=1.17549435e-38F"/>
-									<listOptionValue builtIn="false" value="__DBL_DENORM_MIN__=4.9406564584124654e-324"/>
-									<listOptionValue builtIn="false" value="__DBL_HAS_DENORM__=1"/>
-									<listOptionValue builtIn="false" value="__DBL_DIG__=15"/>
-									<listOptionValue builtIn="false" value="__DBL_EPSILON__=2.2204460492503131e-16"/>
-									<listOptionValue builtIn="false" value="__DBL_HAS_INFINITY__=1"/>
-									<listOptionValue builtIn="false" value="__DBL_HAS_QUIET_NAN__=1"/>
-									<listOptionValue builtIn="false" value="__DBL_MANT_DIG__=53"/>
-									<listOptionValue builtIn="false" value="__DBL_MAX_10_EXP__=308"/>
-									<listOptionValue builtIn="false" value="__DBL_MAX_EXP__=1024"/>
-									<listOptionValue builtIn="false" value="__DBL_MAX__=1.7976931348623157e+308"/>
-									<listOptionValue builtIn="false" value="__DBL_MIN_10_EXP__=(-307)"/>
-									<listOptionValue builtIn="false" value="__DBL_MIN_EXP__=(-1021)"/>
-									<listOptionValue builtIn="false" value="__DBL_MIN__=2.2250738585072014e-308"/>
-									<listOptionValue builtIn="false" value="__LDBL_DENORM_MIN__=4.9406564584124654e-324L"/>
-									<listOptionValue builtIn="false" value="__LDBL_HAS_DENORM__=1"/>
-									<listOptionValue builtIn="false" value="__LDBL_DIG__=15"/>
-									<listOptionValue builtIn="false" value="__LDBL_EPSILON__=2.2204460492503131e-16L"/>
-									<listOptionValue builtIn="false" value="__LDBL_HAS_INFINITY__=1"/>
-									<listOptionValue builtIn="false" value="__LDBL_HAS_QUIET_NAN__=1"/>
-									<listOptionValue builtIn="false" value="__LDBL_MANT_DIG__=53"/>
-									<listOptionValue builtIn="false" value="__LDBL_MAX_10_EXP__=308"/>
-									<listOptionValue builtIn="false" value="__LDBL_MAX_EXP__=1024"/>
-									<listOptionValue builtIn="false" value="__LDBL_MAX__=1.7976931348623157e+308L"/>
-									<listOptionValue builtIn="false" value="__LDBL_MIN_10_EXP__=(-307)"/>
-									<listOptionValue builtIn="false" value="__LDBL_MIN_EXP__=(-1021)"/>
-									<listOptionValue builtIn="false" value="__LDBL_MIN__=2.2250738585072014e-308L"/>
-									<listOptionValue builtIn="false" value="__POINTER_WIDTH__=32"/>
-									<listOptionValue builtIn="false" value="__CHAR_UNSIGNED__=1"/>
-									<listOptionValue builtIn="false" value="__WCHAR_UNSIGNED__=1"/>
-									<listOptionValue builtIn="false" value="__WINT_UNSIGNED__=1"/>
-									<listOptionValue builtIn="false" value="__INT8_TYPE__=signed"/>
-									<listOptionValue builtIn="false" value="__INT8_FMTd__=&quot;hhd&quot;"/>
-									<listOptionValue builtIn="false" value="__INT8_FMTi__=&quot;hhi&quot;"/>
-									<listOptionValue builtIn="false" value="__INT8_C_SUFFIX__"/>
-									<listOptionValue builtIn="false" value="__INT16_TYPE__=short"/>
-									<listOptionValue builtIn="false" value="__INT16_FMTd__=&quot;hd&quot;"/>
-									<listOptionValue builtIn="false" value="__INT16_FMTi__=&quot;hi&quot;"/>
-									<listOptionValue builtIn="false" value="__INT16_C_SUFFIX__"/>
-									<listOptionValue builtIn="false" value="__INT32_TYPE__=int"/>
-									<listOptionValue builtIn="false" value="__INT32_FMTd__=&quot;d&quot;"/>
-									<listOptionValue builtIn="false" value="__INT32_FMTi__=&quot;i&quot;"/>
-									<listOptionValue builtIn="false" value="__INT32_C_SUFFIX__"/>
-									<listOptionValue builtIn="false" value="__INT64_TYPE__=long"/>
-									<listOptionValue builtIn="false" value="__INT64_FMTd__=&quot;lld&quot;"/>
-									<listOptionValue builtIn="false" value="__INT64_FMTi__=&quot;lli&quot;"/>
-									<listOptionValue builtIn="false" value="__INT64_C_SUFFIX__=LL"/>
-									<listOptionValue builtIn="false" value="__UINT8_TYPE__=unsigned"/>
-									<listOptionValue builtIn="false" value="__UINT8_FMTo__=&quot;hho&quot;"/>
-									<listOptionValue builtIn="false" value="__UINT8_FMTu__=&quot;hhu&quot;"/>
-									<listOptionValue builtIn="false" value="__UINT8_FMTx__=&quot;hhx&quot;"/>
-									<listOptionValue builtIn="false" value="__UINT8_FMTX__=&quot;hhX&quot;"/>
-									<listOptionValue builtIn="false" value="__UINT8_C_SUFFIX__"/>
-									<listOptionValue builtIn="false" value="__UINT8_MAX__=255"/>
-									<listOptionValue builtIn="false" value="__INT8_MAX__=127"/>
-									<listOptionValue builtIn="false" value="__UINT16_TYPE__=unsigned"/>
-									<listOptionValue builtIn="false" value="__UINT16_FMTo__=&quot;ho&quot;"/>
-									<listOptionValue builtIn="false" value="__UINT16_FMTu__=&quot;hu&quot;"/>
-									<listOptionValue builtIn="false" value="__UINT16_FMTx__=&quot;hx&quot;"/>
-									<listOptionValue builtIn="false" value="__UINT16_FMTX__=&quot;hX&quot;"/>
-									<listOptionValue builtIn="false" value="__UINT16_C_SUFFIX__"/>
-									<listOptionValue builtIn="false" value="__UINT16_MAX__=65535"/>
-									<listOptionValue builtIn="false" value="__INT16_MAX__=32767"/>
-									<listOptionValue builtIn="false" value="__UINT32_TYPE__=unsigned"/>
-									<listOptionValue builtIn="false" value="__UINT32_FMTo__=&quot;o&quot;"/>
-									<listOptionValue builtIn="false" value="__UINT32_FMTu__=&quot;u&quot;"/>
-									<listOptionValue builtIn="false" value="__UINT32_FMTx__=&quot;x&quot;"/>
-									<listOptionValue builtIn="false" value="__UINT32_FMTX__=&quot;X&quot;"/>
-									<listOptionValue builtIn="false" value="__UINT32_C_SUFFIX__=U"/>
-									<listOptionValue builtIn="false" value="__UINT32_MAX__=4294967295U"/>
-									<listOptionValue builtIn="false" value="__INT32_MAX__=2147483647"/>
-									<listOptionValue builtIn="false" value="__UINT64_TYPE__=long"/>
-									<listOptionValue builtIn="false" value="__UINT64_FMTo__=&quot;llo&quot;"/>
-									<listOptionValue builtIn="false" value="__UINT64_FMTu__=&quot;llu&quot;"/>
-									<listOptionValue builtIn="false" value="__UINT64_FMTx__=&quot;llx&quot;"/>
-									<listOptionValue builtIn="false" value="__UINT64_FMTX__=&quot;llX&quot;"/>
-									<listOptionValue builtIn="false" value="__UINT64_C_SUFFIX__=ULL"/>
-									<listOptionValue builtIn="false" value="__UINT64_MAX__=18446744073709551615ULL"/>
-									<listOptionValue builtIn="false" value="__INT64_MAX__=9223372036854775807LL"/>
-									<listOptionValue builtIn="false" value="__INT_LEAST8_TYPE__=signed"/>
-									<listOptionValue builtIn="false" value="__INT_LEAST8_MAX__=127"/>
-									<listOptionValue builtIn="false" value="__INT_LEAST8_FMTd__=&quot;hhd&quot;"/>
-									<listOptionValue builtIn="false" value="__INT_LEAST8_FMTi__=&quot;hhi&quot;"/>
-									<listOptionValue builtIn="false" value="__UINT_LEAST8_TYPE__=unsigned"/>
-									<listOptionValue builtIn="false" value="__UINT_LEAST8_MAX__=255"/>
-									<listOptionValue builtIn="false" value="__UINT_LEAST8_FMTo__=&quot;hho&quot;"/>
-									<listOptionValue builtIn="false" value="__UINT_LEAST8_FMTu__=&quot;hhu&quot;"/>
-									<listOptionValue builtIn="false" value="__UINT_LEAST8_FMTx__=&quot;hhx&quot;"/>
-									<listOptionValue builtIn="false" value="__UINT_LEAST8_FMTX__=&quot;hhX&quot;"/>
-									<listOptionValue builtIn="false" value="__INT_LEAST16_TYPE__=short"/>
-									<listOptionValue builtIn="false" value="__INT_LEAST16_MAX__=32767"/>
-									<listOptionValue builtIn="false" value="__INT_LEAST16_FMTd__=&quot;hd&quot;"/>
-									<listOptionValue builtIn="false" value="__INT_LEAST16_FMTi__=&quot;hi&quot;"/>
-									<listOptionValue builtIn="false" value="__UINT_LEAST16_TYPE__=unsigned"/>
-									<listOptionValue builtIn="false" value="__UINT_LEAST16_MAX__=65535"/>
-									<listOptionValue builtIn="false" value="__UINT_LEAST16_FMTo__=&quot;ho&quot;"/>
-									<listOptionValue builtIn="false" value="__UINT_LEAST16_FMTu__=&quot;hu&quot;"/>
-									<listOptionValue builtIn="false" value="__UINT_LEAST16_FMTx__=&quot;hx&quot;"/>
-									<listOptionValue builtIn="false" value="__UINT_LEAST16_FMTX__=&quot;hX&quot;"/>
-									<listOptionValue builtIn="false" value="__INT_LEAST32_TYPE__=int"/>
-									<listOptionValue builtIn="false" value="__INT_LEAST32_MAX__=2147483647"/>
-									<listOptionValue builtIn="false" value="__INT_LEAST32_FMTd__=&quot;d&quot;"/>
-									<listOptionValue builtIn="false" value="__INT_LEAST32_FMTi__=&quot;i&quot;"/>
-									<listOptionValue builtIn="false" value="__UINT_LEAST32_TYPE__=unsigned"/>
-									<listOptionValue builtIn="false" value="__UINT_LEAST32_MAX__=4294967295U"/>
-									<listOptionValue builtIn="false" value="__UINT_LEAST32_FMTo__=&quot;o&quot;"/>
-									<listOptionValue builtIn="false" value="__UINT_LEAST32_FMTu__=&quot;u&quot;"/>
-									<listOptionValue builtIn="false" value="__UINT_LEAST32_FMTx__=&quot;x&quot;"/>
-									<listOptionValue builtIn="false" value="__UINT_LEAST32_FMTX__=&quot;X&quot;"/>
-									<listOptionValue builtIn="false" value="__INT_LEAST64_TYPE__=long"/>
-									<listOptionValue builtIn="false" value="__INT_LEAST64_MAX__=9223372036854775807LL"/>
-									<listOptionValue builtIn="false" value="__INT_LEAST64_FMTd__=&quot;lld&quot;"/>
-									<listOptionValue builtIn="false" value="__INT_LEAST64_FMTi__=&quot;lli&quot;"/>
-									<listOptionValue builtIn="false" value="__UINT_LEAST64_TYPE__=long"/>
-									<listOptionValue builtIn="false" value="__UINT_LEAST64_MAX__=18446744073709551615ULL"/>
-									<listOptionValue builtIn="false" value="__UINT_LEAST64_FMTo__=&quot;llo&quot;"/>
-									<listOptionValue builtIn="false" value="__UINT_LEAST64_FMTu__=&quot;llu&quot;"/>
-									<listOptionValue builtIn="false" value="__UINT_LEAST64_FMTx__=&quot;llx&quot;"/>
-									<listOptionValue builtIn="false" value="__UINT_LEAST64_FMTX__=&quot;llX&quot;"/>
-									<listOptionValue builtIn="false" value="__INT_FAST8_TYPE__=signed"/>
-									<listOptionValue builtIn="false" value="__INT_FAST8_MAX__=127"/>
-									<listOptionValue builtIn="false" value="__INT_FAST8_FMTd__=&quot;hhd&quot;"/>
-									<listOptionValue builtIn="false" value="__INT_FAST8_FMTi__=&quot;hhi&quot;"/>
-									<listOptionValue builtIn="false" value="__UINT_FAST8_TYPE__=unsigned"/>
-									<listOptionValue builtIn="false" value="__UINT_FAST8_MAX__=255"/>
-									<listOptionValue builtIn="false" value="__UINT_FAST8_FMTo__=&quot;hho&quot;"/>
-									<listOptionValue builtIn="false" value="__UINT_FAST8_FMTu__=&quot;hhu&quot;"/>
-									<listOptionValue builtIn="false" value="__UINT_FAST8_FMTx__=&quot;hhx&quot;"/>
-									<listOptionValue builtIn="false" value="__UINT_FAST8_FMTX__=&quot;hhX&quot;"/>
-									<listOptionValue builtIn="false" value="__INT_FAST16_TYPE__=short"/>
-									<listOptionValue builtIn="false" value="__INT_FAST16_MAX__=32767"/>
-									<listOptionValue builtIn="false" value="__INT_FAST16_FMTd__=&quot;hd&quot;"/>
-									<listOptionValue builtIn="false" value="__INT_FAST16_FMTi__=&quot;hi&quot;"/>
-									<listOptionValue builtIn="false" value="__UINT_FAST16_TYPE__=unsigned"/>
-									<listOptionValue builtIn="false" value="__UINT_FAST16_MAX__=65535"/>
-									<listOptionValue builtIn="false" value="__UINT_FAST16_FMTo__=&quot;ho&quot;"/>
-									<listOptionValue builtIn="false" value="__UINT_FAST16_FMTu__=&quot;hu&quot;"/>
-									<listOptionValue builtIn="false" value="__UINT_FAST16_FMTx__=&quot;hx&quot;"/>
-									<listOptionValue builtIn="false" value="__UINT_FAST16_FMTX__=&quot;hX&quot;"/>
-									<listOptionValue builtIn="false" value="__INT_FAST32_TYPE__=int"/>
-									<listOptionValue builtIn="false" value="__INT_FAST32_MAX__=2147483647"/>
-									<listOptionValue builtIn="false" value="__INT_FAST32_FMTd__=&quot;d&quot;"/>
-									<listOptionValue builtIn="false" value="__INT_FAST32_FMTi__=&quot;i&quot;"/>
-									<listOptionValue builtIn="false" value="__UINT_FAST32_TYPE__=unsigned"/>
-									<listOptionValue builtIn="false" value="__UINT_FAST32_MAX__=4294967295U"/>
-									<listOptionValue builtIn="false" value="__UINT_FAST32_FMTo__=&quot;o&quot;"/>
-									<listOptionValue builtIn="false" value="__UINT_FAST32_FMTu__=&quot;u&quot;"/>
-									<listOptionValue builtIn="false" value="__UINT_FAST32_FMTx__=&quot;x&quot;"/>
-									<listOptionValue builtIn="false" value="__UINT_FAST32_FMTX__=&quot;X&quot;"/>
-									<listOptionValue builtIn="false" value="__INT_FAST64_TYPE__=long"/>
-									<listOptionValue builtIn="false" value="__INT_FAST64_MAX__=9223372036854775807LL"/>
-									<listOptionValue builtIn="false" value="__INT_FAST64_FMTd__=&quot;lld&quot;"/>
-									<listOptionValue builtIn="false" value="__INT_FAST64_FMTi__=&quot;lli&quot;"/>
-									<listOptionValue builtIn="false" value="__UINT_FAST64_TYPE__=long"/>
-									<listOptionValue builtIn="false" value="__UINT_FAST64_MAX__=18446744073709551615ULL"/>
-									<listOptionValue builtIn="false" value="__UINT_FAST64_FMTo__=&quot;llo&quot;"/>
-									<listOptionValue builtIn="false" value="__UINT_FAST64_FMTu__=&quot;llu&quot;"/>
-									<listOptionValue builtIn="false" value="__UINT_FAST64_FMTx__=&quot;llx&quot;"/>
-									<listOptionValue builtIn="false" value="__UINT_FAST64_FMTX__=&quot;llX&quot;"/>
-									<listOptionValue builtIn="false" value="__USER_LABEL_PREFIX__=_"/>
-									<listOptionValue builtIn="false" value="__FINITE_MATH_ONLY__=0"/>
-									<listOptionValue builtIn="false" value="__GNUC_GNU_INLINE__=1"/>
-									<listOptionValue builtIn="false" value="__GCC_ATOMIC_TEST_AND_SET_TRUEVAL=1"/>
-									<listOptionValue builtIn="false" value="__GCC_ATOMIC_BOOL_LOCK_FREE=1"/>
-									<listOptionValue builtIn="false" value="__GCC_ATOMIC_CHAR_LOCK_FREE=1"/>
-									<listOptionValue builtIn="false" value="__GCC_ATOMIC_CHAR16_T_LOCK_FREE=1"/>
-									<listOptionValue builtIn="false" value="__GCC_ATOMIC_CHAR32_T_LOCK_FREE=1"/>
-									<listOptionValue builtIn="false" value="__GCC_ATOMIC_WCHAR_T_LOCK_FREE=1"/>
-									<listOptionValue builtIn="false" value="__GCC_ATOMIC_SHORT_LOCK_FREE=1"/>
-									<listOptionValue builtIn="false" value="__GCC_ATOMIC_INT_LOCK_FREE=1"/>
-									<listOptionValue builtIn="false" value="__GCC_ATOMIC_LONG_LOCK_FREE=1"/>
-									<listOptionValue builtIn="false" value="__GCC_ATOMIC_LLONG_LOCK_FREE=1"/>
-									<listOptionValue builtIn="false" value="__GCC_ATOMIC_POINTER_LOCK_FREE=1"/>
-									<listOptionValue builtIn="false" value="__NO_INLINE__=1"/>
-									<listOptionValue builtIn="false" value="__FLT_EVAL_METHOD__=0"/>
-									<listOptionValue builtIn="false" value="__FLT_RADIX__=2"/>
-									<listOptionValue builtIn="false" value="__DECIMAL_DIG__=17"/>
-									<listOptionValue builtIn="false" value="__xcore__=1"/>
-									<listOptionValue builtIn="false" value="__XS1B__=1"/>
-									<listOptionValue builtIn="false" value="__STDC__=1"/>
-									<listOptionValue builtIn="false" value="__STDC_HOSTED__=1"/>
-									<listOptionValue builtIn="false" value="__cplusplus=199711L"/>
-									<listOptionValue builtIn="false" value="__STDC_UTF_16__=1"/>
-									<listOptionValue builtIn="false" value="__STDC_UTF_32__=1"/>
-									<listOptionValue builtIn="false" value="XCC_VERSION_YEAR=14"/>
-									<listOptionValue builtIn="false" value="XCC_VERSION_MONTH=2"/>
-									<listOptionValue builtIn="false" value="XCC_VERSION_MAJOR=1402"/>
-									<listOptionValue builtIn="false" value="XCC_VERSION_MINOR=4"/>
-									<listOptionValue builtIn="false" value="__XCC_HAVE_FLOAT__=1"/>
-									<listOptionValue builtIn="false" value="_XSCOPE_PROBES_INCLUDE_FILE=&quot;/tmp/cc5SyMbg.h&quot;"/>
-								</option>
-								<option id="com.xmos.cxx.compiler.option.include.paths.587187398" name="com.xmos.cxx.compiler.option.include.paths" superClass="com.xmos.cxx.compiler.option.include.paths" valueType="includePath">
-									<listOptionValue builtIn="false" value="&quot;${XMOS_TOOL_PATH}/target/include&quot;"/>
-									<listOptionValue builtIn="false" value="&quot;${XMOS_TOOL_PATH}/target/include/clang&quot;"/>
-									<listOptionValue builtIn="false" value="&quot;${XMOS_TOOL_PATH}/target/include/c++/v1&quot;"/>
-									<listOptionValue builtIn="false" value="&quot;${workspace_loc:/module_board-support/bsp/COM_SERIAL}&quot;"/>
-									<listOptionValue builtIn="false" value="&quot;${workspace_loc:/module_board-support}&quot;"/>
-									<listOptionValue builtIn="false" value="&quot;${workspace_loc:/module_board-support/bsp/COM_ECAT}&quot;"/>
-									<listOptionValue builtIn="false" value="&quot;${workspace_loc:/module_ethercat/include}&quot;"/>
-									<listOptionValue builtIn="false" value="&quot;${workspace_loc:/module_board-support/bsp/IFM_GPIO-A}&quot;"/>
-									<listOptionValue builtIn="false" value="&quot;${workspace_loc:/module_reboot/src}&quot;"/>
-									<listOptionValue builtIn="false" value="&quot;${workspace_loc:/module_canopen_interface/object_dictionary}&quot;"/>
-									<listOptionValue builtIn="false" value="&quot;${workspace_loc:/module_board-support/bsp/IFM_DC30}&quot;"/>
-									<listOptionValue builtIn="false" value="&quot;${workspace_loc:/module_board-support/bsp}&quot;"/>
-									<listOptionValue builtIn="false" value="&quot;${workspace_loc:/module_canopen_interface/src}&quot;"/>
-									<listOptionValue builtIn="false" value="&quot;${workspace_loc:/module_board-support/bsp/COM_ETHERNET}&quot;"/>
-									<listOptionValue builtIn="false" value="&quot;${workspace_loc:/module_canopen_interface/include}&quot;"/>
-									<listOptionValue builtIn="false" value="&quot;${workspace_loc:/module_board-support/bsp/default}&quot;"/>
-									<listOptionValue builtIn="false" value="&quot;${workspace_loc:/module_board-support/bsp/IFM_DC300}&quot;"/>
-									<listOptionValue builtIn="false" value="&quot;${workspace_loc:/module_board-support/doc}&quot;"/>
-									<listOptionValue builtIn="false" value="&quot;${workspace_loc:/module_board-support/bsp/IFM_DC100}&quot;"/>
-									<listOptionValue builtIn="false" value="&quot;${workspace_loc:/module_board-support/bsp/IFM_DC500}&quot;"/>
-									<listOptionValue builtIn="false" value="&quot;${workspace_loc:/module_canopen_interface/doc}&quot;"/>
-									<listOptionValue builtIn="false" value="&quot;${workspace_loc:/module_board-support/bsp/IFM_DC5K}&quot;"/>
-									<listOptionValue builtIn="false" value="&quot;${workspace_loc:/module_board-support/bsp/IFM_DC1K}&quot;"/>
-									<listOptionValue builtIn="false" value="&quot;${workspace_loc:/module_reboot/include}&quot;"/>
-									<listOptionValue builtIn="false" value="&quot;${workspace_loc:/module_board-support/bsp/CORE_C21}&quot;"/>
-									<listOptionValue builtIn="false" value="&quot;${workspace_loc:/module_board-support/bsp/CORE_C22}&quot;"/>
-									<listOptionValue builtIn="false" value="&quot;${workspace_loc:/module_canopen_interface/pdo_handler}&quot;"/>
-									<listOptionValue builtIn="false" value="&quot;${workspace_loc:/module_reboot}&quot;"/>
-									<listOptionValue builtIn="false" value="&quot;${workspace_loc:/module_board-support/targets}&quot;"/>
-									<listOptionValue builtIn="false" value="&quot;${workspace_loc:/module_canopen_interface}&quot;"/>
-									<listOptionValue builtIn="false" value="&quot;${workspace_loc:/module_gpio}&quot;"/>
-									<listOptionValue builtIn="false" value="&quot;${workspace_loc:/module_pwm/doc/images}&quot;"/>
-									<listOptionValue builtIn="false" value="&quot;${workspace_loc:/module_controllers}&quot;"/>
-									<listOptionValue builtIn="false" value="&quot;${workspace_loc:/module_hall/doc}&quot;"/>
-									<listOptionValue builtIn="false" value="&quot;${workspace_loc:/module_adc/doc/images}&quot;"/>
-									<listOptionValue builtIn="false" value="&quot;${workspace_loc:/module_biss}&quot;"/>
-									<listOptionValue builtIn="false" value="&quot;${workspace_loc:/module_misc}&quot;"/>
-									<listOptionValue builtIn="false" value="&quot;${workspace_loc:/module_profile/include}&quot;"/>
-									<listOptionValue builtIn="false" value="&quot;${workspace_loc:/module_pwm/include}&quot;"/>
-									<listOptionValue builtIn="false" value="&quot;${workspace_loc:/module_position_feedback/doc}&quot;"/>
-									<listOptionValue builtIn="false" value="&quot;${workspace_loc:/module_controllers/include}&quot;"/>
-									<listOptionValue builtIn="false" value="&quot;${workspace_loc:/module_spi_master}&quot;"/>
-									<listOptionValue builtIn="false" value="&quot;${workspace_loc:/module_serial_encoder/doc}&quot;"/>
-									<listOptionValue builtIn="false" value="&quot;${workspace_loc:/module_position_feedback}&quot;"/>
-									<listOptionValue builtIn="false" value="&quot;${workspace_loc:/module_rem_14/doc}&quot;"/>
-									<listOptionValue builtIn="false" value="&quot;${workspace_loc:/module_biss/src}&quot;"/>
-									<listOptionValue builtIn="false" value="&quot;${workspace_loc:/config_motor/sensor_configs}&quot;"/>
-									<listOptionValue builtIn="false" value="&quot;${workspace_loc:/module_watchdog/doc}&quot;"/>
-									<listOptionValue builtIn="false" value="&quot;${workspace_loc:/module_motion_control}&quot;"/>
-									<listOptionValue builtIn="false" value="&quot;${workspace_loc:/module_rem_14}&quot;"/>
-									<listOptionValue builtIn="false" value="&quot;${workspace_loc:/module_adc/src}&quot;"/>
-									<listOptionValue builtIn="false" value="&quot;${workspace_loc:/module_position_feedback/src}&quot;"/>
-									<listOptionValue builtIn="false" value="&quot;${workspace_loc:/config_motor/motor_configs}&quot;"/>
-									<listOptionValue builtIn="false" value="&quot;${workspace_loc:/module_profile/profile_velocity_mode}&quot;"/>
-									<listOptionValue builtIn="false" value="&quot;${workspace_loc:/module_profile/profile_position_mode}&quot;"/>
-									<listOptionValue builtIn="false" value="&quot;${workspace_loc:/module_qei/include}&quot;"/>
-									<listOptionValue builtIn="false" value="&quot;${workspace_loc:/module_misc/src}&quot;"/>
-									<listOptionValue builtIn="false" value="&quot;${workspace_loc:/module_network_drive}&quot;"/>
-									<listOptionValue builtIn="false" value="&quot;${workspace_loc:/lib_bldc_torque_control/predriver}&quot;"/>
-									<listOptionValue builtIn="false" value="&quot;${workspace_loc:/module_filters/src}&quot;"/>
-									<listOptionValue builtIn="false" value="&quot;${workspace_loc:/module_shared_memory/include}&quot;"/>
-									<listOptionValue builtIn="false" value="&quot;${workspace_loc:/module_hall/src}&quot;"/>
-									<listOptionValue builtIn="false" value="&quot;${workspace_loc:/module_qei/src}&quot;"/>
-									<listOptionValue builtIn="false" value="&quot;${workspace_loc:/module_pwm/src}&quot;"/>
-									<listOptionValue builtIn="false" value="&quot;${workspace_loc:/module_biss/include}&quot;"/>
-									<listOptionValue builtIn="false" value="&quot;${workspace_loc:/module_spi_master/src}&quot;"/>
-									<listOptionValue builtIn="false" value="&quot;${workspace_loc:/examples/config_motor/sensor_configs}&quot;"/>
-									<listOptionValue builtIn="false" value="&quot;${workspace_loc:/module_controllers/src}&quot;"/>
-									<listOptionValue builtIn="false" value="&quot;${workspace_loc:/module_adc/doc}&quot;"/>
-									<listOptionValue builtIn="false" value="&quot;${workspace_loc:/module_adc}&quot;"/>
-									<listOptionValue builtIn="false" value="&quot;${workspace_loc:/module_ethercat/libsrc}&quot;"/>
-									<listOptionValue builtIn="false" value="&quot;${workspace_loc:/module_serial_encoder/include}&quot;"/>
-									<listOptionValue builtIn="false" value="&quot;${workspace_loc:/module_profile/profile_linear_mode}&quot;"/>
-									<listOptionValue builtIn="false" value="&quot;${workspace_loc:/module_position_feedback/doc/images}&quot;"/>
-									<listOptionValue builtIn="false" value="&quot;${workspace_loc:/module_watchdog/include}&quot;"/>
-									<listOptionValue builtIn="false" value="&quot;${workspace_loc:/module_qei/doc/images}&quot;"/>
-									<listOptionValue builtIn="false" value="&quot;${workspace_loc:/module_motion_control/doc}&quot;"/>
-									<listOptionValue builtIn="false" value="&quot;${workspace_loc:/module_network_drive/doc}&quot;"/>
-									<listOptionValue builtIn="false" value="&quot;${workspace_loc:/module_shared_memory/src}&quot;"/>
-									<listOptionValue builtIn="false" value="&quot;${workspace_loc:/module_rem_16mt/src}&quot;"/>
-									<listOptionValue builtIn="false" value="&quot;${workspace_loc:/module_network_drive/include}&quot;"/>
-									<listOptionValue builtIn="false" value="&quot;${workspace_loc:/module_rem_14/include}&quot;"/>
-									<listOptionValue builtIn="false" value="&quot;${workspace_loc:/module_rem_14/src}&quot;"/>
-									<listOptionValue builtIn="false" value="&quot;${workspace_loc:/lib_bldc_torque_control/lib}&quot;"/>
-									<listOptionValue builtIn="false" value="&quot;${workspace_loc:/module_pwm/doc}&quot;"/>
-									<listOptionValue builtIn="false" value="&quot;${workspace_loc:/lib_bldc_torque_control/lib/xs1b}&quot;"/>
-									<listOptionValue builtIn="false" value="&quot;${workspace_loc:/module_rem_16mt/doc}&quot;"/>
-									<listOptionValue builtIn="false" value="&quot;${workspace_loc:/module_spi_master/doc}&quot;"/>
-									<listOptionValue builtIn="false" value="&quot;${workspace_loc:/module_hall/doc/images}&quot;"/>
-									<listOptionValue builtIn="false" value="&quot;${workspace_loc:/module_serial_encoder/doc/images}&quot;"/>
-									<listOptionValue builtIn="false" value="&quot;${workspace_loc:/module_gpio/src}&quot;"/>
-									<listOptionValue builtIn="false" value="&quot;${workspace_loc:/module_profile}&quot;"/>
-									<listOptionValue builtIn="false" value="&quot;${workspace_loc:/lib_bldc_torque_control/lib/xs2a}&quot;"/>
-									<listOptionValue builtIn="false" value="&quot;${workspace_loc:/module_hall/include}&quot;"/>
-									<listOptionValue builtIn="false" value="&quot;${workspace_loc:/module_motion_control/src}&quot;"/>
-									<listOptionValue builtIn="false" value="&quot;${workspace_loc:/examples/config_motor/motor_configs}&quot;"/>
-									<listOptionValue builtIn="false" value="&quot;${workspace_loc:/module_biss/doc}&quot;"/>
-									<listOptionValue builtIn="false" value="&quot;${workspace_loc:/module_rem_16mt/include}&quot;"/>
-									<listOptionValue builtIn="false" value="&quot;${workspace_loc:/module_profile/profile_ctrl}&quot;"/>
-									<listOptionValue builtIn="false" value="&quot;${workspace_loc:/module_qei}&quot;"/>
-									<listOptionValue builtIn="false" value="&quot;${workspace_loc:/module_qei/doc}&quot;"/>
-									<listOptionValue builtIn="false" value="&quot;${workspace_loc:/lib_bldc_torque_control}&quot;"/>
-									<listOptionValue builtIn="false" value="&quot;${workspace_loc:/module_gpio/include}&quot;"/>
-									<listOptionValue builtIn="false" value="&quot;${workspace_loc:/module_profile/quick_stop_mode}&quot;"/>
-									<listOptionValue builtIn="false" value="&quot;${workspace_loc:/module_ethercat}&quot;"/>
-									<listOptionValue builtIn="false" value="&quot;${workspace_loc:/module_rem_16mt}&quot;"/>
-									<listOptionValue builtIn="false" value="&quot;${workspace_loc:/module_filters/include}&quot;"/>
-									<listOptionValue builtIn="false" value="&quot;${workspace_loc:/module_motion_control/include}&quot;"/>
-									<listOptionValue builtIn="false" value="&quot;${workspace_loc:/module_position_feedback/include}&quot;"/>
-									<listOptionValue builtIn="false" value="&quot;${workspace_loc:/module_adc/include}&quot;"/>
-									<listOptionValue builtIn="false" value="&quot;${workspace_loc:/module_profile/doc}&quot;"/>
-									<listOptionValue builtIn="false" value="&quot;${workspace_loc:/examples/config_motor}&quot;"/>
-									<listOptionValue builtIn="false" value="&quot;${workspace_loc:/module_serial_encoder/src}&quot;"/>
-									<listOptionValue builtIn="false" value="&quot;${workspace_loc:/config_motor}&quot;"/>
-									<listOptionValue builtIn="false" value="&quot;${workspace_loc:/module_watchdog/src}&quot;"/>
-									<listOptionValue builtIn="false" value="&quot;${workspace_loc:/module_network_drive/src}&quot;"/>
-									<listOptionValue builtIn="false" value="&quot;${workspace_loc:/module_watchdog}&quot;"/>
-									<listOptionValue builtIn="false" value="&quot;${workspace_loc:/module_shared_memory}&quot;"/>
-									<listOptionValue builtIn="false" value="&quot;${workspace_loc:/module_pwm}&quot;"/>
-									<listOptionValue builtIn="false" value="&quot;${workspace_loc:/module_serial_encoder}&quot;"/>
-									<listOptionValue builtIn="false" value="&quot;${workspace_loc:/module_gpio/doc}&quot;"/>
-									<listOptionValue builtIn="false" value="&quot;${workspace_loc:/module_filters}&quot;"/>
-									<listOptionValue builtIn="false" value="&quot;${workspace_loc:/module_misc/doc}&quot;"/>
-									<listOptionValue builtIn="false" value="&quot;${workspace_loc:/module_hall}&quot;"/>
-									<listOptionValue builtIn="false" value="&quot;${workspace_loc:/module_misc/include}&quot;"/>
-									<listOptionValue builtIn="false" value="&quot;${workspace_loc:/module_ethercat/doc}&quot;"/>
-									<listOptionValue builtIn="false" value="&quot;${workspace_loc:/lib_bldc_torque_control/include}&quot;"/>
-									<listOptionValue builtIn="false" value="&quot;${workspace_loc:/module_filters/doc}&quot;"/>
-									<listOptionValue builtIn="false" value="&quot;${workspace_loc:/module_board-support/bsp/END_EFFECTOR}&quot;"/>
-									<listOptionValue builtIn="false" value="&quot;${workspace_loc:/lib_bldc_torque_control/doc}&quot;"/>
-									<listOptionValue builtIn="false" value="&quot;${workspace_loc:/lib_ethercat/doc}&quot;"/>
-									<listOptionValue builtIn="false" value="&quot;${workspace_loc:/lib_ethercat/lib/xs2a}&quot;"/>
-									<listOptionValue builtIn="false" value="&quot;${workspace_loc:/lib_ethercat/libsrc}&quot;"/>
-									<listOptionValue builtIn="false" value="&quot;${workspace_loc:/lib_bldc_torque_control/doc/images}&quot;"/>
-									<listOptionValue builtIn="false" value="&quot;${workspace_loc:/lib_ethercat/lib}&quot;"/>
-									<listOptionValue builtIn="false" value="&quot;${workspace_loc:/lib_ethercat}&quot;"/>
-									<listOptionValue builtIn="false" value="&quot;${workspace_loc:/module_canopen_interface/object_dictionary/object_dictionary_generator}&quot;"/>
-									<listOptionValue builtIn="false" value="&quot;${workspace_loc:/lib_ethercat/include}&quot;"/>
-									<listOptionValue builtIn="false" value="&quot;${workspace_loc:/lib_ethercat/lib/xs1b}&quot;"/>
-									<listOptionValue builtIn="false" value="&quot;${workspace_loc:/module_reboot/doc}&quot;"/>
-								</option>
-								<inputType id="com.xmos.cdt.cxx.compiler.input.cpp.1490618326" name="C++" superClass="com.xmos.cdt.cxx.compiler.input.cpp"/>
-							</tool>
-						</toolChain>
-					</folderInfo>
-					<sourceEntries>
-						<entry excluding=".build*" flags="VALUE_WORKSPACE_PATH|RESOLVED" kind="sourcePath" name=""/>
-					</sourceEntries>
-				</configuration>
-			</storageModule>
-			<storageModule moduleId="org.eclipse.cdt.core.externalSettings"/>
-		</cconfiguration>
-		<cconfiguration id="com.xmos.cdt.toolchain.81429636">
-			<storageModule buildSystemId="org.eclipse.cdt.managedbuilder.core.configurationDataProvider" id="com.xmos.cdt.toolchain.81429636" moduleId="org.eclipse.cdt.core.settings" name="Release">
-				<externalSettings/>
-				<extensions>
-					<extension id="com.xmos.cdt.core.XEBinaryParser" point="org.eclipse.cdt.core.BinaryParser"/>
-					<extension id="org.eclipse.cdt.core.GNU_ELF" point="org.eclipse.cdt.core.BinaryParser"/>
-					<extension id="com.xmos.cdt.core.XdeErrorParser" point="org.eclipse.cdt.core.ErrorParser"/>
-					<extension id="org.eclipse.cdt.core.GCCErrorParser" point="org.eclipse.cdt.core.ErrorParser"/>
-				</extensions>
-			</storageModule>
-			<storageModule moduleId="cdtBuildSystem" version="4.0.0">
-				<configuration buildProperties="" description="" id="com.xmos.cdt.toolchain.81429636" name="Release" parent="org.eclipse.cdt.build.core.emptycfg">
-					<folderInfo id="com.xmos.cdt.toolchain.81429636.1032077833" name="/" resourcePath="">
-						<toolChain id="com.xmos.cdt.toolchain.2138761940" name="com.xmos.cdt.toolchain" superClass="com.xmos.cdt.toolchain">
-							<targetPlatform archList="all" binaryParser="com.xmos.cdt.core.XEBinaryParser;org.eclipse.cdt.core.GNU_ELF" id="com.xmos.cdt.core.platform.2089680714" isAbstract="false" osList="linux,win32,macosx" superClass="com.xmos.cdt.core.platform"/>
-							<builder arguments="CONFIG=Release" id="com.xmos.cdt.builder.base.1179607471" keepEnvironmentInBuildfile="false" managedBuildOn="false" superClass="com.xmos.cdt.builder.base">
-								<outputEntries>
-									<entry flags="VALUE_WORKSPACE_PATH" kind="outputPath" name="bin/Release"/>
-								</outputEntries>
-							</builder>
-							<tool id="com.xmos.cdt.xc.compiler.1049901087" name="com.xmos.cdt.xc.compiler" superClass="com.xmos.cdt.xc.compiler">
-								<option id="com.xmos.xc.compiler.option.defined.symbols.1195448052" name="com.xmos.xc.compiler.option.defined.symbols" superClass="com.xmos.xc.compiler.option.defined.symbols" valueType="definedSymbols">
-									<listOptionValue builtIn="false" value="__XC__=1"/>
-									<listOptionValue builtIn="false" value="__llvm__=1"/>
-									<listOptionValue builtIn="false" value="__ATOMIC_RELAXED=0"/>
-									<listOptionValue builtIn="false" value="__ATOMIC_CONSUME=1"/>
-									<listOptionValue builtIn="false" value="__ATOMIC_ACQUIRE=2"/>
-									<listOptionValue builtIn="false" value="__ATOMIC_RELEASE=3"/>
-									<listOptionValue builtIn="false" value="__ATOMIC_ACQ_REL=4"/>
-									<listOptionValue builtIn="false" value="__ATOMIC_SEQ_CST=5"/>
-									<listOptionValue builtIn="false" value="__PRAGMA_REDEFINE_EXTNAME=1"/>
-									<listOptionValue builtIn="false" value="__VERSION__=&quot;4.2.1"/>
-									<listOptionValue builtIn="false" value="__CONSTANT_CFSTRINGS__=1"/>
-									<listOptionValue builtIn="false" value="__ORDER_LITTLE_ENDIAN__=1234"/>
-									<listOptionValue builtIn="false" value="__ORDER_BIG_ENDIAN__=4321"/>
-									<listOptionValue builtIn="false" value="__ORDER_PDP_ENDIAN__=3412"/>
-									<listOptionValue builtIn="false" value="__BYTE_ORDER__=__ORDER_LITTLE_ENDIAN__"/>
-									<listOptionValue builtIn="false" value="__LITTLE_ENDIAN__=1"/>
-									<listOptionValue builtIn="false" value="_ILP32=1"/>
-									<listOptionValue builtIn="false" value="__ILP32__=1"/>
-									<listOptionValue builtIn="false" value="__CHAR_BIT__=8"/>
-									<listOptionValue builtIn="false" value="__SCHAR_MAX__=127"/>
-									<listOptionValue builtIn="false" value="__SHRT_MAX__=32767"/>
-									<listOptionValue builtIn="false" value="__INT_MAX__=2147483647"/>
-									<listOptionValue builtIn="false" value="__LONG_MAX__=2147483647L"/>
-									<listOptionValue builtIn="false" value="__LONG_LONG_MAX__=9223372036854775807LL"/>
-									<listOptionValue builtIn="false" value="__WCHAR_MAX__=255"/>
-									<listOptionValue builtIn="false" value="__INTMAX_MAX__=9223372036854775807LL"/>
-									<listOptionValue builtIn="false" value="__SIZE_MAX__=4294967295U"/>
-									<listOptionValue builtIn="false" value="__SIZEOF_DOUBLE__=8"/>
-									<listOptionValue builtIn="false" value="__SIZEOF_FLOAT__=4"/>
-									<listOptionValue builtIn="false" value="__SIZEOF_INT__=4"/>
-									<listOptionValue builtIn="false" value="__SIZEOF_LONG__=4"/>
-									<listOptionValue builtIn="false" value="__SIZEOF_LONG_DOUBLE__=8"/>
-									<listOptionValue builtIn="false" value="__SIZEOF_LONG_LONG__=8"/>
-									<listOptionValue builtIn="false" value="__SIZEOF_POINTER__=4"/>
-									<listOptionValue builtIn="false" value="__SIZEOF_SHORT__=2"/>
-									<listOptionValue builtIn="false" value="__SIZEOF_PTRDIFF_T__=4"/>
-									<listOptionValue builtIn="false" value="__SIZEOF_SIZE_T__=4"/>
-									<listOptionValue builtIn="false" value="__SIZEOF_WCHAR_T__=1"/>
-									<listOptionValue builtIn="false" value="__SIZEOF_WINT_T__=4"/>
-									<listOptionValue builtIn="false" value="__INTMAX_TYPE__=long"/>
-									<listOptionValue builtIn="false" value="__INTMAX_FMTd__=&quot;lld&quot;"/>
-									<listOptionValue builtIn="false" value="__INTMAX_FMTi__=&quot;lli&quot;"/>
-									<listOptionValue builtIn="false" value="__INTMAX_C_SUFFIX__=LL"/>
-									<listOptionValue builtIn="false" value="__UINTMAX_TYPE__=long"/>
-									<listOptionValue builtIn="false" value="__UINTMAX_FMTo__=&quot;llo&quot;"/>
-									<listOptionValue builtIn="false" value="__UINTMAX_FMTu__=&quot;llu&quot;"/>
-									<listOptionValue builtIn="false" value="__UINTMAX_FMTx__=&quot;llx&quot;"/>
-									<listOptionValue builtIn="false" value="__UINTMAX_FMTX__=&quot;llX&quot;"/>
-									<listOptionValue builtIn="false" value="__UINTMAX_C_SUFFIX__=ULL"/>
-									<listOptionValue builtIn="false" value="__INTMAX_WIDTH__=64"/>
-									<listOptionValue builtIn="false" value="__PTRDIFF_TYPE__=int"/>
-									<listOptionValue builtIn="false" value="__PTRDIFF_FMTd__=&quot;d&quot;"/>
-									<listOptionValue builtIn="false" value="__PTRDIFF_FMTi__=&quot;i&quot;"/>
-									<listOptionValue builtIn="false" value="__PTRDIFF_WIDTH__=32"/>
-									<listOptionValue builtIn="false" value="__INTPTR_TYPE__=int"/>
-									<listOptionValue builtIn="false" value="__INTPTR_FMTd__=&quot;d&quot;"/>
-									<listOptionValue builtIn="false" value="__INTPTR_FMTi__=&quot;i&quot;"/>
-									<listOptionValue builtIn="false" value="__INTPTR_WIDTH__=32"/>
-									<listOptionValue builtIn="false" value="__SIZE_TYPE__=unsigned"/>
-									<listOptionValue builtIn="false" value="__SIZE_FMTo__=&quot;o&quot;"/>
-									<listOptionValue builtIn="false" value="__SIZE_FMTu__=&quot;u&quot;"/>
-									<listOptionValue builtIn="false" value="__SIZE_FMTx__=&quot;x&quot;"/>
-									<listOptionValue builtIn="false" value="__SIZE_FMTX__=&quot;X&quot;"/>
-									<listOptionValue builtIn="false" value="__SIZE_WIDTH__=32"/>
-									<listOptionValue builtIn="false" value="__WCHAR_TYPE__=unsigned"/>
-									<listOptionValue builtIn="false" value="__WCHAR_WIDTH__=8"/>
-									<listOptionValue builtIn="false" value="__WINT_TYPE__=unsigned"/>
-									<listOptionValue builtIn="false" value="__WINT_WIDTH__=32"/>
-									<listOptionValue builtIn="false" value="__SIG_ATOMIC_WIDTH__=32"/>
-									<listOptionValue builtIn="false" value="__SIG_ATOMIC_MAX__=2147483647"/>
-									<listOptionValue builtIn="false" value="__CHAR16_TYPE__=unsigned"/>
-									<listOptionValue builtIn="false" value="__CHAR32_TYPE__=unsigned"/>
-									<listOptionValue builtIn="false" value="__FLT_DENORM_MIN__=1.40129846e-45F"/>
-									<listOptionValue builtIn="false" value="__FLT_HAS_DENORM__=1"/>
-									<listOptionValue builtIn="false" value="__FLT_DIG__=6"/>
-									<listOptionValue builtIn="false" value="__FLT_EPSILON__=1.19209290e-7F"/>
-									<listOptionValue builtIn="false" value="__FLT_HAS_INFINITY__=1"/>
-									<listOptionValue builtIn="false" value="__FLT_HAS_QUIET_NAN__=1"/>
-									<listOptionValue builtIn="false" value="__FLT_MANT_DIG__=24"/>
-									<listOptionValue builtIn="false" value="__FLT_MAX_10_EXP__=38"/>
-									<listOptionValue builtIn="false" value="__FLT_MAX_EXP__=128"/>
-									<listOptionValue builtIn="false" value="__FLT_MAX__=3.40282347e+38F"/>
-									<listOptionValue builtIn="false" value="__FLT_MIN_10_EXP__=(-37)"/>
-									<listOptionValue builtIn="false" value="__FLT_MIN_EXP__=(-125)"/>
-									<listOptionValue builtIn="false" value="__FLT_MIN__=1.17549435e-38F"/>
-									<listOptionValue builtIn="false" value="__DBL_DENORM_MIN__=4.9406564584124654e-324"/>
-									<listOptionValue builtIn="false" value="__DBL_HAS_DENORM__=1"/>
-									<listOptionValue builtIn="false" value="__DBL_DIG__=15"/>
-									<listOptionValue builtIn="false" value="__DBL_EPSILON__=2.2204460492503131e-16"/>
-									<listOptionValue builtIn="false" value="__DBL_HAS_INFINITY__=1"/>
-									<listOptionValue builtIn="false" value="__DBL_HAS_QUIET_NAN__=1"/>
-									<listOptionValue builtIn="false" value="__DBL_MANT_DIG__=53"/>
-									<listOptionValue builtIn="false" value="__DBL_MAX_10_EXP__=308"/>
-									<listOptionValue builtIn="false" value="__DBL_MAX_EXP__=1024"/>
-									<listOptionValue builtIn="false" value="__DBL_MAX__=1.7976931348623157e+308"/>
-									<listOptionValue builtIn="false" value="__DBL_MIN_10_EXP__=(-307)"/>
-									<listOptionValue builtIn="false" value="__DBL_MIN_EXP__=(-1021)"/>
-									<listOptionValue builtIn="false" value="__DBL_MIN__=2.2250738585072014e-308"/>
-									<listOptionValue builtIn="false" value="__LDBL_DENORM_MIN__=4.9406564584124654e-324L"/>
-									<listOptionValue builtIn="false" value="__LDBL_HAS_DENORM__=1"/>
-									<listOptionValue builtIn="false" value="__LDBL_DIG__=15"/>
-									<listOptionValue builtIn="false" value="__LDBL_EPSILON__=2.2204460492503131e-16L"/>
-									<listOptionValue builtIn="false" value="__LDBL_HAS_INFINITY__=1"/>
-									<listOptionValue builtIn="false" value="__LDBL_HAS_QUIET_NAN__=1"/>
-									<listOptionValue builtIn="false" value="__LDBL_MANT_DIG__=53"/>
-									<listOptionValue builtIn="false" value="__LDBL_MAX_10_EXP__=308"/>
-									<listOptionValue builtIn="false" value="__LDBL_MAX_EXP__=1024"/>
-									<listOptionValue builtIn="false" value="__LDBL_MAX__=1.7976931348623157e+308L"/>
-									<listOptionValue builtIn="false" value="__LDBL_MIN_10_EXP__=(-307)"/>
-									<listOptionValue builtIn="false" value="__LDBL_MIN_EXP__=(-1021)"/>
-									<listOptionValue builtIn="false" value="__LDBL_MIN__=2.2250738585072014e-308L"/>
-									<listOptionValue builtIn="false" value="__POINTER_WIDTH__=32"/>
-									<listOptionValue builtIn="false" value="__CHAR_UNSIGNED__=1"/>
-									<listOptionValue builtIn="false" value="__WCHAR_UNSIGNED__=1"/>
-									<listOptionValue builtIn="false" value="__WINT_UNSIGNED__=1"/>
-									<listOptionValue builtIn="false" value="__INT8_TYPE__=signed"/>
-									<listOptionValue builtIn="false" value="__INT8_FMTd__=&quot;hhd&quot;"/>
-									<listOptionValue builtIn="false" value="__INT8_FMTi__=&quot;hhi&quot;"/>
-									<listOptionValue builtIn="false" value="__INT8_C_SUFFIX__"/>
-									<listOptionValue builtIn="false" value="__INT16_TYPE__=short"/>
-									<listOptionValue builtIn="false" value="__INT16_FMTd__=&quot;hd&quot;"/>
-									<listOptionValue builtIn="false" value="__INT16_FMTi__=&quot;hi&quot;"/>
-									<listOptionValue builtIn="false" value="__INT16_C_SUFFIX__"/>
-									<listOptionValue builtIn="false" value="__INT32_TYPE__=int"/>
-									<listOptionValue builtIn="false" value="__INT32_FMTd__=&quot;d&quot;"/>
-									<listOptionValue builtIn="false" value="__INT32_FMTi__=&quot;i&quot;"/>
-									<listOptionValue builtIn="false" value="__INT32_C_SUFFIX__"/>
-									<listOptionValue builtIn="false" value="__INT64_TYPE__=long"/>
-									<listOptionValue builtIn="false" value="__INT64_FMTd__=&quot;lld&quot;"/>
-									<listOptionValue builtIn="false" value="__INT64_FMTi__=&quot;lli&quot;"/>
-									<listOptionValue builtIn="false" value="__INT64_C_SUFFIX__=LL"/>
-									<listOptionValue builtIn="false" value="__USER_LABEL_PREFIX__=_"/>
-									<listOptionValue builtIn="false" value="__FINITE_MATH_ONLY__=0"/>
-									<listOptionValue builtIn="false" value="__FLT_EVAL_METHOD__=0"/>
-									<listOptionValue builtIn="false" value="__FLT_RADIX__=2"/>
-									<listOptionValue builtIn="false" value="__DECIMAL_DIG__=17"/>
-									<listOptionValue builtIn="false" value="__xcore__=1"/>
-									<listOptionValue builtIn="false" value="__XS1B__=1"/>
-									<listOptionValue builtIn="false" value="__STDC_HOSTED__=1"/>
-									<listOptionValue builtIn="false" value="__STDC_UTF_16__=1"/>
-									<listOptionValue builtIn="false" value="__STDC_UTF_32__=1"/>
-									<listOptionValue builtIn="false" value="XCC_VERSION_YEAR=14"/>
-									<listOptionValue builtIn="false" value="XCC_VERSION_MONTH=2"/>
-									<listOptionValue builtIn="false" value="XCC_VERSION_MAJOR=1402"/>
-									<listOptionValue builtIn="false" value="XCC_VERSION_MINOR=4"/>
-									<listOptionValue builtIn="false" value="__XCC_HAVE_FLOAT__=1"/>
-									<listOptionValue builtIn="false" value="_XSCOPE_PROBES_INCLUDE_FILE=&quot;/tmp/ccIvHr44.h&quot;"/>
-								</option>
-								<option id="com.xmos.xc.compiler.option.include.paths.1104669502" name="com.xmos.xc.compiler.option.include.paths" superClass="com.xmos.xc.compiler.option.include.paths" valueType="includePath">
-									<listOptionValue builtIn="false" value="&quot;${XMOS_TOOL_PATH}/target/include/xc&quot;"/>
-									<listOptionValue builtIn="false" value="&quot;${XMOS_TOOL_PATH}/target/include&quot;"/>
-									<listOptionValue builtIn="false" value="&quot;${XMOS_TOOL_PATH}/target/include/clang&quot;"/>
-								</option>
-								<inputType id="com.xmos.cdt.xc.compiler.input.1508760361" name="XC" superClass="com.xmos.cdt.xc.compiler.input"/>
-							</tool>
-							<tool id="com.xmos.cdt.c.compiler.125234135" name="com.xmos.cdt.c.compiler" superClass="com.xmos.cdt.c.compiler">
-								<option id="com.xmos.c.compiler.option.defined.symbols.1724923408" name="com.xmos.c.compiler.option.defined.symbols" superClass="com.xmos.c.compiler.option.defined.symbols" valueType="definedSymbols">
-									<listOptionValue builtIn="false" value="__llvm__=1"/>
-									<listOptionValue builtIn="false" value="__clang__=1"/>
-									<listOptionValue builtIn="false" value="__clang_major__=3"/>
-									<listOptionValue builtIn="false" value="__clang_minor__=6"/>
-									<listOptionValue builtIn="false" value="__clang_patchlevel__=0"/>
-									<listOptionValue builtIn="false" value="__clang_version__=&quot;3.6.0"/>
-									<listOptionValue builtIn="false" value="__GNUC_MINOR__=2"/>
-									<listOptionValue builtIn="false" value="__GNUC_PATCHLEVEL__=1"/>
-									<listOptionValue builtIn="false" value="__GNUC__=4"/>
-									<listOptionValue builtIn="false" value="__GXX_ABI_VERSION=1002"/>
-									<listOptionValue builtIn="false" value="__ATOMIC_RELAXED=0"/>
-									<listOptionValue builtIn="false" value="__ATOMIC_CONSUME=1"/>
-									<listOptionValue builtIn="false" value="__ATOMIC_ACQUIRE=2"/>
-									<listOptionValue builtIn="false" value="__ATOMIC_RELEASE=3"/>
-									<listOptionValue builtIn="false" value="__ATOMIC_ACQ_REL=4"/>
-									<listOptionValue builtIn="false" value="__ATOMIC_SEQ_CST=5"/>
-									<listOptionValue builtIn="false" value="__PRAGMA_REDEFINE_EXTNAME=1"/>
-									<listOptionValue builtIn="false" value="__VERSION__=&quot;4.2.1"/>
-									<listOptionValue builtIn="false" value="__CONSTANT_CFSTRINGS__=1"/>
-									<listOptionValue builtIn="false" value="__GXX_RTTI=1"/>
-									<listOptionValue builtIn="false" value="__ORDER_LITTLE_ENDIAN__=1234"/>
-									<listOptionValue builtIn="false" value="__ORDER_BIG_ENDIAN__=4321"/>
-									<listOptionValue builtIn="false" value="__ORDER_PDP_ENDIAN__=3412"/>
-									<listOptionValue builtIn="false" value="__BYTE_ORDER__=__ORDER_LITTLE_ENDIAN__"/>
-									<listOptionValue builtIn="false" value="__LITTLE_ENDIAN__=1"/>
-									<listOptionValue builtIn="false" value="_ILP32=1"/>
-									<listOptionValue builtIn="false" value="__ILP32__=1"/>
-									<listOptionValue builtIn="false" value="__CHAR_BIT__=8"/>
-									<listOptionValue builtIn="false" value="__SCHAR_MAX__=127"/>
-									<listOptionValue builtIn="false" value="__SHRT_MAX__=32767"/>
-									<listOptionValue builtIn="false" value="__INT_MAX__=2147483647"/>
-									<listOptionValue builtIn="false" value="__LONG_MAX__=2147483647L"/>
-									<listOptionValue builtIn="false" value="__LONG_LONG_MAX__=9223372036854775807LL"/>
-									<listOptionValue builtIn="false" value="__WCHAR_MAX__=255"/>
-									<listOptionValue builtIn="false" value="__INTMAX_MAX__=9223372036854775807LL"/>
-									<listOptionValue builtIn="false" value="__SIZE_MAX__=4294967295U"/>
-									<listOptionValue builtIn="false" value="__UINTMAX_MAX__=18446744073709551615ULL"/>
-									<listOptionValue builtIn="false" value="__PTRDIFF_MAX__=2147483647"/>
-									<listOptionValue builtIn="false" value="__INTPTR_MAX__=2147483647"/>
-									<listOptionValue builtIn="false" value="__UINTPTR_MAX__=4294967295U"/>
-									<listOptionValue builtIn="false" value="__SIZEOF_DOUBLE__=8"/>
-									<listOptionValue builtIn="false" value="__SIZEOF_FLOAT__=4"/>
-									<listOptionValue builtIn="false" value="__SIZEOF_INT__=4"/>
-									<listOptionValue builtIn="false" value="__SIZEOF_LONG__=4"/>
-									<listOptionValue builtIn="false" value="__SIZEOF_LONG_DOUBLE__=8"/>
-									<listOptionValue builtIn="false" value="__SIZEOF_LONG_LONG__=8"/>
-									<listOptionValue builtIn="false" value="__SIZEOF_POINTER__=4"/>
-									<listOptionValue builtIn="false" value="__SIZEOF_SHORT__=2"/>
-									<listOptionValue builtIn="false" value="__SIZEOF_PTRDIFF_T__=4"/>
-									<listOptionValue builtIn="false" value="__SIZEOF_SIZE_T__=4"/>
-									<listOptionValue builtIn="false" value="__SIZEOF_WCHAR_T__=1"/>
-									<listOptionValue builtIn="false" value="__SIZEOF_WINT_T__=4"/>
-									<listOptionValue builtIn="false" value="__INTMAX_TYPE__=long"/>
-									<listOptionValue builtIn="false" value="__INTMAX_FMTd__=&quot;lld&quot;"/>
-									<listOptionValue builtIn="false" value="__INTMAX_FMTi__=&quot;lli&quot;"/>
-									<listOptionValue builtIn="false" value="__INTMAX_C_SUFFIX__=LL"/>
-									<listOptionValue builtIn="false" value="__UINTMAX_TYPE__=long"/>
-									<listOptionValue builtIn="false" value="__UINTMAX_FMTo__=&quot;llo&quot;"/>
-									<listOptionValue builtIn="false" value="__UINTMAX_FMTu__=&quot;llu&quot;"/>
-									<listOptionValue builtIn="false" value="__UINTMAX_FMTx__=&quot;llx&quot;"/>
-									<listOptionValue builtIn="false" value="__UINTMAX_FMTX__=&quot;llX&quot;"/>
-									<listOptionValue builtIn="false" value="__UINTMAX_C_SUFFIX__=ULL"/>
-									<listOptionValue builtIn="false" value="__INTMAX_WIDTH__=64"/>
-									<listOptionValue builtIn="false" value="__PTRDIFF_TYPE__=int"/>
-									<listOptionValue builtIn="false" value="__PTRDIFF_FMTd__=&quot;d&quot;"/>
-									<listOptionValue builtIn="false" value="__PTRDIFF_FMTi__=&quot;i&quot;"/>
-									<listOptionValue builtIn="false" value="__PTRDIFF_WIDTH__=32"/>
-									<listOptionValue builtIn="false" value="__INTPTR_TYPE__=int"/>
-									<listOptionValue builtIn="false" value="__INTPTR_FMTd__=&quot;d&quot;"/>
-									<listOptionValue builtIn="false" value="__INTPTR_FMTi__=&quot;i&quot;"/>
-									<listOptionValue builtIn="false" value="__INTPTR_WIDTH__=32"/>
-									<listOptionValue builtIn="false" value="__SIZE_TYPE__=unsigned"/>
-									<listOptionValue builtIn="false" value="__SIZE_FMTo__=&quot;o&quot;"/>
-									<listOptionValue builtIn="false" value="__SIZE_FMTu__=&quot;u&quot;"/>
-									<listOptionValue builtIn="false" value="__SIZE_FMTx__=&quot;x&quot;"/>
-									<listOptionValue builtIn="false" value="__SIZE_FMTX__=&quot;X&quot;"/>
-									<listOptionValue builtIn="false" value="__SIZE_WIDTH__=32"/>
-									<listOptionValue builtIn="false" value="__WCHAR_TYPE__=unsigned"/>
-									<listOptionValue builtIn="false" value="__WCHAR_WIDTH__=8"/>
-									<listOptionValue builtIn="false" value="__WINT_TYPE__=unsigned"/>
-									<listOptionValue builtIn="false" value="__WINT_WIDTH__=32"/>
-									<listOptionValue builtIn="false" value="__SIG_ATOMIC_WIDTH__=32"/>
-									<listOptionValue builtIn="false" value="__SIG_ATOMIC_MAX__=2147483647"/>
-									<listOptionValue builtIn="false" value="__CHAR16_TYPE__=unsigned"/>
-									<listOptionValue builtIn="false" value="__CHAR32_TYPE__=unsigned"/>
-									<listOptionValue builtIn="false" value="__UINTMAX_WIDTH__=64"/>
-									<listOptionValue builtIn="false" value="__UINTPTR_TYPE__=unsigned"/>
-									<listOptionValue builtIn="false" value="__UINTPTR_FMTo__=&quot;o&quot;"/>
-									<listOptionValue builtIn="false" value="__UINTPTR_FMTu__=&quot;u&quot;"/>
-									<listOptionValue builtIn="false" value="__UINTPTR_FMTx__=&quot;x&quot;"/>
-									<listOptionValue builtIn="false" value="__UINTPTR_FMTX__=&quot;X&quot;"/>
-									<listOptionValue builtIn="false" value="__UINTPTR_WIDTH__=32"/>
-									<listOptionValue builtIn="false" value="__FLT_DENORM_MIN__=1.40129846e-45F"/>
-									<listOptionValue builtIn="false" value="__FLT_HAS_DENORM__=1"/>
-									<listOptionValue builtIn="false" value="__FLT_DIG__=6"/>
-									<listOptionValue builtIn="false" value="__FLT_EPSILON__=1.19209290e-7F"/>
-									<listOptionValue builtIn="false" value="__FLT_HAS_INFINITY__=1"/>
-									<listOptionValue builtIn="false" value="__FLT_HAS_QUIET_NAN__=1"/>
-									<listOptionValue builtIn="false" value="__FLT_MANT_DIG__=24"/>
-									<listOptionValue builtIn="false" value="__FLT_MAX_10_EXP__=38"/>
-									<listOptionValue builtIn="false" value="__FLT_MAX_EXP__=128"/>
-									<listOptionValue builtIn="false" value="__FLT_MAX__=3.40282347e+38F"/>
-									<listOptionValue builtIn="false" value="__FLT_MIN_10_EXP__=(-37)"/>
-									<listOptionValue builtIn="false" value="__FLT_MIN_EXP__=(-125)"/>
-									<listOptionValue builtIn="false" value="__FLT_MIN__=1.17549435e-38F"/>
-									<listOptionValue builtIn="false" value="__DBL_DENORM_MIN__=4.9406564584124654e-324"/>
-									<listOptionValue builtIn="false" value="__DBL_HAS_DENORM__=1"/>
-									<listOptionValue builtIn="false" value="__DBL_DIG__=15"/>
-									<listOptionValue builtIn="false" value="__DBL_EPSILON__=2.2204460492503131e-16"/>
-									<listOptionValue builtIn="false" value="__DBL_HAS_INFINITY__=1"/>
-									<listOptionValue builtIn="false" value="__DBL_HAS_QUIET_NAN__=1"/>
-									<listOptionValue builtIn="false" value="__DBL_MANT_DIG__=53"/>
-									<listOptionValue builtIn="false" value="__DBL_MAX_10_EXP__=308"/>
-									<listOptionValue builtIn="false" value="__DBL_MAX_EXP__=1024"/>
-									<listOptionValue builtIn="false" value="__DBL_MAX__=1.7976931348623157e+308"/>
-									<listOptionValue builtIn="false" value="__DBL_MIN_10_EXP__=(-307)"/>
-									<listOptionValue builtIn="false" value="__DBL_MIN_EXP__=(-1021)"/>
-									<listOptionValue builtIn="false" value="__DBL_MIN__=2.2250738585072014e-308"/>
-									<listOptionValue builtIn="false" value="__LDBL_DENORM_MIN__=4.9406564584124654e-324L"/>
-									<listOptionValue builtIn="false" value="__LDBL_HAS_DENORM__=1"/>
-									<listOptionValue builtIn="false" value="__LDBL_DIG__=15"/>
-									<listOptionValue builtIn="false" value="__LDBL_EPSILON__=2.2204460492503131e-16L"/>
-									<listOptionValue builtIn="false" value="__LDBL_HAS_INFINITY__=1"/>
-									<listOptionValue builtIn="false" value="__LDBL_HAS_QUIET_NAN__=1"/>
-									<listOptionValue builtIn="false" value="__LDBL_MANT_DIG__=53"/>
-									<listOptionValue builtIn="false" value="__LDBL_MAX_10_EXP__=308"/>
-									<listOptionValue builtIn="false" value="__LDBL_MAX_EXP__=1024"/>
-									<listOptionValue builtIn="false" value="__LDBL_MAX__=1.7976931348623157e+308L"/>
-									<listOptionValue builtIn="false" value="__LDBL_MIN_10_EXP__=(-307)"/>
-									<listOptionValue builtIn="false" value="__LDBL_MIN_EXP__=(-1021)"/>
-									<listOptionValue builtIn="false" value="__LDBL_MIN__=2.2250738585072014e-308L"/>
-									<listOptionValue builtIn="false" value="__POINTER_WIDTH__=32"/>
-									<listOptionValue builtIn="false" value="__CHAR_UNSIGNED__=1"/>
-									<listOptionValue builtIn="false" value="__WCHAR_UNSIGNED__=1"/>
-									<listOptionValue builtIn="false" value="__WINT_UNSIGNED__=1"/>
-									<listOptionValue builtIn="false" value="__INT8_TYPE__=signed"/>
-									<listOptionValue builtIn="false" value="__INT8_FMTd__=&quot;hhd&quot;"/>
-									<listOptionValue builtIn="false" value="__INT8_FMTi__=&quot;hhi&quot;"/>
-									<listOptionValue builtIn="false" value="__INT8_C_SUFFIX__"/>
-									<listOptionValue builtIn="false" value="__INT16_TYPE__=short"/>
-									<listOptionValue builtIn="false" value="__INT16_FMTd__=&quot;hd&quot;"/>
-									<listOptionValue builtIn="false" value="__INT16_FMTi__=&quot;hi&quot;"/>
-									<listOptionValue builtIn="false" value="__INT16_C_SUFFIX__"/>
-									<listOptionValue builtIn="false" value="__INT32_TYPE__=int"/>
-									<listOptionValue builtIn="false" value="__INT32_FMTd__=&quot;d&quot;"/>
-									<listOptionValue builtIn="false" value="__INT32_FMTi__=&quot;i&quot;"/>
-									<listOptionValue builtIn="false" value="__INT32_C_SUFFIX__"/>
-									<listOptionValue builtIn="false" value="__INT64_TYPE__=long"/>
-									<listOptionValue builtIn="false" value="__INT64_FMTd__=&quot;lld&quot;"/>
-									<listOptionValue builtIn="false" value="__INT64_FMTi__=&quot;lli&quot;"/>
-									<listOptionValue builtIn="false" value="__INT64_C_SUFFIX__=LL"/>
-									<listOptionValue builtIn="false" value="__UINT8_TYPE__=unsigned"/>
-									<listOptionValue builtIn="false" value="__UINT8_FMTo__=&quot;hho&quot;"/>
-									<listOptionValue builtIn="false" value="__UINT8_FMTu__=&quot;hhu&quot;"/>
-									<listOptionValue builtIn="false" value="__UINT8_FMTx__=&quot;hhx&quot;"/>
-									<listOptionValue builtIn="false" value="__UINT8_FMTX__=&quot;hhX&quot;"/>
-									<listOptionValue builtIn="false" value="__UINT8_C_SUFFIX__"/>
-									<listOptionValue builtIn="false" value="__UINT8_MAX__=255"/>
-									<listOptionValue builtIn="false" value="__INT8_MAX__=127"/>
-									<listOptionValue builtIn="false" value="__UINT16_TYPE__=unsigned"/>
-									<listOptionValue builtIn="false" value="__UINT16_FMTo__=&quot;ho&quot;"/>
-									<listOptionValue builtIn="false" value="__UINT16_FMTu__=&quot;hu&quot;"/>
-									<listOptionValue builtIn="false" value="__UINT16_FMTx__=&quot;hx&quot;"/>
-									<listOptionValue builtIn="false" value="__UINT16_FMTX__=&quot;hX&quot;"/>
-									<listOptionValue builtIn="false" value="__UINT16_C_SUFFIX__"/>
-									<listOptionValue builtIn="false" value="__UINT16_MAX__=65535"/>
-									<listOptionValue builtIn="false" value="__INT16_MAX__=32767"/>
-									<listOptionValue builtIn="false" value="__UINT32_TYPE__=unsigned"/>
-									<listOptionValue builtIn="false" value="__UINT32_FMTo__=&quot;o&quot;"/>
-									<listOptionValue builtIn="false" value="__UINT32_FMTu__=&quot;u&quot;"/>
-									<listOptionValue builtIn="false" value="__UINT32_FMTx__=&quot;x&quot;"/>
-									<listOptionValue builtIn="false" value="__UINT32_FMTX__=&quot;X&quot;"/>
-									<listOptionValue builtIn="false" value="__UINT32_C_SUFFIX__=U"/>
-									<listOptionValue builtIn="false" value="__UINT32_MAX__=4294967295U"/>
-									<listOptionValue builtIn="false" value="__INT32_MAX__=2147483647"/>
-									<listOptionValue builtIn="false" value="__UINT64_TYPE__=long"/>
-									<listOptionValue builtIn="false" value="__UINT64_FMTo__=&quot;llo&quot;"/>
-									<listOptionValue builtIn="false" value="__UINT64_FMTu__=&quot;llu&quot;"/>
-									<listOptionValue builtIn="false" value="__UINT64_FMTx__=&quot;llx&quot;"/>
-									<listOptionValue builtIn="false" value="__UINT64_FMTX__=&quot;llX&quot;"/>
-									<listOptionValue builtIn="false" value="__UINT64_C_SUFFIX__=ULL"/>
-									<listOptionValue builtIn="false" value="__UINT64_MAX__=18446744073709551615ULL"/>
-									<listOptionValue builtIn="false" value="__INT64_MAX__=9223372036854775807LL"/>
-									<listOptionValue builtIn="false" value="__INT_LEAST8_TYPE__=signed"/>
-									<listOptionValue builtIn="false" value="__INT_LEAST8_MAX__=127"/>
-									<listOptionValue builtIn="false" value="__INT_LEAST8_FMTd__=&quot;hhd&quot;"/>
-									<listOptionValue builtIn="false" value="__INT_LEAST8_FMTi__=&quot;hhi&quot;"/>
-									<listOptionValue builtIn="false" value="__UINT_LEAST8_TYPE__=unsigned"/>
-									<listOptionValue builtIn="false" value="__UINT_LEAST8_MAX__=255"/>
-									<listOptionValue builtIn="false" value="__UINT_LEAST8_FMTo__=&quot;hho&quot;"/>
-									<listOptionValue builtIn="false" value="__UINT_LEAST8_FMTu__=&quot;hhu&quot;"/>
-									<listOptionValue builtIn="false" value="__UINT_LEAST8_FMTx__=&quot;hhx&quot;"/>
-									<listOptionValue builtIn="false" value="__UINT_LEAST8_FMTX__=&quot;hhX&quot;"/>
-									<listOptionValue builtIn="false" value="__INT_LEAST16_TYPE__=short"/>
-									<listOptionValue builtIn="false" value="__INT_LEAST16_MAX__=32767"/>
-									<listOptionValue builtIn="false" value="__INT_LEAST16_FMTd__=&quot;hd&quot;"/>
-									<listOptionValue builtIn="false" value="__INT_LEAST16_FMTi__=&quot;hi&quot;"/>
-									<listOptionValue builtIn="false" value="__UINT_LEAST16_TYPE__=unsigned"/>
-									<listOptionValue builtIn="false" value="__UINT_LEAST16_MAX__=65535"/>
-									<listOptionValue builtIn="false" value="__UINT_LEAST16_FMTo__=&quot;ho&quot;"/>
-									<listOptionValue builtIn="false" value="__UINT_LEAST16_FMTu__=&quot;hu&quot;"/>
-									<listOptionValue builtIn="false" value="__UINT_LEAST16_FMTx__=&quot;hx&quot;"/>
-									<listOptionValue builtIn="false" value="__UINT_LEAST16_FMTX__=&quot;hX&quot;"/>
-									<listOptionValue builtIn="false" value="__INT_LEAST32_TYPE__=int"/>
-									<listOptionValue builtIn="false" value="__INT_LEAST32_MAX__=2147483647"/>
-									<listOptionValue builtIn="false" value="__INT_LEAST32_FMTd__=&quot;d&quot;"/>
-									<listOptionValue builtIn="false" value="__INT_LEAST32_FMTi__=&quot;i&quot;"/>
-									<listOptionValue builtIn="false" value="__UINT_LEAST32_TYPE__=unsigned"/>
-									<listOptionValue builtIn="false" value="__UINT_LEAST32_MAX__=4294967295U"/>
-									<listOptionValue builtIn="false" value="__UINT_LEAST32_FMTo__=&quot;o&quot;"/>
-									<listOptionValue builtIn="false" value="__UINT_LEAST32_FMTu__=&quot;u&quot;"/>
-									<listOptionValue builtIn="false" value="__UINT_LEAST32_FMTx__=&quot;x&quot;"/>
-									<listOptionValue builtIn="false" value="__UINT_LEAST32_FMTX__=&quot;X&quot;"/>
-									<listOptionValue builtIn="false" value="__INT_LEAST64_TYPE__=long"/>
-									<listOptionValue builtIn="false" value="__INT_LEAST64_MAX__=9223372036854775807LL"/>
-									<listOptionValue builtIn="false" value="__INT_LEAST64_FMTd__=&quot;lld&quot;"/>
-									<listOptionValue builtIn="false" value="__INT_LEAST64_FMTi__=&quot;lli&quot;"/>
-									<listOptionValue builtIn="false" value="__UINT_LEAST64_TYPE__=long"/>
-									<listOptionValue builtIn="false" value="__UINT_LEAST64_MAX__=18446744073709551615ULL"/>
-									<listOptionValue builtIn="false" value="__UINT_LEAST64_FMTo__=&quot;llo&quot;"/>
-									<listOptionValue builtIn="false" value="__UINT_LEAST64_FMTu__=&quot;llu&quot;"/>
-									<listOptionValue builtIn="false" value="__UINT_LEAST64_FMTx__=&quot;llx&quot;"/>
-									<listOptionValue builtIn="false" value="__UINT_LEAST64_FMTX__=&quot;llX&quot;"/>
-									<listOptionValue builtIn="false" value="__INT_FAST8_TYPE__=signed"/>
-									<listOptionValue builtIn="false" value="__INT_FAST8_MAX__=127"/>
-									<listOptionValue builtIn="false" value="__INT_FAST8_FMTd__=&quot;hhd&quot;"/>
-									<listOptionValue builtIn="false" value="__INT_FAST8_FMTi__=&quot;hhi&quot;"/>
-									<listOptionValue builtIn="false" value="__UINT_FAST8_TYPE__=unsigned"/>
-									<listOptionValue builtIn="false" value="__UINT_FAST8_MAX__=255"/>
-									<listOptionValue builtIn="false" value="__UINT_FAST8_FMTo__=&quot;hho&quot;"/>
-									<listOptionValue builtIn="false" value="__UINT_FAST8_FMTu__=&quot;hhu&quot;"/>
-									<listOptionValue builtIn="false" value="__UINT_FAST8_FMTx__=&quot;hhx&quot;"/>
-									<listOptionValue builtIn="false" value="__UINT_FAST8_FMTX__=&quot;hhX&quot;"/>
-									<listOptionValue builtIn="false" value="__INT_FAST16_TYPE__=short"/>
-									<listOptionValue builtIn="false" value="__INT_FAST16_MAX__=32767"/>
-									<listOptionValue builtIn="false" value="__INT_FAST16_FMTd__=&quot;hd&quot;"/>
-									<listOptionValue builtIn="false" value="__INT_FAST16_FMTi__=&quot;hi&quot;"/>
-									<listOptionValue builtIn="false" value="__UINT_FAST16_TYPE__=unsigned"/>
-									<listOptionValue builtIn="false" value="__UINT_FAST16_MAX__=65535"/>
-									<listOptionValue builtIn="false" value="__UINT_FAST16_FMTo__=&quot;ho&quot;"/>
-									<listOptionValue builtIn="false" value="__UINT_FAST16_FMTu__=&quot;hu&quot;"/>
-									<listOptionValue builtIn="false" value="__UINT_FAST16_FMTx__=&quot;hx&quot;"/>
-									<listOptionValue builtIn="false" value="__UINT_FAST16_FMTX__=&quot;hX&quot;"/>
-									<listOptionValue builtIn="false" value="__INT_FAST32_TYPE__=int"/>
-									<listOptionValue builtIn="false" value="__INT_FAST32_MAX__=2147483647"/>
-									<listOptionValue builtIn="false" value="__INT_FAST32_FMTd__=&quot;d&quot;"/>
-									<listOptionValue builtIn="false" value="__INT_FAST32_FMTi__=&quot;i&quot;"/>
-									<listOptionValue builtIn="false" value="__UINT_FAST32_TYPE__=unsigned"/>
-									<listOptionValue builtIn="false" value="__UINT_FAST32_MAX__=4294967295U"/>
-									<listOptionValue builtIn="false" value="__UINT_FAST32_FMTo__=&quot;o&quot;"/>
-									<listOptionValue builtIn="false" value="__UINT_FAST32_FMTu__=&quot;u&quot;"/>
-									<listOptionValue builtIn="false" value="__UINT_FAST32_FMTx__=&quot;x&quot;"/>
-									<listOptionValue builtIn="false" value="__UINT_FAST32_FMTX__=&quot;X&quot;"/>
-									<listOptionValue builtIn="false" value="__INT_FAST64_TYPE__=long"/>
-									<listOptionValue builtIn="false" value="__INT_FAST64_MAX__=9223372036854775807LL"/>
-									<listOptionValue builtIn="false" value="__INT_FAST64_FMTd__=&quot;lld&quot;"/>
-									<listOptionValue builtIn="false" value="__INT_FAST64_FMTi__=&quot;lli&quot;"/>
-									<listOptionValue builtIn="false" value="__UINT_FAST64_TYPE__=long"/>
-									<listOptionValue builtIn="false" value="__UINT_FAST64_MAX__=18446744073709551615ULL"/>
-									<listOptionValue builtIn="false" value="__UINT_FAST64_FMTo__=&quot;llo&quot;"/>
-									<listOptionValue builtIn="false" value="__UINT_FAST64_FMTu__=&quot;llu&quot;"/>
-									<listOptionValue builtIn="false" value="__UINT_FAST64_FMTx__=&quot;llx&quot;"/>
-									<listOptionValue builtIn="false" value="__UINT_FAST64_FMTX__=&quot;llX&quot;"/>
-									<listOptionValue builtIn="false" value="__USER_LABEL_PREFIX__=_"/>
-									<listOptionValue builtIn="false" value="__FINITE_MATH_ONLY__=0"/>
-									<listOptionValue builtIn="false" value="__GNUC_STDC_INLINE__=1"/>
-									<listOptionValue builtIn="false" value="__GCC_ATOMIC_TEST_AND_SET_TRUEVAL=1"/>
-									<listOptionValue builtIn="false" value="__GCC_ATOMIC_BOOL_LOCK_FREE=1"/>
-									<listOptionValue builtIn="false" value="__GCC_ATOMIC_CHAR_LOCK_FREE=1"/>
-									<listOptionValue builtIn="false" value="__GCC_ATOMIC_CHAR16_T_LOCK_FREE=1"/>
-									<listOptionValue builtIn="false" value="__GCC_ATOMIC_CHAR32_T_LOCK_FREE=1"/>
-									<listOptionValue builtIn="false" value="__GCC_ATOMIC_WCHAR_T_LOCK_FREE=1"/>
-									<listOptionValue builtIn="false" value="__GCC_ATOMIC_SHORT_LOCK_FREE=1"/>
-									<listOptionValue builtIn="false" value="__GCC_ATOMIC_INT_LOCK_FREE=1"/>
-									<listOptionValue builtIn="false" value="__GCC_ATOMIC_LONG_LOCK_FREE=1"/>
-									<listOptionValue builtIn="false" value="__GCC_ATOMIC_LLONG_LOCK_FREE=1"/>
-									<listOptionValue builtIn="false" value="__GCC_ATOMIC_POINTER_LOCK_FREE=1"/>
-									<listOptionValue builtIn="false" value="__NO_INLINE__=1"/>
-									<listOptionValue builtIn="false" value="__FLT_EVAL_METHOD__=0"/>
-									<listOptionValue builtIn="false" value="__FLT_RADIX__=2"/>
-									<listOptionValue builtIn="false" value="__DECIMAL_DIG__=17"/>
-									<listOptionValue builtIn="false" value="__xcore__=1"/>
-									<listOptionValue builtIn="false" value="__XS1B__=1"/>
-									<listOptionValue builtIn="false" value="__STDC__=1"/>
-									<listOptionValue builtIn="false" value="__STDC_HOSTED__=1"/>
-									<listOptionValue builtIn="false" value="__STDC_VERSION__=199901L"/>
-									<listOptionValue builtIn="false" value="__STDC_UTF_16__=1"/>
-									<listOptionValue builtIn="false" value="__STDC_UTF_32__=1"/>
-									<listOptionValue builtIn="false" value="XCC_VERSION_YEAR=14"/>
-									<listOptionValue builtIn="false" value="XCC_VERSION_MONTH=2"/>
-									<listOptionValue builtIn="false" value="XCC_VERSION_MAJOR=1402"/>
-									<listOptionValue builtIn="false" value="XCC_VERSION_MINOR=4"/>
-									<listOptionValue builtIn="false" value="__XCC_HAVE_FLOAT__=1"/>
-									<listOptionValue builtIn="false" value="_XSCOPE_PROBES_INCLUDE_FILE=&quot;/tmp/ccarfd6c.h&quot;"/>
-								</option>
-								<option id="com.xmos.c.compiler.option.include.paths.1014301925" name="com.xmos.c.compiler.option.include.paths" superClass="com.xmos.c.compiler.option.include.paths" valueType="includePath">
-									<listOptionValue builtIn="false" value="&quot;${XMOS_TOOL_PATH}/target/include&quot;"/>
-									<listOptionValue builtIn="false" value="&quot;${XMOS_TOOL_PATH}/target/include/clang&quot;"/>
-								</option>
-								<inputType id="com.xmos.cdt.c.compiler.input.c.1448561058" name="C" superClass="com.xmos.cdt.c.compiler.input.c"/>
-							</tool>
-							<tool id="com.xmos.cdt.cxx.compiler.1945753473" name="com.xmos.cdt.cxx.compiler" superClass="com.xmos.cdt.cxx.compiler">
-								<option id="com.xmos.cxx.compiler.option.defined.symbols.969278391" name="com.xmos.cxx.compiler.option.defined.symbols" superClass="com.xmos.cxx.compiler.option.defined.symbols" valueType="definedSymbols">
-									<listOptionValue builtIn="false" value="__llvm__=1"/>
-									<listOptionValue builtIn="false" value="__clang__=1"/>
-									<listOptionValue builtIn="false" value="__clang_major__=3"/>
-									<listOptionValue builtIn="false" value="__clang_minor__=6"/>
-									<listOptionValue builtIn="false" value="__clang_patchlevel__=0"/>
-									<listOptionValue builtIn="false" value="__clang_version__=&quot;3.6.0"/>
-									<listOptionValue builtIn="false" value="__GNUC_MINOR__=2"/>
-									<listOptionValue builtIn="false" value="__GNUC_PATCHLEVEL__=1"/>
-									<listOptionValue builtIn="false" value="__GNUC__=4"/>
-									<listOptionValue builtIn="false" value="__GXX_ABI_VERSION=1002"/>
-									<listOptionValue builtIn="false" value="__ATOMIC_RELAXED=0"/>
-									<listOptionValue builtIn="false" value="__ATOMIC_CONSUME=1"/>
-									<listOptionValue builtIn="false" value="__ATOMIC_ACQUIRE=2"/>
-									<listOptionValue builtIn="false" value="__ATOMIC_RELEASE=3"/>
-									<listOptionValue builtIn="false" value="__ATOMIC_ACQ_REL=4"/>
-									<listOptionValue builtIn="false" value="__ATOMIC_SEQ_CST=5"/>
-									<listOptionValue builtIn="false" value="__PRAGMA_REDEFINE_EXTNAME=1"/>
-									<listOptionValue builtIn="false" value="__VERSION__=&quot;4.2.1"/>
-									<listOptionValue builtIn="false" value="__CONSTANT_CFSTRINGS__=1"/>
-									<listOptionValue builtIn="false" value="__GXX_RTTI=1"/>
-									<listOptionValue builtIn="false" value="__DEPRECATED=1"/>
-									<listOptionValue builtIn="false" value="__GNUG__=4"/>
-									<listOptionValue builtIn="false" value="__GXX_WEAK__=1"/>
-									<listOptionValue builtIn="false" value="__private_extern__=extern"/>
-									<listOptionValue builtIn="false" value="__ORDER_LITTLE_ENDIAN__=1234"/>
-									<listOptionValue builtIn="false" value="__ORDER_BIG_ENDIAN__=4321"/>
-									<listOptionValue builtIn="false" value="__ORDER_PDP_ENDIAN__=3412"/>
-									<listOptionValue builtIn="false" value="__BYTE_ORDER__=__ORDER_LITTLE_ENDIAN__"/>
-									<listOptionValue builtIn="false" value="__LITTLE_ENDIAN__=1"/>
-									<listOptionValue builtIn="false" value="_ILP32=1"/>
-									<listOptionValue builtIn="false" value="__ILP32__=1"/>
-									<listOptionValue builtIn="false" value="__CHAR_BIT__=8"/>
-									<listOptionValue builtIn="false" value="__SCHAR_MAX__=127"/>
-									<listOptionValue builtIn="false" value="__SHRT_MAX__=32767"/>
-									<listOptionValue builtIn="false" value="__INT_MAX__=2147483647"/>
-									<listOptionValue builtIn="false" value="__LONG_MAX__=2147483647L"/>
-									<listOptionValue builtIn="false" value="__LONG_LONG_MAX__=9223372036854775807LL"/>
-									<listOptionValue builtIn="false" value="__WCHAR_MAX__=255"/>
-									<listOptionValue builtIn="false" value="__INTMAX_MAX__=9223372036854775807LL"/>
-									<listOptionValue builtIn="false" value="__SIZE_MAX__=4294967295U"/>
-									<listOptionValue builtIn="false" value="__UINTMAX_MAX__=18446744073709551615ULL"/>
-									<listOptionValue builtIn="false" value="__PTRDIFF_MAX__=2147483647"/>
-									<listOptionValue builtIn="false" value="__INTPTR_MAX__=2147483647"/>
-									<listOptionValue builtIn="false" value="__UINTPTR_MAX__=4294967295U"/>
-									<listOptionValue builtIn="false" value="__SIZEOF_DOUBLE__=8"/>
-									<listOptionValue builtIn="false" value="__SIZEOF_FLOAT__=4"/>
-									<listOptionValue builtIn="false" value="__SIZEOF_INT__=4"/>
-									<listOptionValue builtIn="false" value="__SIZEOF_LONG__=4"/>
-									<listOptionValue builtIn="false" value="__SIZEOF_LONG_DOUBLE__=8"/>
-									<listOptionValue builtIn="false" value="__SIZEOF_LONG_LONG__=8"/>
-									<listOptionValue builtIn="false" value="__SIZEOF_POINTER__=4"/>
-									<listOptionValue builtIn="false" value="__SIZEOF_SHORT__=2"/>
-									<listOptionValue builtIn="false" value="__SIZEOF_PTRDIFF_T__=4"/>
-									<listOptionValue builtIn="false" value="__SIZEOF_SIZE_T__=4"/>
-									<listOptionValue builtIn="false" value="__SIZEOF_WCHAR_T__=1"/>
-									<listOptionValue builtIn="false" value="__SIZEOF_WINT_T__=4"/>
-									<listOptionValue builtIn="false" value="__INTMAX_TYPE__=long"/>
-									<listOptionValue builtIn="false" value="__INTMAX_FMTd__=&quot;lld&quot;"/>
-									<listOptionValue builtIn="false" value="__INTMAX_FMTi__=&quot;lli&quot;"/>
-									<listOptionValue builtIn="false" value="__INTMAX_C_SUFFIX__=LL"/>
-									<listOptionValue builtIn="false" value="__UINTMAX_TYPE__=long"/>
-									<listOptionValue builtIn="false" value="__UINTMAX_FMTo__=&quot;llo&quot;"/>
-									<listOptionValue builtIn="false" value="__UINTMAX_FMTu__=&quot;llu&quot;"/>
-									<listOptionValue builtIn="false" value="__UINTMAX_FMTx__=&quot;llx&quot;"/>
-									<listOptionValue builtIn="false" value="__UINTMAX_FMTX__=&quot;llX&quot;"/>
-									<listOptionValue builtIn="false" value="__UINTMAX_C_SUFFIX__=ULL"/>
-									<listOptionValue builtIn="false" value="__INTMAX_WIDTH__=64"/>
-									<listOptionValue builtIn="false" value="__PTRDIFF_TYPE__=int"/>
-									<listOptionValue builtIn="false" value="__PTRDIFF_FMTd__=&quot;d&quot;"/>
-									<listOptionValue builtIn="false" value="__PTRDIFF_FMTi__=&quot;i&quot;"/>
-									<listOptionValue builtIn="false" value="__PTRDIFF_WIDTH__=32"/>
-									<listOptionValue builtIn="false" value="__INTPTR_TYPE__=int"/>
-									<listOptionValue builtIn="false" value="__INTPTR_FMTd__=&quot;d&quot;"/>
-									<listOptionValue builtIn="false" value="__INTPTR_FMTi__=&quot;i&quot;"/>
-									<listOptionValue builtIn="false" value="__INTPTR_WIDTH__=32"/>
-									<listOptionValue builtIn="false" value="__SIZE_TYPE__=unsigned"/>
-									<listOptionValue builtIn="false" value="__SIZE_FMTo__=&quot;o&quot;"/>
-									<listOptionValue builtIn="false" value="__SIZE_FMTu__=&quot;u&quot;"/>
-									<listOptionValue builtIn="false" value="__SIZE_FMTx__=&quot;x&quot;"/>
-									<listOptionValue builtIn="false" value="__SIZE_FMTX__=&quot;X&quot;"/>
-									<listOptionValue builtIn="false" value="__SIZE_WIDTH__=32"/>
-									<listOptionValue builtIn="false" value="__WCHAR_TYPE__=unsigned"/>
-									<listOptionValue builtIn="false" value="__WCHAR_WIDTH__=8"/>
-									<listOptionValue builtIn="false" value="__WINT_TYPE__=unsigned"/>
-									<listOptionValue builtIn="false" value="__WINT_WIDTH__=32"/>
-									<listOptionValue builtIn="false" value="__SIG_ATOMIC_WIDTH__=32"/>
-									<listOptionValue builtIn="false" value="__SIG_ATOMIC_MAX__=2147483647"/>
-									<listOptionValue builtIn="false" value="__CHAR16_TYPE__=unsigned"/>
-									<listOptionValue builtIn="false" value="__CHAR32_TYPE__=unsigned"/>
-									<listOptionValue builtIn="false" value="__UINTMAX_WIDTH__=64"/>
-									<listOptionValue builtIn="false" value="__UINTPTR_TYPE__=unsigned"/>
-									<listOptionValue builtIn="false" value="__UINTPTR_FMTo__=&quot;o&quot;"/>
-									<listOptionValue builtIn="false" value="__UINTPTR_FMTu__=&quot;u&quot;"/>
-									<listOptionValue builtIn="false" value="__UINTPTR_FMTx__=&quot;x&quot;"/>
-									<listOptionValue builtIn="false" value="__UINTPTR_FMTX__=&quot;X&quot;"/>
-									<listOptionValue builtIn="false" value="__UINTPTR_WIDTH__=32"/>
-									<listOptionValue builtIn="false" value="__FLT_DENORM_MIN__=1.40129846e-45F"/>
-									<listOptionValue builtIn="false" value="__FLT_HAS_DENORM__=1"/>
-									<listOptionValue builtIn="false" value="__FLT_DIG__=6"/>
-									<listOptionValue builtIn="false" value="__FLT_EPSILON__=1.19209290e-7F"/>
-									<listOptionValue builtIn="false" value="__FLT_HAS_INFINITY__=1"/>
-									<listOptionValue builtIn="false" value="__FLT_HAS_QUIET_NAN__=1"/>
-									<listOptionValue builtIn="false" value="__FLT_MANT_DIG__=24"/>
-									<listOptionValue builtIn="false" value="__FLT_MAX_10_EXP__=38"/>
-									<listOptionValue builtIn="false" value="__FLT_MAX_EXP__=128"/>
-									<listOptionValue builtIn="false" value="__FLT_MAX__=3.40282347e+38F"/>
-									<listOptionValue builtIn="false" value="__FLT_MIN_10_EXP__=(-37)"/>
-									<listOptionValue builtIn="false" value="__FLT_MIN_EXP__=(-125)"/>
-									<listOptionValue builtIn="false" value="__FLT_MIN__=1.17549435e-38F"/>
-									<listOptionValue builtIn="false" value="__DBL_DENORM_MIN__=4.9406564584124654e-324"/>
-									<listOptionValue builtIn="false" value="__DBL_HAS_DENORM__=1"/>
-									<listOptionValue builtIn="false" value="__DBL_DIG__=15"/>
-									<listOptionValue builtIn="false" value="__DBL_EPSILON__=2.2204460492503131e-16"/>
-									<listOptionValue builtIn="false" value="__DBL_HAS_INFINITY__=1"/>
-									<listOptionValue builtIn="false" value="__DBL_HAS_QUIET_NAN__=1"/>
-									<listOptionValue builtIn="false" value="__DBL_MANT_DIG__=53"/>
-									<listOptionValue builtIn="false" value="__DBL_MAX_10_EXP__=308"/>
-									<listOptionValue builtIn="false" value="__DBL_MAX_EXP__=1024"/>
-									<listOptionValue builtIn="false" value="__DBL_MAX__=1.7976931348623157e+308"/>
-									<listOptionValue builtIn="false" value="__DBL_MIN_10_EXP__=(-307)"/>
-									<listOptionValue builtIn="false" value="__DBL_MIN_EXP__=(-1021)"/>
-									<listOptionValue builtIn="false" value="__DBL_MIN__=2.2250738585072014e-308"/>
-									<listOptionValue builtIn="false" value="__LDBL_DENORM_MIN__=4.9406564584124654e-324L"/>
-									<listOptionValue builtIn="false" value="__LDBL_HAS_DENORM__=1"/>
-									<listOptionValue builtIn="false" value="__LDBL_DIG__=15"/>
-									<listOptionValue builtIn="false" value="__LDBL_EPSILON__=2.2204460492503131e-16L"/>
-									<listOptionValue builtIn="false" value="__LDBL_HAS_INFINITY__=1"/>
-									<listOptionValue builtIn="false" value="__LDBL_HAS_QUIET_NAN__=1"/>
-									<listOptionValue builtIn="false" value="__LDBL_MANT_DIG__=53"/>
-									<listOptionValue builtIn="false" value="__LDBL_MAX_10_EXP__=308"/>
-									<listOptionValue builtIn="false" value="__LDBL_MAX_EXP__=1024"/>
-									<listOptionValue builtIn="false" value="__LDBL_MAX__=1.7976931348623157e+308L"/>
-									<listOptionValue builtIn="false" value="__LDBL_MIN_10_EXP__=(-307)"/>
-									<listOptionValue builtIn="false" value="__LDBL_MIN_EXP__=(-1021)"/>
-									<listOptionValue builtIn="false" value="__LDBL_MIN__=2.2250738585072014e-308L"/>
-									<listOptionValue builtIn="false" value="__POINTER_WIDTH__=32"/>
-									<listOptionValue builtIn="false" value="__CHAR_UNSIGNED__=1"/>
-									<listOptionValue builtIn="false" value="__WCHAR_UNSIGNED__=1"/>
-									<listOptionValue builtIn="false" value="__WINT_UNSIGNED__=1"/>
-									<listOptionValue builtIn="false" value="__INT8_TYPE__=signed"/>
-									<listOptionValue builtIn="false" value="__INT8_FMTd__=&quot;hhd&quot;"/>
-									<listOptionValue builtIn="false" value="__INT8_FMTi__=&quot;hhi&quot;"/>
-									<listOptionValue builtIn="false" value="__INT8_C_SUFFIX__"/>
-									<listOptionValue builtIn="false" value="__INT16_TYPE__=short"/>
-									<listOptionValue builtIn="false" value="__INT16_FMTd__=&quot;hd&quot;"/>
-									<listOptionValue builtIn="false" value="__INT16_FMTi__=&quot;hi&quot;"/>
-									<listOptionValue builtIn="false" value="__INT16_C_SUFFIX__"/>
-									<listOptionValue builtIn="false" value="__INT32_TYPE__=int"/>
-									<listOptionValue builtIn="false" value="__INT32_FMTd__=&quot;d&quot;"/>
-									<listOptionValue builtIn="false" value="__INT32_FMTi__=&quot;i&quot;"/>
-									<listOptionValue builtIn="false" value="__INT32_C_SUFFIX__"/>
-									<listOptionValue builtIn="false" value="__INT64_TYPE__=long"/>
-									<listOptionValue builtIn="false" value="__INT64_FMTd__=&quot;lld&quot;"/>
-									<listOptionValue builtIn="false" value="__INT64_FMTi__=&quot;lli&quot;"/>
-									<listOptionValue builtIn="false" value="__INT64_C_SUFFIX__=LL"/>
-									<listOptionValue builtIn="false" value="__UINT8_TYPE__=unsigned"/>
-									<listOptionValue builtIn="false" value="__UINT8_FMTo__=&quot;hho&quot;"/>
-									<listOptionValue builtIn="false" value="__UINT8_FMTu__=&quot;hhu&quot;"/>
-									<listOptionValue builtIn="false" value="__UINT8_FMTx__=&quot;hhx&quot;"/>
-									<listOptionValue builtIn="false" value="__UINT8_FMTX__=&quot;hhX&quot;"/>
-									<listOptionValue builtIn="false" value="__UINT8_C_SUFFIX__"/>
-									<listOptionValue builtIn="false" value="__UINT8_MAX__=255"/>
-									<listOptionValue builtIn="false" value="__INT8_MAX__=127"/>
-									<listOptionValue builtIn="false" value="__UINT16_TYPE__=unsigned"/>
-									<listOptionValue builtIn="false" value="__UINT16_FMTo__=&quot;ho&quot;"/>
-									<listOptionValue builtIn="false" value="__UINT16_FMTu__=&quot;hu&quot;"/>
-									<listOptionValue builtIn="false" value="__UINT16_FMTx__=&quot;hx&quot;"/>
-									<listOptionValue builtIn="false" value="__UINT16_FMTX__=&quot;hX&quot;"/>
-									<listOptionValue builtIn="false" value="__UINT16_C_SUFFIX__"/>
-									<listOptionValue builtIn="false" value="__UINT16_MAX__=65535"/>
-									<listOptionValue builtIn="false" value="__INT16_MAX__=32767"/>
-									<listOptionValue builtIn="false" value="__UINT32_TYPE__=unsigned"/>
-									<listOptionValue builtIn="false" value="__UINT32_FMTo__=&quot;o&quot;"/>
-									<listOptionValue builtIn="false" value="__UINT32_FMTu__=&quot;u&quot;"/>
-									<listOptionValue builtIn="false" value="__UINT32_FMTx__=&quot;x&quot;"/>
-									<listOptionValue builtIn="false" value="__UINT32_FMTX__=&quot;X&quot;"/>
-									<listOptionValue builtIn="false" value="__UINT32_C_SUFFIX__=U"/>
-									<listOptionValue builtIn="false" value="__UINT32_MAX__=4294967295U"/>
-									<listOptionValue builtIn="false" value="__INT32_MAX__=2147483647"/>
-									<listOptionValue builtIn="false" value="__UINT64_TYPE__=long"/>
-									<listOptionValue builtIn="false" value="__UINT64_FMTo__=&quot;llo&quot;"/>
-									<listOptionValue builtIn="false" value="__UINT64_FMTu__=&quot;llu&quot;"/>
-									<listOptionValue builtIn="false" value="__UINT64_FMTx__=&quot;llx&quot;"/>
-									<listOptionValue builtIn="false" value="__UINT64_FMTX__=&quot;llX&quot;"/>
-									<listOptionValue builtIn="false" value="__UINT64_C_SUFFIX__=ULL"/>
-									<listOptionValue builtIn="false" value="__UINT64_MAX__=18446744073709551615ULL"/>
-									<listOptionValue builtIn="false" value="__INT64_MAX__=9223372036854775807LL"/>
-									<listOptionValue builtIn="false" value="__INT_LEAST8_TYPE__=signed"/>
-									<listOptionValue builtIn="false" value="__INT_LEAST8_MAX__=127"/>
-									<listOptionValue builtIn="false" value="__INT_LEAST8_FMTd__=&quot;hhd&quot;"/>
-									<listOptionValue builtIn="false" value="__INT_LEAST8_FMTi__=&quot;hhi&quot;"/>
-									<listOptionValue builtIn="false" value="__UINT_LEAST8_TYPE__=unsigned"/>
-									<listOptionValue builtIn="false" value="__UINT_LEAST8_MAX__=255"/>
-									<listOptionValue builtIn="false" value="__UINT_LEAST8_FMTo__=&quot;hho&quot;"/>
-									<listOptionValue builtIn="false" value="__UINT_LEAST8_FMTu__=&quot;hhu&quot;"/>
-									<listOptionValue builtIn="false" value="__UINT_LEAST8_FMTx__=&quot;hhx&quot;"/>
-									<listOptionValue builtIn="false" value="__UINT_LEAST8_FMTX__=&quot;hhX&quot;"/>
-									<listOptionValue builtIn="false" value="__INT_LEAST16_TYPE__=short"/>
-									<listOptionValue builtIn="false" value="__INT_LEAST16_MAX__=32767"/>
-									<listOptionValue builtIn="false" value="__INT_LEAST16_FMTd__=&quot;hd&quot;"/>
-									<listOptionValue builtIn="false" value="__INT_LEAST16_FMTi__=&quot;hi&quot;"/>
-									<listOptionValue builtIn="false" value="__UINT_LEAST16_TYPE__=unsigned"/>
-									<listOptionValue builtIn="false" value="__UINT_LEAST16_MAX__=65535"/>
-									<listOptionValue builtIn="false" value="__UINT_LEAST16_FMTo__=&quot;ho&quot;"/>
-									<listOptionValue builtIn="false" value="__UINT_LEAST16_FMTu__=&quot;hu&quot;"/>
-									<listOptionValue builtIn="false" value="__UINT_LEAST16_FMTx__=&quot;hx&quot;"/>
-									<listOptionValue builtIn="false" value="__UINT_LEAST16_FMTX__=&quot;hX&quot;"/>
-									<listOptionValue builtIn="false" value="__INT_LEAST32_TYPE__=int"/>
-									<listOptionValue builtIn="false" value="__INT_LEAST32_MAX__=2147483647"/>
-									<listOptionValue builtIn="false" value="__INT_LEAST32_FMTd__=&quot;d&quot;"/>
-									<listOptionValue builtIn="false" value="__INT_LEAST32_FMTi__=&quot;i&quot;"/>
-									<listOptionValue builtIn="false" value="__UINT_LEAST32_TYPE__=unsigned"/>
-									<listOptionValue builtIn="false" value="__UINT_LEAST32_MAX__=4294967295U"/>
-									<listOptionValue builtIn="false" value="__UINT_LEAST32_FMTo__=&quot;o&quot;"/>
-									<listOptionValue builtIn="false" value="__UINT_LEAST32_FMTu__=&quot;u&quot;"/>
-									<listOptionValue builtIn="false" value="__UINT_LEAST32_FMTx__=&quot;x&quot;"/>
-									<listOptionValue builtIn="false" value="__UINT_LEAST32_FMTX__=&quot;X&quot;"/>
-									<listOptionValue builtIn="false" value="__INT_LEAST64_TYPE__=long"/>
-									<listOptionValue builtIn="false" value="__INT_LEAST64_MAX__=9223372036854775807LL"/>
-									<listOptionValue builtIn="false" value="__INT_LEAST64_FMTd__=&quot;lld&quot;"/>
-									<listOptionValue builtIn="false" value="__INT_LEAST64_FMTi__=&quot;lli&quot;"/>
-									<listOptionValue builtIn="false" value="__UINT_LEAST64_TYPE__=long"/>
-									<listOptionValue builtIn="false" value="__UINT_LEAST64_MAX__=18446744073709551615ULL"/>
-									<listOptionValue builtIn="false" value="__UINT_LEAST64_FMTo__=&quot;llo&quot;"/>
-									<listOptionValue builtIn="false" value="__UINT_LEAST64_FMTu__=&quot;llu&quot;"/>
-									<listOptionValue builtIn="false" value="__UINT_LEAST64_FMTx__=&quot;llx&quot;"/>
-									<listOptionValue builtIn="false" value="__UINT_LEAST64_FMTX__=&quot;llX&quot;"/>
-									<listOptionValue builtIn="false" value="__INT_FAST8_TYPE__=signed"/>
-									<listOptionValue builtIn="false" value="__INT_FAST8_MAX__=127"/>
-									<listOptionValue builtIn="false" value="__INT_FAST8_FMTd__=&quot;hhd&quot;"/>
-									<listOptionValue builtIn="false" value="__INT_FAST8_FMTi__=&quot;hhi&quot;"/>
-									<listOptionValue builtIn="false" value="__UINT_FAST8_TYPE__=unsigned"/>
-									<listOptionValue builtIn="false" value="__UINT_FAST8_MAX__=255"/>
-									<listOptionValue builtIn="false" value="__UINT_FAST8_FMTo__=&quot;hho&quot;"/>
-									<listOptionValue builtIn="false" value="__UINT_FAST8_FMTu__=&quot;hhu&quot;"/>
-									<listOptionValue builtIn="false" value="__UINT_FAST8_FMTx__=&quot;hhx&quot;"/>
-									<listOptionValue builtIn="false" value="__UINT_FAST8_FMTX__=&quot;hhX&quot;"/>
-									<listOptionValue builtIn="false" value="__INT_FAST16_TYPE__=short"/>
-									<listOptionValue builtIn="false" value="__INT_FAST16_MAX__=32767"/>
-									<listOptionValue builtIn="false" value="__INT_FAST16_FMTd__=&quot;hd&quot;"/>
-									<listOptionValue builtIn="false" value="__INT_FAST16_FMTi__=&quot;hi&quot;"/>
-									<listOptionValue builtIn="false" value="__UINT_FAST16_TYPE__=unsigned"/>
-									<listOptionValue builtIn="false" value="__UINT_FAST16_MAX__=65535"/>
-									<listOptionValue builtIn="false" value="__UINT_FAST16_FMTo__=&quot;ho&quot;"/>
-									<listOptionValue builtIn="false" value="__UINT_FAST16_FMTu__=&quot;hu&quot;"/>
-									<listOptionValue builtIn="false" value="__UINT_FAST16_FMTx__=&quot;hx&quot;"/>
-									<listOptionValue builtIn="false" value="__UINT_FAST16_FMTX__=&quot;hX&quot;"/>
-									<listOptionValue builtIn="false" value="__INT_FAST32_TYPE__=int"/>
-									<listOptionValue builtIn="false" value="__INT_FAST32_MAX__=2147483647"/>
-									<listOptionValue builtIn="false" value="__INT_FAST32_FMTd__=&quot;d&quot;"/>
-									<listOptionValue builtIn="false" value="__INT_FAST32_FMTi__=&quot;i&quot;"/>
-									<listOptionValue builtIn="false" value="__UINT_FAST32_TYPE__=unsigned"/>
-									<listOptionValue builtIn="false" value="__UINT_FAST32_MAX__=4294967295U"/>
-									<listOptionValue builtIn="false" value="__UINT_FAST32_FMTo__=&quot;o&quot;"/>
-									<listOptionValue builtIn="false" value="__UINT_FAST32_FMTu__=&quot;u&quot;"/>
-									<listOptionValue builtIn="false" value="__UINT_FAST32_FMTx__=&quot;x&quot;"/>
-									<listOptionValue builtIn="false" value="__UINT_FAST32_FMTX__=&quot;X&quot;"/>
-									<listOptionValue builtIn="false" value="__INT_FAST64_TYPE__=long"/>
-									<listOptionValue builtIn="false" value="__INT_FAST64_MAX__=9223372036854775807LL"/>
-									<listOptionValue builtIn="false" value="__INT_FAST64_FMTd__=&quot;lld&quot;"/>
-									<listOptionValue builtIn="false" value="__INT_FAST64_FMTi__=&quot;lli&quot;"/>
-									<listOptionValue builtIn="false" value="__UINT_FAST64_TYPE__=long"/>
-									<listOptionValue builtIn="false" value="__UINT_FAST64_MAX__=18446744073709551615ULL"/>
-									<listOptionValue builtIn="false" value="__UINT_FAST64_FMTo__=&quot;llo&quot;"/>
-									<listOptionValue builtIn="false" value="__UINT_FAST64_FMTu__=&quot;llu&quot;"/>
-									<listOptionValue builtIn="false" value="__UINT_FAST64_FMTx__=&quot;llx&quot;"/>
-									<listOptionValue builtIn="false" value="__UINT_FAST64_FMTX__=&quot;llX&quot;"/>
-									<listOptionValue builtIn="false" value="__USER_LABEL_PREFIX__=_"/>
-									<listOptionValue builtIn="false" value="__FINITE_MATH_ONLY__=0"/>
-									<listOptionValue builtIn="false" value="__GNUC_GNU_INLINE__=1"/>
-									<listOptionValue builtIn="false" value="__GCC_ATOMIC_TEST_AND_SET_TRUEVAL=1"/>
-									<listOptionValue builtIn="false" value="__GCC_ATOMIC_BOOL_LOCK_FREE=1"/>
-									<listOptionValue builtIn="false" value="__GCC_ATOMIC_CHAR_LOCK_FREE=1"/>
-									<listOptionValue builtIn="false" value="__GCC_ATOMIC_CHAR16_T_LOCK_FREE=1"/>
-									<listOptionValue builtIn="false" value="__GCC_ATOMIC_CHAR32_T_LOCK_FREE=1"/>
-									<listOptionValue builtIn="false" value="__GCC_ATOMIC_WCHAR_T_LOCK_FREE=1"/>
-									<listOptionValue builtIn="false" value="__GCC_ATOMIC_SHORT_LOCK_FREE=1"/>
-									<listOptionValue builtIn="false" value="__GCC_ATOMIC_INT_LOCK_FREE=1"/>
-									<listOptionValue builtIn="false" value="__GCC_ATOMIC_LONG_LOCK_FREE=1"/>
-									<listOptionValue builtIn="false" value="__GCC_ATOMIC_LLONG_LOCK_FREE=1"/>
-									<listOptionValue builtIn="false" value="__GCC_ATOMIC_POINTER_LOCK_FREE=1"/>
-									<listOptionValue builtIn="false" value="__NO_INLINE__=1"/>
-									<listOptionValue builtIn="false" value="__FLT_EVAL_METHOD__=0"/>
-									<listOptionValue builtIn="false" value="__FLT_RADIX__=2"/>
-									<listOptionValue builtIn="false" value="__DECIMAL_DIG__=17"/>
-									<listOptionValue builtIn="false" value="__xcore__=1"/>
-									<listOptionValue builtIn="false" value="__XS1B__=1"/>
-									<listOptionValue builtIn="false" value="__STDC__=1"/>
-									<listOptionValue builtIn="false" value="__STDC_HOSTED__=1"/>
-									<listOptionValue builtIn="false" value="__cplusplus=199711L"/>
-									<listOptionValue builtIn="false" value="__STDC_UTF_16__=1"/>
-									<listOptionValue builtIn="false" value="__STDC_UTF_32__=1"/>
-									<listOptionValue builtIn="false" value="XCC_VERSION_YEAR=14"/>
-									<listOptionValue builtIn="false" value="XCC_VERSION_MONTH=2"/>
-									<listOptionValue builtIn="false" value="XCC_VERSION_MAJOR=1402"/>
-									<listOptionValue builtIn="false" value="XCC_VERSION_MINOR=4"/>
-									<listOptionValue builtIn="false" value="__XCC_HAVE_FLOAT__=1"/>
-									<listOptionValue builtIn="false" value="_XSCOPE_PROBES_INCLUDE_FILE=&quot;/tmp/cc5SyMbg.h&quot;"/>
-								</option>
-								<option id="com.xmos.cxx.compiler.option.include.paths.1907486220" name="com.xmos.cxx.compiler.option.include.paths" superClass="com.xmos.cxx.compiler.option.include.paths" valueType="includePath">
-									<listOptionValue builtIn="false" value="&quot;${XMOS_TOOL_PATH}/target/include&quot;"/>
-									<listOptionValue builtIn="false" value="&quot;${XMOS_TOOL_PATH}/target/include/clang&quot;"/>
-									<listOptionValue builtIn="false" value="&quot;${XMOS_TOOL_PATH}/target/include/c++/v1&quot;"/>
-								</option>
-								<inputType id="com.xmos.cdt.cxx.compiler.input.cpp.1277615393" name="C++" superClass="com.xmos.cdt.cxx.compiler.input.cpp"/>
-							</tool>
-						</toolChain>
-					</folderInfo>
-					<sourceEntries>
-						<entry excluding=".build*" flags="VALUE_WORKSPACE_PATH|RESOLVED" kind="sourcePath" name=""/>
-					</sourceEntries>
-				</configuration>
-			</storageModule>
-			<storageModule moduleId="org.eclipse.cdt.core.externalSettings"/>
-		</cconfiguration>
-		<cconfiguration id="0.2045233414.753948734">
-			<storageModule buildSystemId="org.eclipse.cdt.managedbuilder.core.configurationDataProvider" id="0.2045233414.753948734" moduleId="org.eclipse.cdt.core.settings" name="Debug">
-=======
 		<cconfiguration id="com.xmos.cdt.toolchain.789578257">
 			<storageModule buildSystemId="org.eclipse.cdt.managedbuilder.core.configurationDataProvider" id="com.xmos.cdt.toolchain.789578257" moduleId="org.eclipse.cdt.core.settings" name="Debug">
->>>>>>> 30f5f4cc
 				<externalSettings/>
 				<extensions>
 					<extension id="com.xmos.cdt.core.XEBinaryParser" point="org.eclipse.cdt.core.BinaryParser"/>
@@ -2075,42 +65,15 @@
 		</cconfiguration>
 	</storageModule>
 	<storageModule moduleId="cdtBuildSystem" version="4.0.0">
-<<<<<<< HEAD
-		<project id="app_demo_slave_sdo_handling.null.725768850" name="app_demo_slave_sdo_handling"/>
-=======
 		<project id="app_demo_slave_sdo_handling.null.418088203" name="app_demo_slave_sdo_handling"/>
->>>>>>> 30f5f4cc
 	</storageModule>
 	<storageModule moduleId="scannerConfiguration">
 		<autodiscovery enabled="true" problemReportingEnabled="true" selectedProfileId=""/>
 	</storageModule>
 	<storageModule moduleId="org.eclipse.cdt.core.LanguageSettingsProviders"/>
-<<<<<<< HEAD
-	<storageModule moduleId="org.eclipse.cdt.make.core.buildtargets">
-		<buildTargets>
-			<target name="all" path="" targetID="org.eclipse.cdt.build.MakeTargetBuilder">
-				<buildCommand>xmake</buildCommand>
-				<buildArguments>CONFIG=Default</buildArguments>
-				<buildTarget>all</buildTarget>
-				<stopOnError>true</stopOnError>
-				<useDefaultCommand>true</useDefaultCommand>
-				<runAllBuilders>true</runAllBuilders>
-			</target>
-			<target name="clean" path="" targetID="org.eclipse.cdt.build.MakeTargetBuilder">
-				<buildCommand>xmake</buildCommand>
-				<buildArguments>CONFIG=Default</buildArguments>
-				<buildTarget>clean</buildTarget>
-				<stopOnError>true</stopOnError>
-				<useDefaultCommand>true</useDefaultCommand>
-				<runAllBuilders>true</runAllBuilders>
-			</target>
-		</buildTargets>
-=======
 	<storageModule moduleId="refreshScope" versionNumber="2">
 		<configuration configurationName="Default">
 			<resource resourceType="PROJECT" workspacePath="/app_demo_slave_sdo_handling"/>
 		</configuration>
->>>>>>> 30f5f4cc
 	</storageModule>
-	<storageModule moduleId="refreshScope"/>
 </cproject>