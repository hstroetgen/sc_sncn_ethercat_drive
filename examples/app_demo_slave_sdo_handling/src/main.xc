/* PLEASE REPLACE "CORE_BOARD_REQUIRED" AND "IMF_BOARD_REQUIRED" WIT A APPROPRIATE BOARD SUPPORT FILE FROM module_board-support */
#include <COM_ECAT-rev-a.bsp>
#include <CORE_C22-rev-a.bsp>

/**
 * @file main.xc
 * @brief Test application for Ctrlproto on Somanet
 * @author Synapticon GmbH <support@synapticon.com>
 */

#include <canopen_service.h>
#include <ethercat_service.h>

#include <reboot.h>
#if 0 /* Temporarily removed due to incompatibilities with the current cia402_wrapper.h */
#include <cia402_wrapper.h>
#endif


EthercatPorts ethercat_ports = SOMANET_COM_ETHERCAT_PORTS;

#if 1 /* Temporarily removed due to incompatibilities with the current cia402_wrapper.h */
/* Test application handling pdos from EtherCat */
<<<<<<< HEAD
static void pdo_handler(client interface i_co_communication i_co)
=======
static void pdo_handler(client interface i_pdo_coummunication i_pdo)
>>>>>>> dee56fc0
{
	timer t;

	unsigned int delay = 100000;
	unsigned int time = 0;

	uint16_t status = 255;
	int i = 0;
	pdo_values_t InOut;
	pdo_values_t InOutOld;
	InOut = pdo_init();
	t :> time;

	while(1)
	{
	    InOut = i_co.pdo_exchange_app(InOut);

		i++;
		if(i >= 999) {
			i = 100;
		}

		InOut.actual_position        = InOut.target_position;
		InOut.actual_torque          = InOut.target_torque;
		InOut.actual_velocity        = InOut.target_velocity;
		InOut.status_word            = InOut.control_word;
		InOut.operation_mode_display = InOut.operation_mode;

		/* Mirror user defined fields */
		InOut.user1_out = InOut.user1_in;
		InOut.user2_out = InOut.user2_in;
		InOut.user3_out = InOut.user3_in;
		InOut.user4_out = InOut.user4_in;

		if(InOutOld.control_word != InOut.control_word)
		{
			printstr("\nMotor: ");
			printintln(InOut.control_word);
		}

		if(InOutOld.operation_mode != InOut.operation_mode )
		{
			printstr("\nOperation mode: ");
			printintln(InOut.operation_mode);
		}

		if(InOutOld.target_position != InOut.target_position)
		{
			printstr("\nPosition: ");
			printintln(InOut.target_position);
		}

		if(InOutOld.target_velocity != InOut.target_velocity)
		{
			printstr("\nSpeed: ");
			printintln(InOut.target_velocity);
		}

		if(InOutOld.target_torque != InOut.target_torque )
		{
			printstr("\nTorque: ");
			printintln(InOut.target_torque);
		}
#if 1
	   if (InOutOld.user1_in != InOut.user1_in)
	   {
	       printstr("\nUser 1 Data: ");
	       printhexln(InOut.user1_in);
	   }

	   if (InOutOld.user2_in != InOut.user2_in)
	   {
	       printstr("User 2 Data: ");
	       printhexln(InOut.user2_in);
	   }

	   if (InOutOld.user3_in != InOut.user3_in)
	   {
	       printstr("User 3 Data: ");
	       printhexln(InOut.user3_in);
	   }

	   if (InOutOld.user4_in != InOut.user4_in)
	   {
	       printstr("User 4 Data: ");
	       printhexln(InOut.user4_in);
	   }
#endif

	   InOutOld.control_word 	= InOut.control_word;
	   InOutOld.target_position = InOut.target_position;
	   InOutOld.target_velocity = InOut.target_velocity;
	   InOutOld.target_torque = InOut.target_torque;
	   InOutOld.operation_mode = InOut.operation_mode;
	   InOutOld.user1_in        = InOut.user1_in;
	   InOutOld.user2_in        = InOut.user2_in;
	   InOutOld.user3_in        = InOut.user3_in;
	   InOutOld.user4_in        = InOut.user4_in;


	   t when timerafter(time+delay) :> time;
	}
}
#endif

#define MAX_TIME_TO_WAIT_SDO      100000

/* list of OD objects, excluding PDO mapped and device specific objects */
static const uint16_t g_listobjects[] = {
   CIA402_FOLLOWING_ERROR_WINDOW,
   CIA402_FOLLOWING_ERROR_TIMEOUT,
   CIA402_POSITION_RANGELIMIT,
   CIA402_SOFTWARE_POSITION_LIMIT,
   CIA402_POSITION_OFFSET,
   CIA402_VELOCITY_OFFSET,
   CIA402_TORQUE_OFFSET,
   CIA402_INTERPOL_TIME_PERIOD,
   CIA402_FOLLOWING_ERROR,
   CIA402_SENSOR_SELECTION_CODE,
   CIA402_MAX_TORQUE,
   CIA402_MAX_CURRENT,
   CIA402_MOTOR_RATED_CURRENT,
   CIA402_MOTOR_RATED_TORQUE,
   CIA402_HOME_OFFSET,
   CIA402_POLARITY,
   CIA402_MAX_PROFILE_VELOCITY,
   CIA402_MAX_MOTOR_SPEED,
   CIA402_PROFILE_VELOCITY,
   CIA402_END_VELOCITY,
   CIA402_PROFILE_ACCELERATION,
   CIA402_PROFILE_DECELERATION,
   CIA402_QUICK_STOP_DECELERATION,
   CIA402_MOTION_PROFILE_TYPE,
   CIA402_TORQUE_SLOPE,
   CIA402_TORQUE_PROFILE_TYPE,
   CIA402_POSITION_ENC_RESOLUTION,
   CIA402_GEAR_RATIO,
   CIA402_POSITIVE_TORQUE_LIMIT,
   CIA402_NEGATIVE_TORQUE_LIMIT,
   CIA402_MAX_ACCELERATION,
   CIA402_HOMING_METHOD,
   CIA402_HOMING_SPEED,
   CIA402_HOMING_ACCELERATION,
   CIA402_MOTOR_TYPE,
   CIA402_SUPPORTED_DRIVE_MODES,
   LIMIT_SWITCH_TYPE,
   COMMUTATION_OFFSET_CLKWISE,
   COMMUTATION_OFFSET_CCLKWISE,
   MOTOR_WINDING_TYPE,
   SNCN_SENSOR_POLARITY
};

static const uint16_t g_listarrayobjects[] = {
   CIA402_SUPPORTED_DRIVE_MODES, 1,
   /* Sub 01 = nominal current, Sub 02 = ???, Sub 03 = pole pair number, Sub 04 = max motor speed, Sub 05 = motor torque constant */
   CIA402_MOTOR_SPECIFIC, 1,
   CIA402_MOTOR_SPECIFIC, 3,
   CIA402_MOTOR_SPECIFIC, 4,
   CIA402_MOTOR_SPECIFIC, 5,
   /* sub 1 = p-gain; sub 2 = i-gain; sub 3 = d-gain */
   CIA402_CURRENT_GAIN, 1,
   CIA402_CURRENT_GAIN, 2,
   CIA402_CURRENT_GAIN, 3,
   /* sub 1 = p-gain; sub 2 = i-gain; sub 3 = d-gain */
   CIA402_VELOCITY_GAIN, 1,
   CIA402_VELOCITY_GAIN, 2,
   CIA402_VELOCITY_GAIN, 3,
   /* sub 1 = p-gain; sub 2 = i-gain; sub 3 = d-gain */
   CIA402_POSITION_GAIN, 1,
   CIA402_POSITION_GAIN, 2,
   CIA402_POSITION_GAIN, 3,
};

static void read_od_config(client interface i_co_communication i_co)
{
    /* Read the values of hand picked objects */
    uint32_t value    = 0;
    uint8_t error = 0;

    size_t object_list_size = sizeof(g_listobjects) / sizeof(g_listobjects[0]);

    for (size_t i = 0; i < object_list_size; i++) {
        {value, void, error} = i_co.get_object_value(g_listobjects[i], 0);
        printstr("Object 0x"); printhex(g_listobjects[i]); printstr(" = "); printintln(value);
    }

    object_list_size = sizeof(g_listarrayobjects) / sizeof(g_listarrayobjects[0]);

    for (size_t i = 0; i < object_list_size; i+=2) {
        {value, void, error} = i_co.get_object_value(g_listarrayobjects[i], g_listarrayobjects[i+1]);
        printstr("Object 0x"); printhex(g_listarrayobjects[i]); printstr(":"); printhex(g_listarrayobjects[i+1]);
        printstr(" = "); printintln(value);
    }

    return;
}

static void sdo_handler(client interface i_co_communication i_co)
{
    timer t;
    unsigned int delay = MAX_TIME_TO_WAIT_SDO;
    unsigned int time;

    int read_config = 0;

    while (1) {
        read_config = i_co.configuration_get();

        if (read_config) {
            read_od_config(i_co);
            printstrln("Configuration finished, ECAT in OP mode - start cyclic operation");
            i_co.configuration_done(); /* clear notification */
        }

        t when timerafter(time+delay) :> time;
    }
}


int main(void)
{
    /* EtherCat Communication channels */
    interface i_foe_communication i_foe;
<<<<<<< HEAD
=======
    interface i_pdo_communication i_pdo;
>>>>>>> dee56fc0
    interface EtherCATRebootInterface i_ecat_reboot;
    interface i_co_communication i_co[3];

	par
	{
		/* EtherCAT Communication Handler Loop */
		on tile[COM_TILE] :
		{
<<<<<<< HEAD
		    par
		    {
                ethercat_service(i_ecat_reboot,
                                   i_co,
                                   null,
                                   i_foe,
                                   ethercat_ports);

                reboot_service_ethercat(i_ecat_reboot);
            }
=======
		    par {
                    ethercat_service(i_ecat_reboot, i_coe, null,
                                     i_foe, i_pdo, ethercat_ports);
                    reboot_service_ethercat(i_ecat_reboot);
                }
>>>>>>> dee56fc0
        }

		/* Test application handling pdos from EtherCat */
		on tile[APP_TILE] :
		{
<<<<<<< HEAD
		    par
		    {
#if 1 /* Temporarily removed due to incompatibilities with the current cia402_wrapper.h */
		        pdo_handler(i_co[1]);
=======
#if 0 /* Temporarily removed due to incompatibilities with the current cia402_wrapper.h */
			pdo_handler(i_pdo);
>>>>>>> dee56fc0
#endif
			    sdo_handler(i_co[2]);
		    }
		}
	}

	return 0;
}
<|MERGE_RESOLUTION|>--- conflicted
+++ resolved
@@ -21,11 +21,7 @@
 
 #if 1 /* Temporarily removed due to incompatibilities with the current cia402_wrapper.h */
 /* Test application handling pdos from EtherCat */
-<<<<<<< HEAD
 static void pdo_handler(client interface i_co_communication i_co)
-=======
-static void pdo_handler(client interface i_pdo_coummunication i_pdo)
->>>>>>> dee56fc0
 {
 	timer t;
 
@@ -249,10 +245,6 @@
 {
     /* EtherCat Communication channels */
     interface i_foe_communication i_foe;
-<<<<<<< HEAD
-=======
-    interface i_pdo_communication i_pdo;
->>>>>>> dee56fc0
     interface EtherCATRebootInterface i_ecat_reboot;
     interface i_co_communication i_co[3];
 
@@ -261,7 +253,6 @@
 		/* EtherCAT Communication Handler Loop */
 		on tile[COM_TILE] :
 		{
-<<<<<<< HEAD
 		    par
 		    {
                 ethercat_service(i_ecat_reboot,
@@ -272,28 +263,14 @@
 
                 reboot_service_ethercat(i_ecat_reboot);
             }
-=======
-		    par {
-                    ethercat_service(i_ecat_reboot, i_coe, null,
-                                     i_foe, i_pdo, ethercat_ports);
-                    reboot_service_ethercat(i_ecat_reboot);
-                }
->>>>>>> dee56fc0
         }
 
 		/* Test application handling pdos from EtherCat */
 		on tile[APP_TILE] :
 		{
-<<<<<<< HEAD
 		    par
 		    {
-#if 1 /* Temporarily removed due to incompatibilities with the current cia402_wrapper.h */
 		        pdo_handler(i_co[1]);
-=======
-#if 0 /* Temporarily removed due to incompatibilities with the current cia402_wrapper.h */
-			pdo_handler(i_pdo);
->>>>>>> dee56fc0
-#endif
 			    sdo_handler(i_co[2]);
 		    }
 		}
