--- conflicted
+++ resolved
@@ -179,14 +179,7 @@
     return ret;
 }
 
-<<<<<<< HEAD
-int read_local_sdo(int slave_number, SdoParam_t **config, size_t max_objects, int index, int subindex)
-{
-    for (int i=0 ; i<max_objects; i++) {
-        if (config[slave_number][i].index == index && config[slave_number][i].subindex == subindex) {
-            return config[slave_number][i].value.integer;
-        }
-=======
+
 int read_sdo(Ethercat_Master_t *master, int slave_number, int index, int subindex) {
     int sdo_value = 0;
 
@@ -197,7 +190,6 @@
     } else {
         fprintf(stderr, "Error Slave %d, could not read sdo object 0x%04x:%d, error code %d\n",
                 slave_number, index, subindex, ret);
->>>>>>> 0bb46a75
     }
 
     return -1;
