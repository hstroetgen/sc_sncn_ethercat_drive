--- conflicted
+++ resolved
@@ -108,12 +108,6 @@
         output.target_state[i] = CIASTATE_SWITCH_ON_DISABLED;
 
         //init profiler
-<<<<<<< HEAD
-        profile_config[i].max_acceleration = 1000;
-        profile_config[i].max_speed = 3000;
-        profile_config[i].profile_speed = profile_speed;
-        profile_config[i].profile_acceleration = 50;
-=======
         profile_config[i].profile_speed = profile_speed;
         profile_config[i].profile_acceleration = profile_acc;
         profile_config[i].profile_torque_acceleration = profile_torque_acc;
@@ -122,7 +116,6 @@
         profile_config[i].max_torque_acceleration = profile_torque_acc;
         profile_config[i].max_acceleration = profile_acc;
         profile_config[i].max_speed = 10000;
->>>>>>> bab41571
         profile_config[i].max_position = 0x7fffffff;
         profile_config[i].min_position = -0x7fffffff;
         profile_config[i].ticks_per_turn = 65536; //default value
@@ -138,14 +131,10 @@
                 }
             }
         }
-<<<<<<< HEAD
-        init_position_profile_limits(&(profile_config[i].motion_profile), profile_config[i].max_acceleration, profile_config[i].max_speed, profile_config[i].max_position, profile_config[i].min_position, profile_config[i].ticks_per_turn);
-=======
         init_position_profile_limits(&(profile_config[i].motion_profile),
                 profile_config[i].max_torque, profile_config[i].max_torque_acceleration,
                 profile_config[i].max_acceleration, profile_config[i].max_speed,
                 profile_config[i].max_position, profile_config[i].min_position, profile_config[i].ticks_per_turn);
->>>>>>> bab41571
     }
 
     //init ncurses
