/*
 * operation.c
 *
 *  Created on: Nov 6, 2016
 *      Author: synapticon
 */

#include "operation.h"
#include "display.h"
#include "cia402.h"
#include <ctype.h>
#include <string.h>


void target_generate(PositionProfileConfig *config, PDOOutput *pdo_output, PDOInput *pdo_input, int number_slaves)
{
    for (int i=0; i<number_slaves; i++) {
        if (config[i].step <= config[i].steps) {
            switch(pdo_input[i].op_mode_display) {
            case OPMODE_CSP:
                pdo_output[i].target_position = position_profile_generate(&(config[i].motion_profile), config[i].step);
                //check follow error
                int max_follow_error = (3*config[i].ticks_per_turn)/2;
                int follow_error = pdo_output[i].target_position - pdo_input[i].position_value;
                if (follow_error > max_follow_error || follow_error < -max_follow_error) {
                    config[i].step = 1;
                    config[i].steps = 0;
                    pdo_output[i].target_position = pdo_input[i].position_value;
                }
                break;
            case OPMODE_CSV:
<<<<<<< HEAD
                pdo_output[i].target_velocity = velocity_profile_generate_in_steps(&(config[i].motion_profile), config[i].step);
=======
                pdo_output[i].target_velocity = linear_profile_generate_in_steps(&(config[i].motion_profile), config[i].step);
                break;
            case OPMODE_CST:
                pdo_output[i].target_torque = linear_profile_generate_in_steps(&(config[i].motion_profile), config[i].step);
>>>>>>> bab41571
                break;
            }
            config[i].step++;
        }
    }
}



void cs_command(WINDOW *wnd, Cursor *cursor, PDOOutput *pdo_output, PDOInput *pdo_input, size_t number_slaves, OutputValues *output, PositionProfileConfig *profile_config)
{
    //read user input
    wmove(wnd, (*cursor).row, (*cursor).col);
    int c2 = 0;
    int c = wgetch(wnd); // curses call to input from keyboard
    switch(c) {
    //quit
    case 'q':
        for (int i=0; i<number_slaves; i++) {
            pdo_output[i].op_mode = 0;
        }
        output->app_mode = QUIT_MODE;
        break;

    //enable debug display
    case 'd':
        output->debug ^= 1;
        break;

    //arrow keys to change the selected slave
    case 27:
        // arrow key is an escape code so we need to check the next chars
        c2 = wgetch(wnd);
        if (c2 == '[') {
            c2 = wgetch(wnd);
            if (c2 == 'A') { // up arrow
                output->select -= 1;
            } else if (c2 == 'B') { //down arrow
                output->select += 1;
            }
            if (output->select > (int)number_slaves-1) {
                output->select = 0;
            } else if (output->select < 0) {
                output->select = number_slaves-1;
            }
        }
        break;

    //reverse command
    case 'r':
        switch(pdo_input[output->select].op_mode_display) {
        case OPMODE_CSP:
            //init profile
            profile_config[output->select].step = 0;
<<<<<<< HEAD
            profile_config[output->select].steps = init_position_profile(&(profile_config[output->select].motion_profile), -pdo_output[output->select].target_position, pdo_input[output->select].position_value,\
                    profile_config[output->select].profile_speed, profile_config[output->select].profile_acceleration, profile_config[output->select].profile_acceleration, profile_config[output->select].ticks_per_turn);
            break;
        case OPMODE_CSV:
            profile_config[output->select].step = 0;
            profile_config[output->select].steps = init_velocity_profile(&(profile_config[output->select].motion_profile), -pdo_output[output->select].target_velocity, pdo_input[output->select].velocity_value,
                    profile_config[output->select].profile_acceleration, profile_config[output->select].profile_acceleration, profile_config[output->select].ticks_per_turn);
=======
            profile_config[output->select].steps = init_position_profile(&(profile_config[output->select].motion_profile),
                    -pdo_output[output->select].target_position, pdo_input[output->select].position_value,
                    profile_config[output->select].profile_speed,
                    profile_config[output->select].profile_acceleration, profile_config[output->select].profile_acceleration,
                    profile_config[output->select].ticks_per_turn);
            break;
        case OPMODE_CSV:
            profile_config[output->select].step = 0;
            profile_config[output->select].steps = init_velocity_profile(&(profile_config[output->select].motion_profile),
                    -pdo_output[output->select].target_velocity, pdo_input[output->select].velocity_value,
                    profile_config[output->select].profile_acceleration, profile_config[output->select].profile_acceleration,
                    profile_config[output->select].ticks_per_turn);
>>>>>>> bab41571
            break;
        case OPMODE_CST:
            profile_config[output->select].step = 0;
            profile_config[output->select].steps = init_torque_profile(&(profile_config[output->select].motion_profile),
                    -pdo_output[output->select].target_torque, pdo_input[output->select].torque_value,
                    profile_config[output->select].profile_torque_acceleration, profile_config[output->select].profile_torque_acceleration);
            break;
        }
        break;

    //stop
    case 's':
        if (output->last_command == 's') {
            for (int i=0; i<number_slaves; i++) {
                (output->target_state)[i] = CIASTATE_SWITCH_ON_DISABLED;
            }
        } else {
            (output->target_state)[output->select] = CIASTATE_SWITCH_ON_DISABLED;
        }
        break;

    //CSP opmode
    case  'p':
        pdo_output[output->select].op_mode = OPMODE_CSP;
        (output->target_state)[output->select] = CIASTATE_OP_ENABLED;
<<<<<<< HEAD
=======
        //reset profile
        profile_config[output->select].step = 1;
        profile_config[output->select].steps = 0;
>>>>>>> bab41571
        break;

    //CSV opmode
    case 'v':
        pdo_output[output->select].op_mode = OPMODE_CSV;
        (output->target_state)[output->select] = CIASTATE_OP_ENABLED;
<<<<<<< HEAD
=======
        //reset profile
        profile_config[output->select].step = 1;
        profile_config[output->select].steps = 0;
>>>>>>> bab41571
        break;

    //CST opmode
    case 't':
        pdo_output[output->select].op_mode = OPMODE_CST;
        (output->target_state)[output->select] = CIASTATE_OP_ENABLED;
<<<<<<< HEAD
=======
        //reset profile
        profile_config[output->select].step = 1;
        profile_config[output->select].steps = 0;
>>>>>>> bab41571
        break;

    // (backspace) discard current command
    case KEY_BACKSPACE:
    case KEY_DC:
    case 127: //discard
        wmove(wnd, (*cursor).row, 0);
        wclrtoeol(wnd);
        wprintw(wnd, "> ");
        (*cursor).col = 2;
        break;

    // (enter) process command
    case '\n':
        (*output).value *= (*output).sign;
        if ((*output).mode_1 == 'o') {
            pdo_output[output->select].op_mode = (*output).value;
        } else if ((*output).mode_1 == 'c') {
            pdo_output[output->select].controlword = (*output).value;
        } else {
            // set target position/velocity/torque
            switch(pdo_input[output->select].op_mode_display) {
            case OPMODE_CSP:
                //init profile
                profile_config[output->select].step = 0;
<<<<<<< HEAD
                profile_config[output->select].steps = init_position_profile(&(profile_config[output->select].motion_profile), (*output).value, pdo_input[output->select].position_value,\
                        profile_config[output->select].profile_speed, profile_config[output->select].profile_acceleration, profile_config[output->select].profile_acceleration, profile_config[output->select].ticks_per_turn);
                break;
            case OPMODE_CSV:
                profile_config[output->select].step = 0;
                profile_config[output->select].steps = init_velocity_profile(&(profile_config[output->select].motion_profile), (*output).value, pdo_input[output->select].velocity_value, profile_config[output->select].profile_acceleration,
                        profile_config[output->select].profile_acceleration, profile_config[output->select].ticks_per_turn);
=======
                profile_config[output->select].steps = init_position_profile(&(profile_config[output->select].motion_profile),
                        (*output).value, pdo_input[output->select].position_value,
                        profile_config[output->select].profile_speed, profile_config[output->select].profile_acceleration, profile_config[output->select].profile_acceleration,
                        profile_config[output->select].ticks_per_turn);
                break;
            case OPMODE_CSV:
                profile_config[output->select].step = 0;
                profile_config[output->select].steps = init_velocity_profile(&(profile_config[output->select].motion_profile),
                        (*output).value, pdo_input[output->select].velocity_value,
                        profile_config[output->select].profile_acceleration, profile_config[output->select].profile_acceleration,
                        profile_config[output->select].ticks_per_turn);
>>>>>>> bab41571
                break;
            case OPMODE_CST:
                profile_config[output->select].step = 0;
                profile_config[output->select].steps = init_torque_profile(&(profile_config[output->select].motion_profile),
                        (*output).value, pdo_input[output->select].torque_value,
                        profile_config[output->select].profile_torque_acceleration, profile_config[output->select].profile_torque_acceleration);
                break;
            }
        }

        //debug: print command on last line
        int nrows,ncols;
        if (ncols == 0);
        getmaxyx(wnd,nrows,ncols); // curses call to find size of window
        wmove(wnd, nrows-1, 0);
        wclrtoeol(wnd);
        wprintw(wnd, "value %d, mode %c (%X), mode_2 %c, mode_3 %c", (*output).value, (*output).mode_1, (*output).mode_1, (*output).mode_2, (*output).mode_3);

        //reset
        (*output).mode_1 = 0;
        (*output).mode_2 = 0;
        (*output).mode_3 = 0;
        (*output).value = 0;
        (*output).sign = 1;

        //reset prompt
        wmove(wnd, (*cursor).row, 0);
        wclrtoeol(wnd);
        wprintw(wnd, "> ");
        (*cursor).col = 2;
        break;

    // process and draw the character
    default:
        if (c != ERR) {
            (*cursor).col = draw(wnd, c, (*cursor).row, (*cursor).col); // draw the character
            //parse input
            if(isdigit(c)>0) {
                (*output).value *= 10;
                (*output).value += c - '0';
            } else if (c == '-') {
                (*output).sign = -1;
            } else if (c != ' ' && c != '\n') {
                if ((*output).mode_1 == 0) {
                    (*output).mode_1 = c;
                } else if ((*output).mode_2 == 0) {
                    (*output).mode_2 = c;
                } else {
                    (*output).mode_3 = c;
                }
            }
        }
        break;
    }
    if (c != ERR && c != '\n') {
        output->last_command = c;
    }
    return;
}


void state_machine_control(PDOOutput *pdo_output, PDOInput *pdo_input, size_t number_slaves, OutputValues *output)
{
    for (int i=0; i<number_slaves; i++) {
        CIA402State current_state = cia402_read_state(pdo_input[i].statusword);
        switch(pdo_output[i].op_mode) {
        case OPMODE_CSP://CSP
        case OPMODE_CSV://CSV
        case OPMODE_CST://CST
            //if the opmode is not yet set in the slave we need to go to the SWITCH_ON_DISABLED state to be able to change the opmode
            if (pdo_output[i].op_mode != pdo_input[i].op_mode_display) {
                pdo_output[i].controlword = cia402_go_to_state(CIASTATE_SWITCH_ON_DISABLED, current_state, pdo_output[i].controlword, 0);
            } else {
                if (current_state != CIASTATE_OP_ENABLED) {
                    /* iniatialize position/velocity/torque target
                     * this is a safeguard so when we switch to op enable the motor does not move before the user sets the real target
                     * */
                    pdo_output[i].target_position = pdo_input[i].position_value;
                    pdo_output[i].target_velocity = 0;
                    pdo_output[i].target_torque = 0;
                }
                // the opmode and is set, we can now go to target state
                pdo_output[i].controlword = cia402_go_to_state((output->target_state)[i], current_state, pdo_output[i].controlword, 0);
            }
            break;
        default://for other opmodes disable operation
            pdo_output[i].controlword = cia402_go_to_state(CIASTATE_SWITCH_ON_DISABLED, current_state, pdo_output[i].controlword, 0);
            break;
        }
    }
}


void cyclic_synchronous_mode(WINDOW *wnd, Cursor *cursor, PDOOutput *pdo_output, PDOInput *pdo_input, size_t number_slaves, OutputValues *output, PositionProfileConfig *profile_config)
{
    //init display
    if (output->init == 0) {
        output->init = 1;
        clear();
        cursor->row = number_slaves*3 + 2;
        //print help
        print_help(wnd, (cursor->row)+2);
        cursor->col = 2;
        move(cursor->row, 0);
        printw("> ");
    }

    //display slaves data
    display_slaves(wnd, 0, pdo_output, pdo_input, number_slaves, *output);

    //manage console commands
    cs_command(wnd, cursor, pdo_output, pdo_input, number_slaves, output, profile_config);

    //manage slaves state machines and opmode
    state_machine_control(pdo_output, pdo_input, number_slaves, output);

    //use profile to generate a target for position/velocity
    target_generate(profile_config, pdo_output, pdo_input, number_slaves);
}<|MERGE_RESOLUTION|>--- conflicted
+++ resolved
@@ -29,14 +29,10 @@
                 }
                 break;
             case OPMODE_CSV:
-<<<<<<< HEAD
-                pdo_output[i].target_velocity = velocity_profile_generate_in_steps(&(config[i].motion_profile), config[i].step);
-=======
                 pdo_output[i].target_velocity = linear_profile_generate_in_steps(&(config[i].motion_profile), config[i].step);
                 break;
             case OPMODE_CST:
                 pdo_output[i].target_torque = linear_profile_generate_in_steps(&(config[i].motion_profile), config[i].step);
->>>>>>> bab41571
                 break;
             }
             config[i].step++;
@@ -91,15 +87,6 @@
         case OPMODE_CSP:
             //init profile
             profile_config[output->select].step = 0;
-<<<<<<< HEAD
-            profile_config[output->select].steps = init_position_profile(&(profile_config[output->select].motion_profile), -pdo_output[output->select].target_position, pdo_input[output->select].position_value,\
-                    profile_config[output->select].profile_speed, profile_config[output->select].profile_acceleration, profile_config[output->select].profile_acceleration, profile_config[output->select].ticks_per_turn);
-            break;
-        case OPMODE_CSV:
-            profile_config[output->select].step = 0;
-            profile_config[output->select].steps = init_velocity_profile(&(profile_config[output->select].motion_profile), -pdo_output[output->select].target_velocity, pdo_input[output->select].velocity_value,
-                    profile_config[output->select].profile_acceleration, profile_config[output->select].profile_acceleration, profile_config[output->select].ticks_per_turn);
-=======
             profile_config[output->select].steps = init_position_profile(&(profile_config[output->select].motion_profile),
                     -pdo_output[output->select].target_position, pdo_input[output->select].position_value,
                     profile_config[output->select].profile_speed,
@@ -112,7 +99,6 @@
                     -pdo_output[output->select].target_velocity, pdo_input[output->select].velocity_value,
                     profile_config[output->select].profile_acceleration, profile_config[output->select].profile_acceleration,
                     profile_config[output->select].ticks_per_turn);
->>>>>>> bab41571
             break;
         case OPMODE_CST:
             profile_config[output->select].step = 0;
@@ -138,36 +124,27 @@
     case  'p':
         pdo_output[output->select].op_mode = OPMODE_CSP;
         (output->target_state)[output->select] = CIASTATE_OP_ENABLED;
-<<<<<<< HEAD
-=======
         //reset profile
         profile_config[output->select].step = 1;
         profile_config[output->select].steps = 0;
->>>>>>> bab41571
         break;
 
     //CSV opmode
     case 'v':
         pdo_output[output->select].op_mode = OPMODE_CSV;
         (output->target_state)[output->select] = CIASTATE_OP_ENABLED;
-<<<<<<< HEAD
-=======
         //reset profile
         profile_config[output->select].step = 1;
         profile_config[output->select].steps = 0;
->>>>>>> bab41571
         break;
 
     //CST opmode
     case 't':
         pdo_output[output->select].op_mode = OPMODE_CST;
         (output->target_state)[output->select] = CIASTATE_OP_ENABLED;
-<<<<<<< HEAD
-=======
         //reset profile
         profile_config[output->select].step = 1;
         profile_config[output->select].steps = 0;
->>>>>>> bab41571
         break;
 
     // (backspace) discard current command
@@ -193,15 +170,6 @@
             case OPMODE_CSP:
                 //init profile
                 profile_config[output->select].step = 0;
-<<<<<<< HEAD
-                profile_config[output->select].steps = init_position_profile(&(profile_config[output->select].motion_profile), (*output).value, pdo_input[output->select].position_value,\
-                        profile_config[output->select].profile_speed, profile_config[output->select].profile_acceleration, profile_config[output->select].profile_acceleration, profile_config[output->select].ticks_per_turn);
-                break;
-            case OPMODE_CSV:
-                profile_config[output->select].step = 0;
-                profile_config[output->select].steps = init_velocity_profile(&(profile_config[output->select].motion_profile), (*output).value, pdo_input[output->select].velocity_value, profile_config[output->select].profile_acceleration,
-                        profile_config[output->select].profile_acceleration, profile_config[output->select].ticks_per_turn);
-=======
                 profile_config[output->select].steps = init_position_profile(&(profile_config[output->select].motion_profile),
                         (*output).value, pdo_input[output->select].position_value,
                         profile_config[output->select].profile_speed, profile_config[output->select].profile_acceleration, profile_config[output->select].profile_acceleration,
@@ -213,7 +181,6 @@
                         (*output).value, pdo_input[output->select].velocity_value,
                         profile_config[output->select].profile_acceleration, profile_config[output->select].profile_acceleration,
                         profile_config[output->select].ticks_per_turn);
->>>>>>> bab41571
                 break;
             case OPMODE_CST:
                 profile_config[output->select].step = 0;
