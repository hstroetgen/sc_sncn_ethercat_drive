#index, subindex,      axis 1,      axis 2,      axis 3,      axis 4,      axis 5,      axis 6
#offset
0x2001,        0,        1201,        1202,        1202,        1204,        1205,        1206 # DICT_COMMUTATION_ANGLE_OFFSET
0x2A00,        0,          20,          20,          20,          20,          20,          20 # DICT_APPLIED_TUNING_TORQUE_PERCENT for offset tuning

#motor config
0x6075,        0,        4800,        4800,        4800,        4800,        4800,        4800 # DICT_MOTOR_RATED_CURRENT
0x6076,        0,         270,         270,         270,         270,         270,         270 # DICT_MOTOR_RATED_TORQUE
0x2003,        1,          10,          10,          10,          10,          10,          10 # DICT_MOTOR_SPECIFIC_SETTINGS POLE_PAIRS
0x2003,        2,       60000,       60000,       60000,       60000,       60000,       60000 # DICT_MOTOR_SPECIFIC_SETTINGS TORQUE_CONSTANT
0x2003,        3,      552000,      552000,      552000,      552000,      552000,      552000 # DICT_MOTOR_SPECIFIC_SETTINGS PHASE_RESISTANCE
0x2003,        4,         720,         720,         720,         720,         720,         720 # DICT_MOTOR_SPECIFIC_SETTINGS PHASE_INDUCTANCE     
0x2003,        5,           0,           0,           0,           0,           0,           0 # DICT_MOTOR_SPECIFIC_SETTINGS MOTOR_PHASES_INVERTED (0 normal, 1 inverted)

#brake config
0x2004,        1,       13000,       13000,       13000,       13000,       13000,       13000 # DICT_BREAK_RELEASE PULL_BRAKE_VOLTAGE
0x2004,        2,        7000,        7000,        7000,        7000,        7000,        7000 # DICT_BREAK_RELEASE HOLD_BRAKE_VOLTAGE
0x2004,        3,         500,         500,         500,         500,         500,         500 # DICT_BREAK_RELEASE PULL_BRAKE_TIME 
0x2004,        4,           0,           0,           0,           0,           0,           0 # DICT_BREAK_RELEASE BRAKE_RELEASE_STRATEGY 
0x2004,        5,           0,           0,           0,           0,           0,           0 # DICT_BREAK_RELEASE BRAKE_RELEASE_DELAY 
0x2004,        6,          24,          24,          24,          24,          24,          24 # DICT_BREAK_RELEASE DC_BUS_VOLTAGE

#limits
0x6072,        0,         100,         100,         100,         100,         100,          50 # DICT_MAX_TORQUE, in 1/1000 of rated torque
0x6080,        0,        5000,        5000,        5000,        5000,        5000,        5000 # DICT_MAX_MOTOR_SPEED
0x6085,        0,        5000,        5000,        5000,        5000,        5000,        5000 # DICT_QUICK_STOP_DECELERATION
0x607D,        1, -0x7fffffff, -0x7fffffff, -0x7fffffff, -0x7fffffff, -0x7fffffff, -0x7fffffff # DICT_MIN_SOFTWARE_POSITION_RANGE_LIMIT
0x607D,        2,  0x7fffffff,  0x7fffffff,  0x7fffffff,  0x7fffffff,  0x7fffffff,  0x7fffffff # DICT_MAX_SOFTWARE_POSITION_RANGE_LIMIT
0x607B,        1, -0x7fffffff, -0x7fffffff, -0x7fffffff, -0x7fffffff, -0x7fffffff, -0x7fffffff # DICT_POSITION_RANGE_LIMITS MIN
0x607B,        2,  0x7fffffff,  0x7fffffff,  0x7fffffff,  0x7fffffff,  0x7fffffff,  0x7fffffff # DICT_POSITION_RANGE_LIMITS MAX

#protection
0x2006,        1,          10,          10,          10,          10,          10,          10 # DICT_PROTECTION MIN_DC_VOLTAGE
0x2006,        2,          60,          60,          60,          60,          60,          60 # DICT_PROTECTION MAX_DC_VOLTAGE
0x2006,        3,       40000,       40000,       40000,       40000,       40000,       40000 # DICT_PROTECTION MAX_CURRENT 

#torque position velocity control
#main parameters
0x607E,        0,        0x00,        0x00,        0x00,        0x00,        0x00,        0x00 # DICT_POLARITY (bit 0x80 invert in CSP mode,  bit 0x40 invert in CSV mode)
0x2012,        1,       16000,       16000,       16000,       16000,       16000,       16000 # DICT_POSITION_CONTROLLER kp
0x2012,        2,         280,         280,         280,         280,         280,         280 # DICT_POSITION_CONTROLLER ki
0x2012,        3,       41000,       41000,       41000,       41000,       41000,       41000 # DICT_POSITION_CONTROLLER kd
0x2012,        4,        1000,        1000,        1000,        1000,        1000,        1000 # DICT_POSITION_CONTROLLER integral limit
0x2011,        1,      700000,      700000,      700000,      700000,      700000,      700000 # DICT_VELOCITY_CONTROLLER Kp
0x2011,        2,       20000,       20000,       20000,       20000,       20000,       20000 # DICT_VELOCITY_CONTROLLER ki
0x2011,        3,           0,           0,           0,           0,           0,           0 # DICT_VELOCITY_CONTROLLER kd
0x2011,        4,         900,         900,         900,         900,         900,         900 # DICT_VELOCITY_CONTROLLER integral limit
<<<<<<< HEAD
0x2002,        0,           3,           3,           3,           3,           3,           3 # DICT_POSITION_CONTROL_STRATEGY, 3 is non linear
0x6086,        0,           0,           0,           0,           0,           0,           0 # DICT_MOTION_PROFILE_TYPE enable integrated profiler
=======
0x2002,        0,           3,           3,           3,           3,           3,           3 # DICT_POSITION_CONTROL_STRATEGY #  3: non linear  
0x6086,        0,           0,           0,           0,           0,           0,           0 # DICT_MOTION_PROFILE_TYPE #enable integrated profiler
0x2007,        1,           0,           0,           0,           0,           0,           0 # SUB_FILTER_COEFFICIENTS_POSITION_FILTER_COEFFICIENT in Hz (0 to disable)
>>>>>>> 428df837
# other
0x2010,        1,          40,          40,          40,          40,          40,          40 # DICT_TORQUE_CONTROLLER Kp
0x2010,        2,          40,          40,          40,          40,          40,          40 # DICT_TORQUE_CONTROLLER Ki
0x2010,        3,           0,           0,           0,           0,           0,           0 # DICT_TORQUE_CONTROLLER Kd
0x200A,        0,           0,           0,           0,           0,           0,           0 # DICT_MOMENT_OF_INERTIA

#sensor config
0x607C,        0,           0,           0,           0,           0,           0,           0 # DICT_HOME_OFFSET
0x2100,        1,           0,           0,           0,           0,           0,           0 # DICT_FEEDBACK_SENSOR_PORTS 1
0x2100,        2,      0x2201,      0x2201,      0x2201,      0x2201,      0x2201,      0x2201 # DICT_FEEDBACK_SENSOR_PORTS 2, 0x2201 is BiSS 1
0x2100,        3,           0,           0,           0,           0,           0,           0 # DICT_FEEDBACK_SENSOR_PORTS 3
#biss 1
0x2201,        1,           4,           4,           4,           4,           4,           4 # SENSOR TYPE (4 is BiSS)
0x2201,        2,           1,           1,           1,           1,           1,           1 # SUB_ENCODER_FUNCTION (1 is commutation and motion control)
0x2201,        3,      262144,      262144,      262144,      262144,      262144,      262144 # SUB_ENCODER_RESOLUTION
0x2201,        4,          50,          50,          50,          50,          50,          50 # SUB_ENCODER_VELOCITY_CALCULATION_PERIOD
0x2201,        5,           0,           0,           0,           0,           0,           0 # SUB_ENCODER_POLARITY (0 normal,  1 inverted)
0x2201,        6,          10,          10,          10,          10,          10,          10 # SUB_BISS_ENCODER_MULTITURN_RESOLUTION
0x2201,        7,        4000,        4000,        4000,        4000,        4000,        4000 # SUB_BISS_ENCODER_CLOCK_FREQUENCY
0x2201,        8,          20,          20,          20,          20,          20,          20 # SUB_BISS_ENCODER_TIMEOUT
0x2201,        9,        0x30,        0x30,        0x30,        0x30,        0x30,        0x30 # SUB_BISS_ENCODER_CRC_POLYNOM
0x2201,       10,           8,           8,           8,           8,           8,           8 # SUB_BISS_ENCODER_CLOCK_PORT_CONFIG
0x2201,       11,           1,           1,           1,           1,           1,           1 # SUB_BISS_ENCODER_DATA_PORT_CONFIG
0x2201,       12,           0,           0,           0,           0,           0,           0 # SUB_BISS_ENCODER_NUMBER_OF_FILLING_BITS
0x2201,       13,          30,          30,          30,          30,          30,          30 # SUB_BISS_ENCODER_NUMBER_OF_BITS_TO_READ_WHILE_BUSY
#hall 1
0x2207,        1,           1,           1,           4,           4,           4,           4 # SENSOR TYPE (1 is Hall)
0x2207,        2,           1,           1,           1,           1,           1,           1 # SUB_ENCODER_FUNCTION (1 is commutation and motion control)
0x2207,        3,       16384,       16384,       16384,       16384,       16384,       16384 # SUB_ENCODER_RESOLUTION
0x2207,        4,        1000,        1000,        1000,        1000,        1000,        1000 # SUB_ENCODER_VELOCITY_CALCULATION_PERIOD
0x2207,        5,           0,          0,            0,           0,           0,           0 # SUB_ENCODER_POLARITY (0 normal,  1 inverted)
0x2207,        6,           0,          0,            0,           0,           0,           0 # SUB_HALL_SENSOR_STATE_ANGLE_0
0x2207,        7,           0,          0,            0,           0,           0,           0 # SUB_HALL_SENSOR_STATE_ANGLE_1
0x2207,        8,           0,          0,            0,           0,           0,           0 # SUB_HALL_SENSOR_STATE_ANGLE_2
0x2207,        9,           0,          0,            0,           0,           0,           0 # SUB_HALL_SENSOR_STATE_ANGLE_3
0x2207,       10,           0,          0,            0,           0,           0,           0 # SUB_HALL_SENSOR_STATE_ANGLE_4
0x2207,       11,           0,          0,            0,           0,           0,           0 # SUB_HALL_SENSOR_STATE_ANGLE_5
<|MERGE_RESOLUTION|>--- conflicted
+++ resolved
@@ -45,14 +45,9 @@
 0x2011,        2,       20000,       20000,       20000,       20000,       20000,       20000 # DICT_VELOCITY_CONTROLLER ki
 0x2011,        3,           0,           0,           0,           0,           0,           0 # DICT_VELOCITY_CONTROLLER kd
 0x2011,        4,         900,         900,         900,         900,         900,         900 # DICT_VELOCITY_CONTROLLER integral limit
-<<<<<<< HEAD
-0x2002,        0,           3,           3,           3,           3,           3,           3 # DICT_POSITION_CONTROL_STRATEGY, 3 is non linear
-0x6086,        0,           0,           0,           0,           0,           0,           0 # DICT_MOTION_PROFILE_TYPE enable integrated profiler
-=======
 0x2002,        0,           3,           3,           3,           3,           3,           3 # DICT_POSITION_CONTROL_STRATEGY #  3: non linear  
 0x6086,        0,           0,           0,           0,           0,           0,           0 # DICT_MOTION_PROFILE_TYPE #enable integrated profiler
 0x2007,        1,           0,           0,           0,           0,           0,           0 # SUB_FILTER_COEFFICIENTS_POSITION_FILTER_COEFFICIENT in Hz (0 to disable)
->>>>>>> 428df837
 # other
 0x2010,        1,          40,          40,          40,          40,          40,          40 # DICT_TORQUE_CONTROLLER Kp
 0x2010,        2,          40,          40,          40,          40,          40,          40 # DICT_TORQUE_CONTROLLER Ki
