--- conflicted
+++ resolved
@@ -9,11 +9,8 @@
 APP_NAME = app_demo_slave_pdo_handling
 
 # The USED_MODULES variable lists other module used by the application.
-<<<<<<< HEAD
 USED_MODULES = module_board-support module_canopen_interface module_ethercat module_od_handler module_pdo_handler module_reboot
-=======
-USED_MODULES = module_board-support module_ethercat module_pdo_handler module_reboot
->>>>>>> dee56fc0
+
 
 # The flags passed to xcc when building the application
 # You can also set the following to override flags for a particular language:
