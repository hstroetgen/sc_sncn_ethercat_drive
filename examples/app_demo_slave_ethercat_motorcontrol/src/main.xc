--- conflicted
+++ resolved
@@ -1,11 +1,9 @@
 /* INCLUDE BOARD SUPPORT FILES FROM module_board-support */
 #include <COM_ECAT-rev-a.bsp>
 #include <CORE_C22-rev-a.bsp>
-<<<<<<< HEAD
 #include <IFM_DC1K-rev-c2.bsp>
-=======
-#include <IFM_BOARD_REQUIRED>
->>>>>>> 4a1cc11f
+//#include <IFM_BOARD_REQUIRED>
+
 
 /**
  * @file test_ethercat-mode.xc
@@ -20,7 +18,7 @@
 #include <network_drive_service.h>
 #include <reboot.h>
 
-#include <canopen_service.h>
+#include <canopen_interface_service.h>
 
 #include <ethercat_service.h>
 #include <shared_memory.h>
@@ -116,44 +114,7 @@
             {
                 /* Position Control Loop */
                 {
-<<<<<<< HEAD
-                    MotionControlConfig pos_velocity_ctrl_config;
-
-                    pos_velocity_ctrl_config.min_pos_range_limit =                  MIN_POSITION_RANGE_LIMIT;
-                    pos_velocity_ctrl_config.max_pos_range_limit =                  MAX_POSITION_RANGE_LIMIT;
-                    pos_velocity_ctrl_config.max_motor_speed =                      MAX_MOTOR_SPEED;
-                    pos_velocity_ctrl_config.max_torque =                           TORQUE_CONTROL_LIMIT;
-                    pos_velocity_ctrl_config.polarity =                             POLARITY;
-
-                    pos_velocity_ctrl_config.enable_profiler =                      ENABLE_PROFILER;
-                    pos_velocity_ctrl_config.max_acceleration_profiler =            MAX_ACCELERATION_PROFILER;
-                    pos_velocity_ctrl_config.max_speed_profiler =                   MAX_SPEED_PROFILER;
-
-                    pos_velocity_ctrl_config.position_control_strategy =            NL_POSITION_CONTROLLER;
-
-                    pos_velocity_ctrl_config.position_kp =                                POSITION_Kp;
-                    pos_velocity_ctrl_config.position_ki =                                POSITION_Ki;
-                    pos_velocity_ctrl_config.position_kd =                                POSITION_Kd;
-                    pos_velocity_ctrl_config.position_integral_limit =                   POSITION_INTEGRAL_LIMIT;
-                    pos_velocity_ctrl_config.moment_of_inertia =                    MOMENT_OF_INERTIA;
-
-                    pos_velocity_ctrl_config.velocity_kp =                           VELOCITY_Kp;
-                    pos_velocity_ctrl_config.velocity_ki =                           VELOCITY_Ki;
-                    pos_velocity_ctrl_config.velocity_kd =                           VELOCITY_Kd;
-                    pos_velocity_ctrl_config.velocity_integral_limit =              VELOCITY_INTEGRAL_LIMIT;
-
-                    pos_velocity_ctrl_config.special_brake_release =                ENABLE_SHAKE_BRAKE;
-                    pos_velocity_ctrl_config.brake_shutdown_delay =                 BRAKE_SHUTDOWN_DELAY;
-                    pos_velocity_ctrl_config.resolution  =                          SENSOR_1_RESOLUTION;
-
-                    pos_velocity_ctrl_config.dc_bus_voltage=                        DC_BUS_VOLTAGE;
-                    pos_velocity_ctrl_config.pull_brake_voltage=                    PULL_BRAKE_VOLTAGE;
-                    pos_velocity_ctrl_config.pull_brake_time =                      PULL_BRAKE_TIME;
-                    pos_velocity_ctrl_config.hold_brake_voltage =                   HOLD_BRAKE_VOLTAGE;
-
-                    motion_control_service(IFM_TILE_USEC, pos_velocity_ctrl_config, i_motorcontrol[0], i_position_control, i_update_brake);
-
-=======
+
                     MotionControlConfig motion_ctrl_config;
 
                     motion_ctrl_config.min_pos_range_limit =                  MIN_POSITION_RANGE_LIMIT;
@@ -193,7 +154,6 @@
                     motion_ctrl_config.hold_brake_voltage =                   HOLD_BRAKE_VOLTAGE;
 
                     motion_control_service(IFM_TILE_USEC, motion_ctrl_config, i_motorcontrol[0], i_position_control, i_update_brake);
->>>>>>> 4a1cc11f
                 }
             }
         }
