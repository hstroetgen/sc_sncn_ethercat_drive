--- conflicted
+++ resolved
@@ -39,10 +39,6 @@
 ADCPorts adc_ports = SOMANET_IFM_ADC_PORTS;
 FetDriverPorts fet_driver_ports = SOMANET_IFM_FET_DRIVER_PORTS;
 HallPorts hall_ports = SOMANET_IFM_HALL_PORTS;
-<<<<<<< HEAD
-SPIPorts spi_ports = SOMANET_IFM_SPI_PORTS;
-=======
->>>>>>> dee56fc0
 QEIPorts qei_ports = SOMANET_IFM_QEI_PORTS;
 SPIPorts spi_ports = SOMANET_IFM_SPI_PORTS;
 port ?gpio_port_0 = SOMANET_IFM_GPIO_D0;
@@ -71,10 +67,6 @@
     interface ODCommunicationInterface i_od[3];
     interface PDOCommunicationInterface i_pdo;
     interface i_foe_communication i_foe;
-<<<<<<< HEAD
-=======
-    interface i_pdo_communication i_pdo;
->>>>>>> dee56fc0
     interface EtherCATRebootInterface i_ecat_reboot;
 
     par
@@ -87,15 +79,12 @@
         on tile[COM_TILE] :
         {
             par {
-<<<<<<< HEAD
+
                 ethercat_service(i_ecat_reboot, i_od,
                                  i_pdo, null,
                                  i_foe, ethercat_ports);
 
-=======
-                ethercat_service(i_ecat_reboot, i_coe, null,
-                                    i_foe, i_pdo, ethercat_ports);
->>>>>>> dee56fc0
+
                 reboot_service_ethercat(i_ecat_reboot);
 
             }
@@ -115,7 +104,7 @@
             profiler_config.max_deceleration = MAX_ACCELERATION;
 
 #if 0
-<<<<<<< HEAD
+
             canopen_drive_service_debug( profiler_config,
                                     i_pdo, i_od[1],
                                     i_motorcontrol[1],
@@ -123,17 +112,7 @@
 #else
             canopen_drive_service( profiler_config,
                                     i_pdo, i_od[1],
-=======
-            ethercat_drive_service_debug( profiler_config,
-                                    i_pdo, i_coe,
-                                    i_motorcontrol[1],
-                                    i_position_control[0], i_position_feedback[0]);
-#else
-            ethercat_drive_service( profiler_config,
-                                    i_pdo, i_coe,
->>>>>>> dee56fc0
-                                    i_motorcontrol[1],
-                                    i_position_control[0], i_position_feedback[0]);
+                        i_position_control[0], i_position_feedback[0]);
 #endif
         }
 
