--- conflicted
+++ resolved
@@ -129,11 +129,7 @@
 
                     motion_ctrl_config.position_control_strategy =            POSITION_CONTROL_STRATEGY;
 
-<<<<<<< HEAD
-                    motion_ctrl_config.filter =                               0;
-=======
                     motion_ctrl_config.filter =                               FILTER_CUT_OFF_FREQ;
->>>>>>> ffd26dfd
 
                     motion_ctrl_config.position_kp =                          POSITION_Kp;
                     motion_ctrl_config.position_ki =                          POSITION_Ki;
