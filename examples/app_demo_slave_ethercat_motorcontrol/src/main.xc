--- conflicted
+++ resolved
@@ -151,12 +151,7 @@
                     pos_velocity_ctrl_config.pull_brake_time =                      PULL_BRAKE_TIME;
                     pos_velocity_ctrl_config.hold_brake_voltage =                   HOLD_BRAKE_VOLTAGE;
 
-<<<<<<< HEAD
-                    position_velocity_control_service(APP_TILE_USEC, pos_velocity_ctrl_config, i_motorcontrol[0], i_position_control, i_update_brake);
-=======
                     motion_control_service(IFM_TILE_USEC, pos_velocity_ctrl_config, i_motorcontrol[0], i_position_control, i_update_brake);
->>>>>>> c7f09efa
-
                 }
             }
         }
