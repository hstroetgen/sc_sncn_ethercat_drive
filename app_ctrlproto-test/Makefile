# The TARGET variable determines what target system the application is
# compiled for. It either refers to an XN file in the source directories
# or a valid argument for the --target option when compiling
<<<<<<< HEAD
TARGET = SOMANET-C22
=======
TARGET = SOMANET-C22-ComECAT-IfmBLDC-XScope
>>>>>>> 8fa3ce45

# The APP_NAME variable determines the name of the final .xe file. It should
# not include the .xe postfix. If left blank the name will default to
# the project name
APP_NAME = app_ctrlproto-test

# The USED_MODULES variable lists other module used by the application.
USED_MODULES = module_ctrlproto sc_sncn_ethercat/module_ethercat sc_somanet-base/module_fwupdate sc_somanet-base/module_nodeconfig

# The flags passed to xcc when building the application
# You can also set the following to override flags for a particular language:
# XCC_XC_FLAGS, XCC_C_FLAGS, XCC_ASM_FLAGS, XCC_CPP_FLAGS
# If the variable XCC_MAP_FLAGS is set it overrides the flags passed to
# xcc for the final link (mapping) stage.
XCC_FLAGS_Debug = -g -O0 -Wcodes -Xmapper -Wcodes
XCC_FLAGS_Release = -g -O3 -Wcodes -Xmapper -Wcodes

# The VERBOSE variable, if set to 1, enables verbose output from the make system.
VERBOSE = 1

XMOS_MAKE_PATH ?= ../..
-include $(XMOS_MAKE_PATH)/xcommon/module_xcommon/build/Makefile.common<|MERGE_RESOLUTION|>--- conflicted
+++ resolved
@@ -1,11 +1,9 @@
 # The TARGET variable determines what target system the application is
 # compiled for. It either refers to an XN file in the source directories
 # or a valid argument for the --target option when compiling
-<<<<<<< HEAD
-TARGET = SOMANET-C22
-=======
+
 TARGET = SOMANET-C22-ComECAT-IfmBLDC-XScope
->>>>>>> 8fa3ce45
+
 
 # The APP_NAME variable determines the name of the final .xe file. It should
 # not include the .xe postfix. If left blank the name will default to
