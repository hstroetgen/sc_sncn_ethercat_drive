--- conflicted
+++ resolved
@@ -1,19 +1,14 @@
 
 /**
  * \file main.xc
-<<<<<<< HEAD
- *
- * \brief Test appliction for Ctrlproto on Somanet
- *
-=======
  * \brief Test application for Ctrlproto on Somanet
  * \author Frank Jeschke <jeschke@fjes.de>
  * \author Christian Holl <choll@synapticon.com>
  * \version 1.0
  * \date 10/04/2014
  */
+
 /*
->>>>>>> 8fa3ce45
  * Copyright (c) 2014, Synapticon GmbH
  * All rights reserved.
  *
