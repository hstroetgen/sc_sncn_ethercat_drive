
/**
 * \file drive_function.c
 * \brief Motor Drive functions over Ethercat
 * \author Pavan Kanajar <pkanajar@synapticon.com>
 * \version 1.0
 * \date 10/04/2014
 */

/*
 * Copyright (c) 2014, Synapticon GmbH
 * All rights reserved.
 *
 * Redistribution and use in source and binary forms, with or without
 * modification, are permitted provided that the following conditions are met:
 *
 * 1. Redistributions of source code must retain the above copyright notice, this
 *    list of conditions and the following disclaimer.
 * 2. Redistributions in binary form must reproduce the above copyright notice,
 *    this list of conditions and the following disclaimer in the documentation
 *    and/or other materials provided with the distribution.
 * 3. Execution of this software or parts of it exclusively takes place on hardware
 *    produced by Synapticon GmbH.
 *
 * THIS SOFTWARE IS PROVIDED BY THE COPYRIGHT HOLDERS AND CONTRIBUTORS "AS IS" AND
 * ANY EXPRESS OR IMPLIED WARRANTIES, INCLUDING, BUT NOT LIMITED TO, THE IMPLIED
 * WARRANTIES OF MERCHANTABILITY AND FITNESS FOR A PARTICULAR PURPOSE ARE
 * DISCLAIMED. IN NO EVENT SHALL THE COPYRIGHT OWNER OR CONTRIBUTORS BE LIABLE FOR
 * ANY DIRECT, INDIRECT, INCIDENTAL, SPECIAL, EXEMPLARY, OR CONSEQUENTIAL DAMAGES
 * (INCLUDING, BUT NOT LIMITED TO, PROCUREMENT OF SUBSTITUTE GOODS OR SERVICES;
 * LOSS OF USE, DATA, OR PROFITS; OR BUSINESS INTERRUPTION) HOWEVER CAUSED AND
 * ON ANY THEORY OF LIABILITY, WHETHER IN CONTRACT, STRICT LIABILITY, OR TORT
 * (INCLUDING NEGLIGENCE OR OTHERWISE) ARISING IN ANY WAY OUT OF THE USE OF THIS
 * SOFTWARE, EVEN IF ADVISED OF THE POSSIBILITY OF SUCH DAMAGE.
 *
 * The views and conclusions contained in the software and documentation are those
 * of the authors and should not be interpreted as representing official policies,
 * either expressed or implied, of the Synapticon GmbH.
 *
 */

#include "drive_function.h"
#include <stdio.h>
#include <math.h>

int check_ready(int status_word) {
	return (status_word & READY_TO_SWITCH_ON_STATE);
}

int check_switch_enable(int status_word) {
	return (~((status_word & SWITCH_ON_DISABLED_STATE) >> 6) & 0x1);
}

int check_switch_on(int status_word) {
	return (status_word & SWITCHED_ON_STATE) >> 1;
}

int check_op_enable(int status_word) {
	return (status_word & OPERATION_ENABLED_STATE) >> 2;
}

int check_quick_stop_active(int status_word){
	return (status_word & QUICK_STOP_STATE)>>5;
}

int check_target_reached(int status_word)
{
	return (status_word & TARGET_REACHED)>>10;
}

int check_quick_stop_inactive(int status_word)
{
	return (status_word & QUICK_STOP_STATE)>>5;
}

int check_shutdown_active(int status_word)
{
	return (status_word & VOLTAGE_ENABLED_STATE)>>4;
}

void set_velocity_rpm(int target_velocity, int slave_number, ctrlproto_slv_handle *slv_handles)
{
	slv_handles[slave_number].speed_setpoint = target_velocity;
}

void initialize_torque(int slave_number, ctrlproto_slv_handle *slv_handles)
{

	slv_handles[slave_number].factor_torq = (float) slv_handles[slave_number].motor_config_param.s_motor_torque_constant.motor_torque_constant;
	slv_handles[slave_number].factor_torq *= slv_handles[slave_number].factor_torq;
	slv_handles[slave_number].factor_torq *= ((float) slv_handles[slave_number].motor_config_param.s_nominal_current.nominal_current);
	slv_handles[slave_number].factor_torq /= ((float) slv_handles[slave_number].motor_config_param.s_max_torque.max_torque);

	return;
}

void set_torque_mNm(float target_torque, int slave_number, ctrlproto_slv_handle *slv_handles)
{
	slv_handles[slave_number].torque_setpoint =  (int) round( (target_torque)/slv_handles[slave_number].factor_torq);

}

float get_torque_actual_mNm(int slave_number, ctrlproto_slv_handle *slv_handles)
{
	return (  ((float) slv_handles[slave_number].torque_in ) * slv_handles[slave_number].factor_torq );
}

int get_velocity_actual_rpm(int slave_number, ctrlproto_slv_handle *slv_handles)
{
	return slv_handles[slave_number].speed_in;
}

int get_position_actual_ticks(int slave_number, ctrlproto_slv_handle *slv_handles)
{
	return slv_handles[slave_number].position_in;
}



int position_limit(int target_position, int slave_number, ctrlproto_slv_handle *slv_handles)
{
	int position = target_position;

	int position_min = slv_handles[slave_number].motor_config_param.s_software_position_min.software_position_min;
	int position_max = slv_handles[slave_number].motor_config_param.s_software_position_max.software_position_max;

	if (position > position_max)
	{
		return position_max;
	}
	else if (position < position_min)
	{
		return position_min;
	}
	else if (position >= position_min && position <= position_max)
	{
		return position;
	}
}

void set_position_ticks(int target_position, int slave_number, ctrlproto_slv_handle *slv_handles)
{
	int position = 0;

	if(target_position > slv_handles[slave_number].motor_config_param.s_software_position_max.software_position_max)
	{
		position = slv_handles[slave_number].motor_config_param.s_software_position_max.software_position_max;
	}
	else if (target_position < slv_handles[slave_number].motor_config_param.s_software_position_min.software_position_min)
	{
		position = slv_handles[slave_number].motor_config_param.s_software_position_min.software_position_min;
	}
	else if (target_position >= slv_handles[slave_number].motor_config_param.s_software_position_min.software_position_min \
			&& target_position <=  slv_handles[slave_number].motor_config_param.s_software_position_max.software_position_max)
	{
		position = target_position;
	}
	slv_handles[slave_number].position_setpoint = position;
}

void set_profile_position_ticks(int target_position, int slave_number, ctrlproto_slv_handle *slv_handles)
{
	slv_handles[slave_number].position_setpoint = position_limit(target_position, slave_number, slv_handles);
}

int position_set_flag(int slave_number, ctrlproto_slv_handle *slv_handles)
{
	int flag = check_target_reached(read_statusword(slave_number, slv_handles));
	if(flag == 0)
		return 1;
	else
		return 0;
}

int velocity_set_flag(int slave_number, ctrlproto_slv_handle *slv_handles)
{
	int flag = check_target_reached(read_statusword(slave_number, slv_handles));
	if(flag == 0)
		return 1;
	else
		return 0;
}

void set_controlword(int controlword, int slave_number, ctrlproto_slv_handle *slv_handles)
{
	slv_handles[slave_number].motorctrl_out = controlword;
}

int read_statusword(int slave_number, ctrlproto_slv_handle *slv_handles)
{
	return slv_handles[slave_number].motorctrl_status_in;
}

void initialize_position_profile_limits(int slave_number, ctrlproto_slv_handle *slv_handles)
{
	slv_handles[slave_number].profile_position_params.qei_params.real_counts = \
			slv_handles[slave_number].motor_config_param.s_position_encoder_resolution.position_encoder_resolution;
	slv_handles[slave_number].profile_position_params.hall_params.max_ticks_per_turn = \
			slv_handles[slave_number].motor_config_param.s_pole_pair.pole_pair * 4096;
	__initialize_position_profile_limits(slv_handles[slave_number].motor_config_param.s_max_acceleration.max_acceleration,\
			slv_handles[slave_number].motor_config_param.s_nominal_motor_speed.nominal_motor_speed,\
			slv_handles[slave_number].motor_config_param.s_sensor_selection_code.sensor_selection_code,\
			slv_handles[slave_number].motor_config_param.s_software_position_max.software_position_max,\
			slv_handles[slave_number].motor_config_param.s_software_position_min.software_position_min,\
			&slv_handles[slave_number].profile_position_params);
}

int generate_profile_position(int step, int slave_number, ctrlproto_slv_handle *slv_handles)
{
	return __position_profile_generate_in_steps(step, &slv_handles[slave_number].profile_position_params);
}


int init_position_profile_params(int target_position, int actual_position, int velocity, \
		int acceleration, int deceleration, int slave_number, ctrlproto_slv_handle *slv_handles)
{

	return __initialize_position_profile(target_position, actual_position, velocity, acceleration, deceleration, &slv_handles[slave_number].profile_position_params);
}

int init_velocity_profile_params(int target_velocity, int actual_velocity, int acceleration, \
		int deceleration, int slave_number, ctrlproto_slv_handle *slv_handles)
{
	return __initialize_velocity_profile(target_velocity, actual_velocity, acceleration, \
			 deceleration, slv_handles[slave_number].motor_config_param.s_max_profile_velocity.max_profile_velocity, \
			 &slv_handles[slave_number].profile_velocity_params);
}

int generate_profile_velocity(int step, int slave_number, ctrlproto_slv_handle *slv_handles)
{
	return __velocity_profile_generate_in_steps(step, &slv_handles[slave_number].profile_velocity_params);
}

int init_linear_profile_params(float target_torque, float actual_torque, float torque_slope, int slave_number, ctrlproto_slv_handle *slv_handles)
{
	float max_torque =  slv_handles[slave_number].motor_config_param.s_motor_torque_constant.motor_torque_constant \
			* slv_handles[slave_number].motor_config_param.s_nominal_current.nominal_current;

	return __init_linear_profile_float(target_torque, actual_torque, torque_slope, torque_slope, max_torque,\
			&slv_handles[slave_number].profile_linear_params);
}

float generate_profile_linear(int step, int slave_number, ctrlproto_slv_handle *slv_handles)
{
	return __linear_profile_generate_float(step, &slv_handles[slave_number].profile_linear_params);
}

int target_position_reached(int slave_number, int target_position, int tolerance, ctrlproto_slv_handle *slv_handles)
{
	int actual_position =  get_position_actual_ticks(slave_number, slv_handles);

	if(actual_position > target_position-tolerance/2 && actual_position < target_position + tolerance/2)
	{
		if(check_target_reached(read_statusword(slave_number, slv_handles)))
		{
			return 1;
		}
		else
			return 0;
	}
	else
		return 0;
}

int target_velocity_reached(int slave_number, int target_velocity, int tolerance, ctrlproto_slv_handle *slv_handles)
{
	int actual_velocity =  get_velocity_actual_rpm(slave_number, slv_handles);

	if(actual_velocity > target_velocity-tolerance/2 && actual_velocity < target_velocity + tolerance/2)
	{	if(check_target_reached(read_statusword(slave_number, slv_handles)))
		{
			return 1;
		}
		else
			return 0;
	}
	else
		return 0;
}

int target_torque_reached(int slave_number, float target_torque, float tolerance, ctrlproto_slv_handle *slv_handles)
{
	float actual_torque =  get_torque_actual_mNm(slave_number, slv_handles);

	if(actual_torque > target_torque-tolerance/2.0f && actual_torque < target_torque + tolerance/2.0f)
	{	if(check_target_reached(read_statusword(slave_number, slv_handles)))
		{
			return 1;
		}
		else
			return 0;
	}
	else
		return 0;
}

void init_nodes(master_setup_variables_t *master_setup, ctrlproto_slv_handle *slv_handles, int total_no_of_slaves, int sdo_update) //int slave_number,
{
	//check if node settings are up
	int i;
	for(i = 0; i<total_no_of_slaves;i++)
	{
	    if(sdo_update == 1)
	    {
	        set_controlword(6, i, slv_handles);
            while(1)
            {
                pdo_handle_ecat(master_setup, slv_handles, total_no_of_slaves);
                if(master_setup->op_flag)
                {
                    if(slv_handles[i].operation_mode_disp == 105)
                        break;
                }
            }
	    }

		set_controlword(0, i, slv_handles);

		/***** Set up Parameters *****/

		if(sdo_update == 1)
		{
		    printf("updating motor parameters for all connected nodes\n");
		    fflush(stdout);
            slv_handles[i].motor_config_param.update_flag = 0;
            while(1)
            {
                if(slv_handles[i].motor_config_param.update_flag == 1)
                {
                    slv_handles[i].motor_config_param.update_flag = 0;	// reset to update next set of paramaters
                    break;
                }

                else
                {
                    sdo_handle_ecat(master_setup, slv_handles, MOTOR_PARAM_UPDATE, i); // motor config update(all configurations)
                    //printf (".");
                    //fflush(stdout);

                }
            }
            printf ("\n");
            fflush(stdout);

		}
		set_controlword(5, i, slv_handles);

	}
}

int set_operation_mode(int operation_mode, int slave_number, master_setup_variables_t *master_setup, ctrlproto_slv_handle *slv_handles, int total_no_of_slaves)
{
	int ready = 0;
	int switch_enable = 0;
	int status_word = 0;
	int switch_on_state = 0;
	int op_enable_state = 0;

	int actual_position;
	int i = 0;
<<<<<<< HEAD
=======

>>>>>>> 9721de84

	/**********************check ready***********************/
	while(!ready)
	{
		pdo_handle_ecat(master_setup, slv_handles, total_no_of_slaves);
		if(master_setup->op_flag)
		{
			//check ready
			status_word = read_statusword(slave_number, slv_handles);
			ready = check_ready(status_word);
		}
		else
			continue;
	}

	#ifndef print_slave
	printf("ready\n");
	fflush(stdout);
	#endif

	/**********************check switch_enable***********************/
	while(!switch_enable)
	{
		pdo_handle_ecat(master_setup, slv_handles, total_no_of_slaves);
		if(master_setup->op_flag)
		{
			//check switch
			status_word = read_statusword(slave_number, slv_handles);
			switch_enable = check_switch_enable(status_word);
		}
		else
			continue;
	}

	#ifndef print_slave
	printf("switch_enable\n");
	fflush(stdout);
	#endif


	/************************output switch on**************************/
	while(!switch_on_state)
	{
		pdo_handle_ecat(master_setup, slv_handles, total_no_of_slaves);
		if(master_setup->op_flag)
		{
			set_controlword(SWITCH_ON_CONTROL, slave_number, slv_handles);
			/*************check switch_on_state***************/
			status_word = read_statusword(slave_number, slv_handles);
			switch_on_state = check_switch_on(status_word);
		}
		else
			continue;
	}

	#ifndef print_slave
	printf("switch_on_state\n");
	fflush(stdout);
	#endif


	printf("updating control parameters\n");
	fflush(stdout);
<<<<<<< HEAD
	/***** Set up Parameters *****/
=======
	/***** Set up Parameters ****

>>>>>>> 9721de84
	slv_handles[slave_number].motor_config_param.update_flag = 0;
	if(operation_mode == CST || operation_mode == TQ)
	{
		slv_handles[slave_number].motor_config_param.update_flag = 0;
		while(1)
		{
			if(slv_handles[slave_number].motor_config_param.update_flag == 1)
			{
				slv_handles[slave_number].motor_config_param.update_flag = 0;
				break;
			}
			else
			{
				sdo_handle_ecat(master_setup, slv_handles, CST_MOTOR_UPDATE, slave_number);  //mode specific updates
				printf (".");
				fflush(stdout);
			}
		}

		slv_handles[slave_number].motor_config_param.update_flag = 0;
		while(1)
		{
			if(slv_handles[slave_number].motor_config_param.update_flag == 1)
			{
				slv_handles[slave_number].motor_config_param.update_flag = 0;
				break;
			}
			else
			{
				sdo_handle_ecat(master_setup, slv_handles, TORQUE_CTRL_UPDATE, slave_number);  //mode specific updates
				printf (".");
				fflush(stdout);
			}
		}

		slv_handles[slave_number].motor_config_param.update_flag = 0;
		while(1)
		{
			if(slv_handles[slave_number].motor_config_param.update_flag == 1)
			{
				slv_handles[slave_number].motor_config_param.update_flag = 0;
				break;
			}
			else
			{
				sdo_handle_ecat(master_setup, slv_handles, CSV_MOTOR_UPDATE, slave_number);		//mode specific updates
				printf (".");
				fflush(stdout);
			}
		}

		slv_handles[slave_number].motor_config_param.update_flag = 0;
		while(1)
		{
			if(slv_handles[slave_number].motor_config_param.update_flag == 1)
			{
				//slv_handles[slave_number].motor_config_param.update_flag = 0;
				break;
			}
			else
			{
				slv_handles[slave_number].motor_config_param.s_torque_slope.torque_slope = \
						ceil( (float) slv_handles[slave_number].motor_config_param.s_torque_slope.torque_slope / slv_handles[slave_number].factor_torq);

				sdo_handle_ecat(master_setup, slv_handles, TQ_MOTOR_UPDATE, slave_number);  //mode specific updates
				printf (".");
				fflush(stdout);
			}
		}
	}


	else if (operation_mode == CSV)
	{
		slv_handles[slave_number].motor_config_param.update_flag = 0;
		while(1)
		{
			if(slv_handles[slave_number].motor_config_param.update_flag == 1)
			{
				slv_handles[slave_number].motor_config_param.update_flag = 0; // reset to update next set of paramaters
				break;
			}
			else
			{
				sdo_handle_ecat(master_setup, slv_handles, VELOCITY_CTRL_UPDATE, slave_number);  //mode specific updates
				printf (".");
				fflush(stdout);
			}
		}

		slv_handles[slave_number].motor_config_param.update_flag = 0;
		while(1)
		{
			if(slv_handles[slave_number].motor_config_param.update_flag == 1)
			{
				//slv_handles[slave_number].motor_config_param.update_flag = 0;
				break;
			}
			else
			{
				sdo_handle_ecat(master_setup, slv_handles, CSV_MOTOR_UPDATE, slave_number);		//mode specific updates
				printf (".");
				fflush(stdout);
			}
		}
	}
	else if (operation_mode == CSP)
	{
		slv_handles[slave_number].motor_config_param.update_flag = 0;
		while(1)
		{
			if(slv_handles[slave_number].motor_config_param.update_flag == 1)
			{
				slv_handles[slave_number].motor_config_param.update_flag = 0;
				break;
			}
			else
			{
				sdo_handle_ecat(master_setup, slv_handles, POSITION_CTRL_UPDATE, slave_number);		//mode specific updates
				printf (".");
				fflush(stdout);
			}
		}

		slv_handles[slave_number].motor_config_param.update_flag = 0;
		while(1)
		{
			if(slv_handles[slave_number].motor_config_param.update_flag == 1)
			{
				//slv_handles[slave_number].motor_config_param.update_flag = 0;
				break;
			}
			else
			{
				sdo_handle_ecat(master_setup, slv_handles, CSV_MOTOR_UPDATE, slave_number);		//mode specific updates
				printf (".");
				fflush(stdout);
			}
		}

	}

	else if (operation_mode == PV)
	{
		slv_handles[slave_number].motor_config_param.update_flag = 0;
		while(1)
		{
			if(slv_handles[slave_number].motor_config_param.update_flag == 1)
			{
				slv_handles[slave_number].motor_config_param.update_flag = 0; // reset to update next set of paramaters
				break;
			}
			else
			{
				sdo_handle_ecat(master_setup, slv_handles, VELOCITY_CTRL_UPDATE, slave_number);  //mode specific updates
				printf (".");
				fflush(stdout);
			}
		}

		slv_handles[slave_number].motor_config_param.update_flag = 0;
		while(1)
		{
			if(slv_handles[slave_number].motor_config_param.update_flag == 1)
			{
				//slv_handles[slave_number].motor_config_param.update_flag = 0;
				break;
			}
			else
			{
				sdo_handle_ecat(master_setup, slv_handles, PV_MOTOR_UPDATE, slave_number);  //mode specific updates
				printf (".");
				fflush(stdout);
			}
		}
	}

	else if (operation_mode == PP)
	{
		slv_handles[slave_number].motor_config_param.update_flag = 0;
		while(1)
		{
			if(slv_handles[slave_number].motor_config_param.update_flag == 1)
			{
				slv_handles[slave_number].motor_config_param.update_flag = 0;
				break;
			}
			else
			{
				sdo_handle_ecat(master_setup, slv_handles, POSITION_CTRL_UPDATE, slave_number);		//mode specific updates
				printf (".");
				fflush(stdout);
			}
		}

		slv_handles[slave_number].motor_config_param.update_flag = 0;
		while(1)
		{
			if(slv_handles[slave_number].motor_config_param.update_flag == 1)
			{
				//slv_handles[slave_number].motor_config_param.update_flag = 0;
				break;
			}
			else
			{
				sdo_handle_ecat(master_setup, slv_handles, PP_MOTOR_UPDATE, slave_number);  //mode specific updates
				printf (".");
				fflush(stdout);
			}
		}
	}
	printf ("\n");
	fflush(stdout);




	/**********************output Mode of Operation******************/
	while(1)
	{
			pdo_handle_ecat(master_setup, slv_handles, total_no_of_slaves);
			if(master_setup->op_flag)
			{
				slv_handles[slave_number].operation_mode = operation_mode;
				/*************check operation_mode display**************/
				if (slv_handles[slave_number].operation_mode_disp == operation_mode)
					break;

				//printf("operation_mode in loop\n");
			}
			else
				continue;
	}
	#ifndef print_slave
	printf("operation_mode enabled\n");
	fflush(stdout);
	#endif

	return 1;
}


int enable_operation(int slave_number, master_setup_variables_t *master_setup, ctrlproto_slv_handle *slv_handles, int total_no_of_slaves)
{
	int op_enable_state = 0;
	int status_word = 0;
	int actual_position;

	while(!op_enable_state && master_setup->op_flag)
	{
		pdo_handle_ecat(master_setup, slv_handles, total_no_of_slaves);
		if(master_setup->op_flag)
		{
			set_controlword(SWITCH_ON, slave_number, slv_handles);
			/*************check op_enable_state**************/
			status_word = read_statusword(slave_number, slv_handles);
			op_enable_state = check_op_enable(status_word);
			actual_position = get_position_actual_ticks(slave_number, slv_handles);
			//printf("actual_position %d\n", actual_position);;
			set_profile_position_ticks(actual_position, slave_number, slv_handles);
		}
		else
			continue;
	}

	#ifndef print_slave
	printf("operation enabled\n");
	fflush(stdout);
	#endif

	return 1;
}

int quick_stop_position(int slave_number, master_setup_variables_t *master_setup, ctrlproto_slv_handle *slv_handles, int total_no_of_slaves)
{
	int quick_stop_active = 0, quick_stop_inactive = 1;
	int status_word;
	while(!quick_stop_active && master_setup->op_flag)
	{
		pdo_handle_ecat(master_setup, slv_handles, total_no_of_slaves);
		if(master_setup->op_flag)
		{
			set_controlword(ENABLE_OPERATION_CONTROL|(~QUICK_STOP_CONTROL & 0x000F)|ENABLE_VOLTAGE_CONTROL|SWITCH_ON_CONTROL, slave_number, slv_handles);
			/*************check quick_stop_state**************/
			status_word = read_statusword(slave_number, slv_handles);
			quick_stop_active = check_quick_stop_active(status_word);
		}
		else
			continue;

	}
#ifndef print_slave
	printf("quick_stop_active\n");
	fflush(stdout);
#endif



	while(quick_stop_inactive)
	{
		pdo_handle_ecat(master_setup, slv_handles, total_no_of_slaves);
		if(master_setup->op_flag)
		{
			/*************check quick_stop_state**************/
			status_word = read_statusword(slave_number, slv_handles);
			quick_stop_inactive = check_quick_stop_active(status_word);

		}
		else
			continue;
	}
	set_position_ticks(get_position_actual_ticks(slave_number, slv_handles), slave_number, slv_handles);
	#ifndef print_slave
	printf("ack stop received \n");
	fflush(stdout);
	#endif
}

int renable_ctrl_quick_stop(int operation_mode, int slave_number, master_setup_variables_t *master_setup, ctrlproto_slv_handle *slv_handles, int total_no_of_slaves)
{
	/**********************output Mode of Operation******************/
	while(1)
	{
			pdo_handle_ecat(master_setup, slv_handles, total_no_of_slaves);
			if(master_setup->op_flag)
			{
				slv_handles[slave_number].operation_mode = 100;
				slv_handles[slave_number].speed_setpoint = slv_handles[slave_number].speed_in;
				slv_handles[slave_number].position_setpoint = slv_handles[slave_number].position_in;
				slv_handles[slave_number].torque_setpoint = slv_handles[slave_number].torque_in;


				/*************check operation_mode display**************/
				set_controlword(QUICK_STOP_CONTROL, slave_number, slv_handles);

				if (slv_handles[slave_number].operation_mode_disp == 100)
					break;
			}
			else
				continue;
	}
	#ifndef print_slave
	printf("operation_mode reset enabled\n");
	fflush(stdout);
	#endif


}

void start_homing(master_setup_variables_t *master_setup, ctrlproto_slv_handle *slv_handles,\
		int home_velocity, int home_acceleration, int slave_number, int total_no_of_slaves)
{
	int flag = 0;
	int ack  = 0;
	int status_word;
	int actual_position;
	int actual_velocity;
	float actual_torque;
	while(1)
	{

		pdo_handle_ecat(master_setup, slv_handles, total_no_of_slaves);

		if(master_setup->op_flag)	//Check if the master is active
		{
			slv_handles[slave_number].speed_setpoint = home_velocity;
			//slv_handles[slave_number].position_setpoint = home_acceleration;
			slv_handles[slave_number].torque_setpoint = home_acceleration;

			status_word = slv_handles[slave_number].motorctrl_status_in;
			ack = check_target_reached(status_word);

			if(ack == 1 && flag == 0)
			{
				flag = 1;
				printf("\n start homing \n");

			}
			if(flag == 1 && ack == 0)
			{
				printf("\n homing done ");
				fflush(stdout);
				break;
			}
		}
	}
}

int shutdown_operation(int operation_mode, int slave_number, master_setup_variables_t *master_setup, ctrlproto_slv_handle *slv_handles, int total_no_of_slaves)
{
	int ack_stop = 1, status_word;
	while(ack_stop)
	{
			pdo_handle_ecat(master_setup, slv_handles, total_no_of_slaves);
			if(master_setup->op_flag)
			{

				slv_handles[slave_number].operation_mode = 100;
				/*************check operation_mode display**************/
				set_controlword(SHUTDOWN, slave_number, slv_handles);
				status_word = read_statusword(slave_number, slv_handles);
				ack_stop = check_shutdown_active(status_word);

			}
			else
				continue;
	}
	#ifndef print_slave
	printf("shutdown  \n");
	fflush(stdout);
	#endif
}

int quick_stop(int slave_number, master_setup_variables_t *master_setup, ctrlproto_slv_handle *slv_handles, int total_no_of_slaves)
{
	int quick_stop_active = 0, status_word, ack_stop;
	while(!quick_stop_active && master_setup->op_flag)
	{
		pdo_handle_ecat(master_setup, slv_handles, total_no_of_slaves);
		if(master_setup->op_flag)
		{
			set_controlword(ENABLE_OPERATION_CONTROL|(~QUICK_STOP_CONTROL & 0x000F)|ENABLE_VOLTAGE_CONTROL|SWITCH_ON_CONTROL, slave_number, slv_handles);
			/*************check quick_stop_state**************/
			status_word = read_statusword(slave_number, slv_handles);
			quick_stop_active = check_quick_stop_active(status_word);
		}
		else
			continue;

	}

	#ifndef print_slave
	printf("quick_stop_active\n");
	fflush(stdout);
	#endif

	ack_stop = 1;
	while(ack_stop)
	{
		pdo_handle_ecat(master_setup, slv_handles, total_no_of_slaves);
		if(master_setup->op_flag)
		{
			/*************check quick_stop_state**************/
			status_word = read_statusword(slave_number, slv_handles);
			ack_stop = check_quick_stop_inactive(status_word);;

		}
		else
			continue;
	}

	#ifndef print_slave
	printf("quick stop executed \n");
	fflush(stdout);
	#endif
}

int quick_stop_torque(int slave_number, master_setup_variables_t *master_setup, ctrlproto_slv_handle *slv_handles, int total_no_of_slaves)
{
	return quick_stop(slave_number, master_setup, slv_handles, total_no_of_slaves);
}

int quick_stop_velocity(int slave_number, master_setup_variables_t *master_setup, ctrlproto_slv_handle *slv_handles, int total_no_of_slaves)
{
	return quick_stop(slave_number, master_setup, slv_handles, total_no_of_slaves);
}

int renable_velocity_ctrl(int slave_number, master_setup_variables_t *master_setup, ctrlproto_slv_handle *slv_handles, int total_no_of_slaves)
{
	/**********************output Mode of Operation******************/
	while(1)
	{
			pdo_handle_ecat(master_setup, slv_handles, total_no_of_slaves);
			if(master_setup->op_flag)
			{
				slv_handles[slave_number].operation_mode = 100;
				/*************check operation_mode display**************/
				set_controlword(QUICK_STOP_CONTROL, slave_number, slv_handles);

				if (slv_handles[slave_number].operation_mode_disp == 100)
					break;
			}
			else
				continue;
	}
	#ifndef print_slave
	printf("operation_mode reset enabled\n");
	fflush(stdout);
	#endif

	while(1)
	{
			pdo_handle_ecat(master_setup, slv_handles, total_no_of_slaves);
			if(master_setup->op_flag)
			{
				slv_handles[slave_number].operation_mode = CSV;
				/*************check operation_mode display**************/

				if (slv_handles[slave_number].operation_mode_disp == CSV)
					break;
			}
			else
				continue;
	}
	#ifndef print_slave
	printf("operation_mode CSV enabled\n");
	fflush(stdout);
	#endif
}

<|MERGE_RESOLUTION|>--- conflicted
+++ resolved
@@ -6,7 +6,6 @@
  * \version 1.0
  * \date 10/04/2014
  */
-
 /*
  * Copyright (c) 2014, Synapticon GmbH
  * All rights reserved.
@@ -237,7 +236,7 @@
 			* slv_handles[slave_number].motor_config_param.s_nominal_current.nominal_current;
 
 	return __init_linear_profile_float(target_torque, actual_torque, torque_slope, torque_slope, max_torque,\
-			&slv_handles[slave_number].profile_linear_params);
+			&slv_handles[slave_number].profile_linear_params); //max_torque
 }
 
 float generate_profile_linear(int step, int slave_number, ctrlproto_slv_handle *slv_handles)
@@ -358,10 +357,7 @@
 
 	int actual_position;
 	int i = 0;
-<<<<<<< HEAD
-=======
-
->>>>>>> 9721de84
+
 
 	/**********************check ready***********************/
 	while(!ready)
@@ -425,12 +421,8 @@
 
 	printf("updating control parameters\n");
 	fflush(stdout);
-<<<<<<< HEAD
 	/***** Set up Parameters *****/
-=======
-	/***** Set up Parameters ****
-
->>>>>>> 9721de84
+
 	slv_handles[slave_number].motor_config_param.update_flag = 0;
 	if(operation_mode == CST || operation_mode == TQ)
 	{
