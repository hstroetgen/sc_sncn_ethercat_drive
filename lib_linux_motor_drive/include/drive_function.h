<<<<<<< HEAD

/**
 *
 * \file drive_function.h
 *
 * \brief Motor Drive functions over Ethercat
 *
 * Copyright (c) 2014, Synapticon GmbH
 * All rights reserved.
 * Author: Pavan Kanajar <pkanajar@synapticon.com>
 *
 * Redistribution and use in source and binary forms, with or without
 * modification, are permitted provided that the following conditions are met:
 *
 * 1. Redistributions of source code must retain the above copyright notice, this
 *    list of conditions and the following disclaimer.
 * 2. Redistributions in binary form must reproduce the above copyright notice,
 *    this list of conditions and the following disclaimer in the documentation
 *    and/or other materials provided with the distribution.
 * 3. Execution of this software or parts of it exclusively takes place on hardware
 *    produced by Synapticon GmbH.
 *
 * THIS SOFTWARE IS PROVIDED BY THE COPYRIGHT HOLDERS AND CONTRIBUTORS "AS IS" AND
 * ANY EXPRESS OR IMPLIED WARRANTIES, INCLUDING, BUT NOT LIMITED TO, THE IMPLIED
 * WARRANTIES OF MERCHANTABILITY AND FITNESS FOR A PARTICULAR PURPOSE ARE
 * DISCLAIMED. IN NO EVENT SHALL THE COPYRIGHT OWNER OR CONTRIBUTORS BE LIABLE FOR
 * ANY DIRECT, INDIRECT, INCIDENTAL, SPECIAL, EXEMPLARY, OR CONSEQUENTIAL DAMAGES
 * (INCLUDING, BUT NOT LIMITED TO, PROCUREMENT OF SUBSTITUTE GOODS OR SERVICES;
 * LOSS OF USE, DATA, OR PROFITS; OR BUSINESS INTERRUPTION) HOWEVER CAUSED AND
 * ON ANY THEORY OF LIABILITY, WHETHER IN CONTRACT, STRICT LIABILITY, OR TORT
 * (INCLUDING NEGLIGENCE OR OTHERWISE) ARISING IN ANY WAY OUT OF THE USE OF THIS
 * SOFTWARE, EVEN IF ADVISED OF THE POSSIBILITY OF SUCH DAMAGE.
 *
 * The views and conclusions contained in the software and documentation are those
 * of the authors and should not be interpreted as representing official policies,
 * either expressed or implied, of the Synapticon GmbH.
 *
 */

#include <drive_config.h>
#include "ctrlproto_m.h"
#include "profile.h"

#ifdef __cplusplus
extern "C" {
#endif
	/**
	 * \brief Initialise Linear Profile
	 *
	 *  Input
	 * \param target_value
	 * \param actual_value
	 * \param acceleration for the Linear profile
	 * \param deceleration for the Linear profile
	 * \param max_value for the Linear profile
	 *
	 * Output
	 * \return no. of steps for linear profile : range [1 - steps-1]
	 */
	extern int init_linear_profile_float(float target_value, float actual_value, float acceleration, float deceleration, float max_value);

	/**
	 * \brief Generate Linear Profile
	 *
	 *  Input
	 * \param step current step of the profile
	 *
	 * Output
	 * \return corresponding target value at the step input
	 */
	extern float linear_profile_generate_float(int step);

#ifdef __cplusplus
}
#endif

/*External functions*/

/**
 * \brief Initialize node with basic motor configurations via bldc_motor_config.h
 *
 * \param slave_number			Specify the slave number to which the motor is connected
 * \param master_setup 			A struct containing the variables for the master
 * \param slv_handles 			The handle struct for the slaves
 * \param total_no_of_slaves 	Number of connected slaves to the master
 */
void init_node(int slave_number, master_setup_variables_t *master_setup, ctrlproto_slv_handle *slv_handles, int total_no_of_slaves);

int position_limit(float target_position, int slave_number, ctrlproto_slv_handle *slv_handles);
/**
 * \brief Sets operation mode via defines for modes of operation in drive_config.h
 *
 * \param operation_mode        Specify the operation mode for the slave
 * \param slave_number			Specify the slave number to which the motor is connected
 * \param master_setup 			A struct containing the variables for the master
 * \param slv_handles 			The handle struct for the slaves
 * \param total_no_of_slaves 	Number of connected slaves to the master
 */
int set_operation_mode(int operation_mode, int slave_number, master_setup_variables_t *master_setup, ctrlproto_slv_handle *slv_handles, int total_no_of_slaves);


/**
 * \brief Enables the operation mode specified
 *
 * \param slave_number			Specify the slave number to which the motor is connected
 * \param master_setup 			A struct containing the variables for the master
 * \param slv_handles 			The handle struct for the slaves
 * \param total_no_of_slaves 	Number of connected slaves to the master
 */
int enable_operation(int slave_number, master_setup_variables_t *master_setup, ctrlproto_slv_handle *slv_handles, int total_no_of_slaves);


/**
 * \brief Shuts down the operation mode selected
 *
 * \param operation_mode        Specify the operation mode selected for the slave
 * \param slave_number			Specify the slave number to which the motor is connected
 * \param master_setup 			A struct containing the variables for the master
 * \param slv_handles 			The handle struct for the slaves
 * \param total_no_of_slaves 	Number of connected slaves to the master
 */
int shutdown_operation(int operation_mode, int slave_number, master_setup_variables_t *master_setup, ctrlproto_slv_handle *slv_handles, int total_no_of_slaves);


/**
 * \brief Sets target position cyclically for Cyclic Synchronous Position(CSP) mode only
 *
 * \param target_position 		Specify the target position to follow (in degree)
 * \param slave_number			Specify the slave number to which the motor is connected
 * \param slv_handles 			The handle struct for the slaves
 */
void set_position_degree(int target_position, int slave_number, ctrlproto_slv_handle *slv_handles);


/**
 * \brief Sets target position for Profile Position mode(PPM) only
 *
 * \param target_position		Specify the target position to follow (in degree)
 * \param slave_number			Specify the slave number to which the motor is connected
 * \param slv_handles 			The handle struct for the slaves
 */
void set_profile_position_degree(float target_position, int slave_number, ctrlproto_slv_handle *slv_handles);


/**
 * \brief Gets actual position
 *
 * \param slave_number			Specify the slave number to which the motor is connected
 * \param slv_handles 			The handle struct for the slaves
 *
 * \return actual_position from the slave number specified
 */
float get_position_actual_degree(int slave_number, ctrlproto_slv_handle *slv_handles);


/**
 * \brief Quick Stop Position
 *
 * \param slave_number			Specify the slave number to which the motor is connected
 * \param master_setup 			A struct containing the variables for the master
 * \param slv_handles 			The handle struct for the slaves
 * \param total_no_of_slaves 	Number of connected slaves to the master
 */
int quick_stop_position(int slave_number, master_setup_variables_t *master_setup, ctrlproto_slv_handle *slv_handles, int total_no_of_slaves);


/**
 * \brief Check target position reached for Profile position mode
 *
 * \param slave_number			Specify the slave number to which the motor is connected
 * \param target_position		Specify the target position set (in degree)
 * \param tolerance 			Specify the tolerance for target position
 * \param slv_handles 			The handle struct for the slaves
 *
 * \return 1 if target position reached else 0
 */
int target_position_reached(int slave_number, float target_position, float tolerance, ctrlproto_slv_handle *slv_handles);

/**
 * \brief Initialize Position Profile parameters
 *
 * \param target_position		Specify the target position to follow (in degree)
 * \param actual_position		Specify the actual position (in degree)
 * \param velocity				Specify the velocity (in rpm)
 * \param acceleration			Specify the acceleration (in rpm/s)
 * \param deceleration			Specify the deceleration (in rpm/s)
 *
 */
int init_position_profile_params(float target_position, float actual_position, int velocity, int acceleration, int deceleration);


/**
 * \brief Initialize Torque parameters for Profile Torque mode(PTM) & Cyclic Synchronous Torque(CST) mode
 *
 * \param slave_number			Specify the slave number to which the motor is connected
 * \param slv_handles 			The handle struct for the slaves
 *
 */
void initialize_torque(int slave_number, ctrlproto_slv_handle *slv_handles);


/**
 * \brief Initialize Linear Profile parameters for Profile torque mode
 *
 * \param target_torque			Specify the target torque to follow (in mNm)
 * \param actual_torque			Specify the actual torque (in mNm)
 * \param torque_slope			Specify the torque slope (in mNm/s)
 * \param slave_number			Specify the slave number to which the motor is connected
 * \param slv_handles 			The handle struct for the slaves
 *
 */
int init_linear_profile_params(float target_torque, float actual_torque, float torque_slope, int slave_number, ctrlproto_slv_handle *slv_handles);

/**
 * \brief Sets target torque for Profile Torque mode(PTM) & Cyclic Synchronous Torque(CST) mode
 *
 * \param target_torque			Specify the target torque to follow (in mNm)
 * \param slave_number			Specify the slave number to which the motor is connected
 * \param slv_handles 			The handle struct for the slaves
 */
void set_torque_mNm(float target_torque, int slave_number, ctrlproto_slv_handle *slv_handles);

/**
 * \brief Gets actual torque
 *
 * \param slave_number			Specify the slave number to which the motor is connected
 * \param slv_handles 			The handle struct for the slaves
 *
 * \return actual torque in mNm from the slave number specified
 */
float get_torque_actual_mNm(int slave_number, ctrlproto_slv_handle *slv_handles);

/**
 * \brief Check target torque reached for Profile torque Mode
 *
 * \param slave_number			Specify the slave number to which the motor is connected
 * \param target_torque			Specify the target torque set (in nNm)
 * \param tolerance 			Specify the tolerance for target torque (in mNm)
 * \param slv_handles 			The handle struct for the slaves
 *
 * \return 1 if target torque reached else 0
 */
int target_torque_reached(int slave_number, float target_torque, float tolerance, ctrlproto_slv_handle *slv_handles);

/**
 * \brief Quick Stop Torque
 *
 * \param slave_number			Specify the slave number to which the motor is connected
 * \param master_setup 			A struct containing the variables for the master
 * \param slv_handles 			The handle struct for the slaves
 * \param total_no_of_slaves 	Number of connected slaves to the master
 */
int quick_stop_torque(int slave_number, master_setup_variables_t *master_setup, ctrlproto_slv_handle *slv_handles, int total_no_of_slaves);

/**
 * \brief Sets target velocity for Profile Velocity mode(PPM) & Cyclic Synchronous Velocity(CSV) mode
 *
 * \param target_velocity		Specify the target velocity to follow (in rpm)
 * \param slave_number			Specify the slave number to which the motor is connected
 * \param slv_handles 			The handle struct for the slaves
 */
void set_velocity_rpm(int target_velocity, int slave_number, ctrlproto_slv_handle *slv_handles);


/**
 * \brief Gets actual velocity
 *
 * \param slave_number			Specify the slave number to which the motor is connected
 * \param slv_handles 			The handle struct for the slaves
 *
 * \return actual_velocity in rpm from the slave number specified
 */
int get_velocity_actual_rpm(int slave_number, ctrlproto_slv_handle *slv_handles);


/**
 * \brief Quick Stop Velocity
 *
 * \param slave_number			Specify the slave number to which the motor is connected
 * \param master_setup 			A struct containing the variables for the master
 * \param slv_handles 			The handle struct for the slaves
 * \param total_no_of_slaves 	Number of connected slaves to the master
 */
int quick_stop_velocity(int slave_number, master_setup_variables_t *master_setup, ctrlproto_slv_handle *slv_handles, int total_no_of_slaves);


/**
 * \brief Check target velocity reached for Profile velocity Mode
 *
 * \param slave_number			Specify the slave number to which the motor is connected
 * \param target_velocity		Specify the target velocity set (in rpm)
 * \param tolerance 			Specify the tolerance for target velocity
 * \param slv_handles 			The handle struct for the slaves
 */
int target_velocity_reached(int slave_number, int target_velocity, int tolerance, ctrlproto_slv_handle *slv_handles);


/**
 * \brief Check velocity set for Profile velocity mode
 *
 * \param slave_number			Specify the slave number to which the motor is connected
 * \param slv_handles 			The handle struct for the slaves
 */
int velocity_set_flag(int slave_number, ctrlproto_slv_handle *slv_handles);


/**
 * \brief Check position set for Profile position mode
 *
 * \param slave_number			Specify the slave number to which the motor is connected
 * \param slv_handles 			The handle struct for the slaves
 */
int position_set_flag(int slave_number, ctrlproto_slv_handle *slv_handles);


/**
 * \brief Enable control after quick stop operation
 *
 * \param operation_mode        Specify the operation mode selected for the slave
 * \param slave_number			Specify the slave number to which the motor is connected
 * \param master_setup 			A struct containing the variables for the master
 * \param slv_handles 			The handle struct for the slaves
 * \param total_no_of_slaves 	Number of connected slaves to the master
 */
int renable_ctrl_quick_stop(int operation_mode, int slave_number, master_setup_variables_t *master_setup, ctrlproto_slv_handle *slv_handles, int total_no_of_slaves);

=======

/**
 * \file drive_function.h
 * \brief Motor Drive functions over Ethercat
 * \author Pavan Kanajar <pkanajar@synapticon.com>
 * \version 1.0
 * \date 10/04/2014
 */
/*
 * Copyright (c) 2014, Synapticon GmbH
 * All rights reserved.
 *
 * Redistribution and use in source and binary forms, with or without
 * modification, are permitted provided that the following conditions are met:
 *
 * 1. Redistributions of source code must retain the above copyright notice, this
 *    list of conditions and the following disclaimer.
 * 2. Redistributions in binary form must reproduce the above copyright notice,
 *    this list of conditions and the following disclaimer in the documentation
 *    and/or other materials provided with the distribution.
 * 3. Execution of this software or parts of it exclusively takes place on hardware
 *    produced by Synapticon GmbH.
 *
 * THIS SOFTWARE IS PROVIDED BY THE COPYRIGHT HOLDERS AND CONTRIBUTORS "AS IS" AND
 * ANY EXPRESS OR IMPLIED WARRANTIES, INCLUDING, BUT NOT LIMITED TO, THE IMPLIED
 * WARRANTIES OF MERCHANTABILITY AND FITNESS FOR A PARTICULAR PURPOSE ARE
 * DISCLAIMED. IN NO EVENT SHALL THE COPYRIGHT OWNER OR CONTRIBUTORS BE LIABLE FOR
 * ANY DIRECT, INDIRECT, INCIDENTAL, SPECIAL, EXEMPLARY, OR CONSEQUENTIAL DAMAGES
 * (INCLUDING, BUT NOT LIMITED TO, PROCUREMENT OF SUBSTITUTE GOODS OR SERVICES;
 * LOSS OF USE, DATA, OR PROFITS; OR BUSINESS INTERRUPTION) HOWEVER CAUSED AND
 * ON ANY THEORY OF LIABILITY, WHETHER IN CONTRACT, STRICT LIABILITY, OR TORT
 * (INCLUDING NEGLIGENCE OR OTHERWISE) ARISING IN ANY WAY OUT OF THE USE OF THIS
 * SOFTWARE, EVEN IF ADVISED OF THE POSSIBILITY OF SUCH DAMAGE.
 *
 * The views and conclusions contained in the software and documentation are those
 * of the authors and should not be interpreted as representing official policies,
 * either expressed or implied, of the Synapticon GmbH.
 *
 */

#include <drive_config.h>
#include "ctrlproto_m.h"
#include "profile.h"

#ifdef __cplusplus
extern "C" {
#endif
	/**
	 * \brief Initialise Linear Profile
	 *
	 *  Input
	 * \param target_value
	 * \param actual_value
	 * \param acceleration for the Linear profile
	 * \param deceleration for the Linear profile
	 * \param max_value for the Linear profile
	 * \param profile_linear_params struct for profile parameters
	 *
	 * Output
	 * \return no. of steps for linear profile : range [1 - steps-1]
	 */
	extern int init_linear_profile_float(float target_value, float actual_value, float acceleration, \
			float deceleration, float max_value, profile_linear_param *profile_linear_params);

	/**
	 * \brief Generate Linear Profile
	 *
	 *  Input
	 * \param step current step of the profile
	 * \param profile_linear_params struct for profile parameters
	 *
	 * Output
	 * \return corresponding target value at the step input
	 */
	extern float linear_profile_generate_float(int step, profile_linear_param *profile_linear_params);

#ifdef __cplusplus
}
#endif



/**
 * \brief Initialize all connected nodes with basic motor configurations via bldc_motor_config headers
 *
 * \param master_setup 			A struct containing the variables for the master
 * \param slv_handles 			The handle struct for the slaves
 * \param total_no_of_slaves 	Number of connected slaves to the master
 */
void init_nodes(master_setup_variables_t *master_setup, ctrlproto_slv_handle *slv_handles, int total_no_of_slaves);

/**
 * \brief Start Homing
 *
 *
 * \param master_setup 			A struct containing the variables for the master
 * \param slv_handles 			The handle struct for the slaves
 * \param home_velocity 		Velocity used for homing mode
 * \param home_acceleration 	Acceleration used for homing mode
 * \param slave_number			Specify the slave number to which the motor is connected
 * \param total_no_of_slaves 	Number of connected slaves to the master
 *
 */
void start_homing(master_setup_variables_t *master_setup, ctrlproto_slv_handle *slv_handles,\
		int home_velocity, int home_acceleration, int slave_number, int total_no_of_slaves);



/**
 * \brief Sets operation mode via defines for modes of operation in drive_config.h
 *
 * \param operation_mode        Specify the operation mode for the slave
 * \param slave_number			Specify the slave number to which the motor is connected
 * \param master_setup 			A struct containing the variables for the master
 * \param slv_handles 			The handle struct for the slaves
 * \param total_no_of_slaves 	Number of connected slaves to the master
 */
int set_operation_mode(int operation_mode, int slave_number, master_setup_variables_t *master_setup,\
		ctrlproto_slv_handle *slv_handles, int total_no_of_slaves);


/**
 * \brief Enables the operation mode specified
 *
 * \param slave_number			Specify the slave number to which the motor is connected
 * \param master_setup 			A struct containing the variables for the master
 * \param slv_handles 			The handle struct for the slaves
 * \param total_no_of_slaves 	Number of connected slaves to the master
 */
int enable_operation(int slave_number, master_setup_variables_t *master_setup, \
		ctrlproto_slv_handle *slv_handles, int total_no_of_slaves);


/**
 * \brief Shuts down the operation mode selected
 *
 * \param operation_mode        Specify the operation mode selected for the slave
 * \param slave_number			Specify the slave number to which the motor is connected
 * \param master_setup 			A struct containing the variables for the master
 * \param slv_handles 			The handle struct for the slaves
 * \param total_no_of_slaves 	Number of connected slaves to the master
 */
int shutdown_operation(int operation_mode, int slave_number, master_setup_variables_t *master_setup, \
		ctrlproto_slv_handle *slv_handles, int total_no_of_slaves);


/**
 * \brief Sets target position cyclically for Cyclic Synchronous Position(CSP) mode only
 *
 * \param target_position 		Specify the target position to follow (in ticks)
 * \param slave_number			Specify the slave number to which the motor is connected
 * \param slv_handles 			The handle struct for the slaves
 */
void set_position_ticks(int target_position, int slave_number, ctrlproto_slv_handle *slv_handles);


/**
 * \brief Sets target position for Profile Position mode(PPM) only
 *
 * \param target_position		Specify the target position to follow (in ticks)
 * \param slave_number			Specify the slave number to which the motor is connected
 * \param slv_handles 			The handle struct for the slaves
 */
void set_profile_position_ticks(int target_position, int slave_number, ctrlproto_slv_handle *slv_handles);


/**
 * \brief Gets actual position
 *
 * \param slave_number			Specify the slave number to which the motor is connected
 * \param slv_handles 			The handle struct for the slaves
 *
 * \return actual_position (ticks) from the slave number specified
 */
int get_position_actual_ticks(int slave_number, ctrlproto_slv_handle *slv_handles);


/**
 * \brief Quick Stop Position
 *
 * \param slave_number			Specify the slave number to which the motor is connected
 * \param master_setup 			A struct containing the variables for the master
 * \param slv_handles 			The handle struct for the slaves
 * \param total_no_of_slaves 	Number of connected slaves to the master
 */
int quick_stop_position(int slave_number, master_setup_variables_t *master_setup, ctrlproto_slv_handle *slv_handles, int total_no_of_slaves);


/**
 * \brief Check target position reached for Profile position mode
 *
 * \param slave_number			Specify the slave number to which the motor is connected
 * \param target_position		Specify the target position set (in ticks)
 * \param tolerance 			Specify the tolerance for target position (in ticks)
 * \param slv_handles 			The handle struct for the slaves
 *
 * \return 1 if target position reached else 0
 */
int target_position_reached(int slave_number, int target_position, int tolerance, ctrlproto_slv_handle *slv_handles);


/**
 * \brief Initialise Position Profile Limits
 *
 *  Input
 * \param slave_number			Specify the slave number to which the motor is connected
 * \param slv_handles 			The handle struct for the slaves
 *
 */
void initialize_position_profile_limits(int slave_number, ctrlproto_slv_handle *slv_handles);


/**
 * \brief Initialize Position Profile parameters
 *
 * \param target_position		Specify the target position to follow (in ticks)
 * \param actual_position		Specify the actual position (in ticks)
 * \param velocity				Specify the velocity (in rpm)
 * \param acceleration			Specify the acceleration (in rpm/s)
 * \param deceleration			Specify the deceleration (in rpm/s)
 * \param slave_number			Specify the slave number to which the motor is connected
 * \param slv_handles 			The handle struct for the slaves
 *
 */
int init_position_profile_params(int target_position, int actual_position, int velocity, \
		int acceleration, int deceleration, int slave_number, ctrlproto_slv_handle *slv_handles);

/**
 * \brief Generate Position Profile
 *
 *  Input
 * \param step current step of the profile
 * \param slave_number			Specify the slave number to which the motor is connected
 * \param slv_handles 			The handle struct for the slaves
 *
 * Output
 * \return corresponding target position at the step input : range [1 - steps-1]
 */
int generate_profile_position(int step, int slave_number, ctrlproto_slv_handle *slv_handles);


/**
 * \brief Sets target torque for Profile Torque mode(PTM) & Cyclic Synchronous Torque(CST) mode
 *
 * \param target_torque			Specify the target torque to follow (in mNm)
 * \param slave_number			Specify the slave number to which the motor is connected
 * \param slv_handles 			The handle struct for the slaves
 */
void set_torque_mNm(float target_torque, int slave_number, ctrlproto_slv_handle *slv_handles);


/**
 * \brief Gets actual torque
 *
 * \param slave_number			Specify the slave number to which the motor is connected
 * \param slv_handles 			The handle struct for the slaves
 *
 * \return actual torque in mNm from the slave number specified
 */
float get_torque_actual_mNm(int slave_number, ctrlproto_slv_handle *slv_handles);


/**
 * \brief Check target torque reached for Profile torque Mode
 *
 * \param slave_number			Specify the slave number to which the motor is connected
 * \param target_torque			Specify the target torque set (in mNm)
 * \param tolerance 			Specify the tolerance for target torque (in mNm)
 * \param slv_handles 			The handle struct for the slaves
 *
 * \return 1 if target torque reached else 0
 */
int target_torque_reached(int slave_number, float target_torque, float tolerance, ctrlproto_slv_handle *slv_handles);


/**
 * \brief Initialize Torque parameters for Profile Torque mode(PTM) & Cyclic Synchronous Torque(CST) mode
 *
 * \param slave_number			Specify the slave number to which the motor is connected
 * \param slv_handles 			The handle struct for the slaves
 *
 */
void initialize_torque(int slave_number, ctrlproto_slv_handle *slv_handles);


/**
 * \brief Initialize Linear Profile parameters for Profile torque mode
 *
 * \param target_torque			Specify the target torque to follow (in mNm)
 * \param actual_torque			Specify the actual torque (in mNm)
 * \param torque_slope			Specify the torque slope (in mNm/s)
 * \param slave_number			Specify the slave number to which the motor is connected
 * \param slv_handles 			The handle struct for the slaves
 *
 */
int init_linear_profile_params(float target_torque, float actual_torque, float torque_slope, int slave_number, ctrlproto_slv_handle *slv_handles);


/**
 * \brief Generate Linear Profile
 *
 *  Input
 * \param step current step of the profile
 *
 * Output
 * \return corresponding target value at the step input : range [1 - steps-1]
 */
float generate_profile_linear(int step, int slave_number, ctrlproto_slv_handle *slv_handles);


/**
 * \brief Quick Stop Torque
 *
 * \param slave_number			Specify the slave number to which the motor is connected
 * \param master_setup 			A struct containing the variables for the master
 * \param slv_handles 			The handle struct for the slaves
 * \param total_no_of_slaves 	Number of connected slaves to the master
 */
int quick_stop_torque(int slave_number, master_setup_variables_t *master_setup, ctrlproto_slv_handle *slv_handles, int total_no_of_slaves);


/**
 * \brief Sets target velocity for Profile Velocity mode(PPM) & Cyclic Synchronous Velocity(CSV) mode
 *
 * \param target_velocity		Specify the target velocity to follow (in rpm)
 * \param slave_number			Specify the slave number to which the motor is connected
 * \param slv_handles 			The handle struct for the slaves
 */
void set_velocity_rpm(int target_velocity, int slave_number, ctrlproto_slv_handle *slv_handles);


/**
 * \brief Gets actual velocity
 *
 * \param slave_number			Specify the slave number to which the motor is connected
 * \param slv_handles 			The handle struct for the slaves
 *
 * \return actual_velocity in rpm from the slave number specified
 */
int get_velocity_actual_rpm(int slave_number, ctrlproto_slv_handle *slv_handles);


/**
 * \brief Quick Stop Velocity
 *
 * \param slave_number			Specify the slave number to which the motor is connected
 * \param master_setup 			A struct containing the variables for the master
 * \param slv_handles 			The handle struct for the slaves
 * \param total_no_of_slaves 	Number of connected slaves to the master
 */
int quick_stop_velocity(int slave_number, master_setup_variables_t *master_setup, ctrlproto_slv_handle *slv_handles, int total_no_of_slaves);


/**
 * \brief Check target velocity reached for Profile velocity Mode
 *
 * \param slave_number			Specify the slave number to which the motor is connected
 * \param target_velocity		Specify the target velocity set (in rpm)
 * \param tolerance 			Specify the tolerance for target velocity
 * \param slv_handles 			The handle struct for the slaves
 */
int target_velocity_reached(int slave_number, int target_velocity, int tolerance, ctrlproto_slv_handle *slv_handles);


/**
 * \brief Initialise Velocity Profile
 *
 *  Input
 * \param target_velocity
 * \param actual_velocity
 * \param acceleration for the velocity profile
 * \param deceleration for the velocity profile
 * \param max_velocity for the velocity profile
 * \param slave_number	Specify the slave number to which the motor is connected
 * \param slv_handles 	The handle struct for the slaves
 *
 * Output
 * \return no. of steps for velocity profile
 */
int init_velocity_profile_params(int target_velocity, int actual_velocity, int acceleration, \
		int deceleration, int slave_number, ctrlproto_slv_handle *slv_handles);

/**
 * \brief Generate Velocity Profile
 *
 *  Input
 * \param step current step of the profile
 * \param slave_number Specify the slave number to which the motor is connected
 * \param slv_handles The handle struct for the slaves
 *
 * Output
 * \return corresponding target velocity at the step input : range [1 - steps-1]
 */
int generate_profile_velocity(int step, int slave_number, ctrlproto_slv_handle *slv_handles);


/**
 * \brief Check velocity set for Profile velocity mode
 *
 * \param slave_number			Specify the slave number to which the motor is connected
 * \param slv_handles 			The handle struct for the slaves
 */
int velocity_set_flag(int slave_number, ctrlproto_slv_handle *slv_handles);


/**
 * \brief Check position set for Profile position mode
 *
 * \param slave_number			Specify the slave number to which the motor is connected
 * \param slv_handles 			The handle struct for the slaves
 */
int position_set_flag(int slave_number, ctrlproto_slv_handle *slv_handles);


/**
 * \brief Enable control after quick stop operation
 *
 * \param operation_mode        Specify the operation mode selected for the slave
 * \param slave_number			Specify the slave number to which the motor is connected
 * \param master_setup 			A struct containing the variables for the master
 * \param slv_handles 			The handle struct for the slaves
 * \param total_no_of_slaves 	Number of connected slaves to the master
 */
int renable_ctrl_quick_stop(int operation_mode, int slave_number, master_setup_variables_t *master_setup, ctrlproto_slv_handle *slv_handles, int total_no_of_slaves);


/*Internal Function */
int position_limit(int target_position, int slave_number, ctrlproto_slv_handle *slv_handles);


int check_home_active(int status_word);
>>>>>>> 8fa3ce45
<|MERGE_RESOLUTION|>--- conflicted
+++ resolved
@@ -1,331 +1,3 @@
-<<<<<<< HEAD
-
-/**
- *
- * \file drive_function.h
- *
- * \brief Motor Drive functions over Ethercat
- *
- * Copyright (c) 2014, Synapticon GmbH
- * All rights reserved.
- * Author: Pavan Kanajar <pkanajar@synapticon.com>
- *
- * Redistribution and use in source and binary forms, with or without
- * modification, are permitted provided that the following conditions are met:
- *
- * 1. Redistributions of source code must retain the above copyright notice, this
- *    list of conditions and the following disclaimer.
- * 2. Redistributions in binary form must reproduce the above copyright notice,
- *    this list of conditions and the following disclaimer in the documentation
- *    and/or other materials provided with the distribution.
- * 3. Execution of this software or parts of it exclusively takes place on hardware
- *    produced by Synapticon GmbH.
- *
- * THIS SOFTWARE IS PROVIDED BY THE COPYRIGHT HOLDERS AND CONTRIBUTORS "AS IS" AND
- * ANY EXPRESS OR IMPLIED WARRANTIES, INCLUDING, BUT NOT LIMITED TO, THE IMPLIED
- * WARRANTIES OF MERCHANTABILITY AND FITNESS FOR A PARTICULAR PURPOSE ARE
- * DISCLAIMED. IN NO EVENT SHALL THE COPYRIGHT OWNER OR CONTRIBUTORS BE LIABLE FOR
- * ANY DIRECT, INDIRECT, INCIDENTAL, SPECIAL, EXEMPLARY, OR CONSEQUENTIAL DAMAGES
- * (INCLUDING, BUT NOT LIMITED TO, PROCUREMENT OF SUBSTITUTE GOODS OR SERVICES;
- * LOSS OF USE, DATA, OR PROFITS; OR BUSINESS INTERRUPTION) HOWEVER CAUSED AND
- * ON ANY THEORY OF LIABILITY, WHETHER IN CONTRACT, STRICT LIABILITY, OR TORT
- * (INCLUDING NEGLIGENCE OR OTHERWISE) ARISING IN ANY WAY OUT OF THE USE OF THIS
- * SOFTWARE, EVEN IF ADVISED OF THE POSSIBILITY OF SUCH DAMAGE.
- *
- * The views and conclusions contained in the software and documentation are those
- * of the authors and should not be interpreted as representing official policies,
- * either expressed or implied, of the Synapticon GmbH.
- *
- */
-
-#include <drive_config.h>
-#include "ctrlproto_m.h"
-#include "profile.h"
-
-#ifdef __cplusplus
-extern "C" {
-#endif
-	/**
-	 * \brief Initialise Linear Profile
-	 *
-	 *  Input
-	 * \param target_value
-	 * \param actual_value
-	 * \param acceleration for the Linear profile
-	 * \param deceleration for the Linear profile
-	 * \param max_value for the Linear profile
-	 *
-	 * Output
-	 * \return no. of steps for linear profile : range [1 - steps-1]
-	 */
-	extern int init_linear_profile_float(float target_value, float actual_value, float acceleration, float deceleration, float max_value);
-
-	/**
-	 * \brief Generate Linear Profile
-	 *
-	 *  Input
-	 * \param step current step of the profile
-	 *
-	 * Output
-	 * \return corresponding target value at the step input
-	 */
-	extern float linear_profile_generate_float(int step);
-
-#ifdef __cplusplus
-}
-#endif
-
-/*External functions*/
-
-/**
- * \brief Initialize node with basic motor configurations via bldc_motor_config.h
- *
- * \param slave_number			Specify the slave number to which the motor is connected
- * \param master_setup 			A struct containing the variables for the master
- * \param slv_handles 			The handle struct for the slaves
- * \param total_no_of_slaves 	Number of connected slaves to the master
- */
-void init_node(int slave_number, master_setup_variables_t *master_setup, ctrlproto_slv_handle *slv_handles, int total_no_of_slaves);
-
-int position_limit(float target_position, int slave_number, ctrlproto_slv_handle *slv_handles);
-/**
- * \brief Sets operation mode via defines for modes of operation in drive_config.h
- *
- * \param operation_mode        Specify the operation mode for the slave
- * \param slave_number			Specify the slave number to which the motor is connected
- * \param master_setup 			A struct containing the variables for the master
- * \param slv_handles 			The handle struct for the slaves
- * \param total_no_of_slaves 	Number of connected slaves to the master
- */
-int set_operation_mode(int operation_mode, int slave_number, master_setup_variables_t *master_setup, ctrlproto_slv_handle *slv_handles, int total_no_of_slaves);
-
-
-/**
- * \brief Enables the operation mode specified
- *
- * \param slave_number			Specify the slave number to which the motor is connected
- * \param master_setup 			A struct containing the variables for the master
- * \param slv_handles 			The handle struct for the slaves
- * \param total_no_of_slaves 	Number of connected slaves to the master
- */
-int enable_operation(int slave_number, master_setup_variables_t *master_setup, ctrlproto_slv_handle *slv_handles, int total_no_of_slaves);
-
-
-/**
- * \brief Shuts down the operation mode selected
- *
- * \param operation_mode        Specify the operation mode selected for the slave
- * \param slave_number			Specify the slave number to which the motor is connected
- * \param master_setup 			A struct containing the variables for the master
- * \param slv_handles 			The handle struct for the slaves
- * \param total_no_of_slaves 	Number of connected slaves to the master
- */
-int shutdown_operation(int operation_mode, int slave_number, master_setup_variables_t *master_setup, ctrlproto_slv_handle *slv_handles, int total_no_of_slaves);
-
-
-/**
- * \brief Sets target position cyclically for Cyclic Synchronous Position(CSP) mode only
- *
- * \param target_position 		Specify the target position to follow (in degree)
- * \param slave_number			Specify the slave number to which the motor is connected
- * \param slv_handles 			The handle struct for the slaves
- */
-void set_position_degree(int target_position, int slave_number, ctrlproto_slv_handle *slv_handles);
-
-
-/**
- * \brief Sets target position for Profile Position mode(PPM) only
- *
- * \param target_position		Specify the target position to follow (in degree)
- * \param slave_number			Specify the slave number to which the motor is connected
- * \param slv_handles 			The handle struct for the slaves
- */
-void set_profile_position_degree(float target_position, int slave_number, ctrlproto_slv_handle *slv_handles);
-
-
-/**
- * \brief Gets actual position
- *
- * \param slave_number			Specify the slave number to which the motor is connected
- * \param slv_handles 			The handle struct for the slaves
- *
- * \return actual_position from the slave number specified
- */
-float get_position_actual_degree(int slave_number, ctrlproto_slv_handle *slv_handles);
-
-
-/**
- * \brief Quick Stop Position
- *
- * \param slave_number			Specify the slave number to which the motor is connected
- * \param master_setup 			A struct containing the variables for the master
- * \param slv_handles 			The handle struct for the slaves
- * \param total_no_of_slaves 	Number of connected slaves to the master
- */
-int quick_stop_position(int slave_number, master_setup_variables_t *master_setup, ctrlproto_slv_handle *slv_handles, int total_no_of_slaves);
-
-
-/**
- * \brief Check target position reached for Profile position mode
- *
- * \param slave_number			Specify the slave number to which the motor is connected
- * \param target_position		Specify the target position set (in degree)
- * \param tolerance 			Specify the tolerance for target position
- * \param slv_handles 			The handle struct for the slaves
- *
- * \return 1 if target position reached else 0
- */
-int target_position_reached(int slave_number, float target_position, float tolerance, ctrlproto_slv_handle *slv_handles);
-
-/**
- * \brief Initialize Position Profile parameters
- *
- * \param target_position		Specify the target position to follow (in degree)
- * \param actual_position		Specify the actual position (in degree)
- * \param velocity				Specify the velocity (in rpm)
- * \param acceleration			Specify the acceleration (in rpm/s)
- * \param deceleration			Specify the deceleration (in rpm/s)
- *
- */
-int init_position_profile_params(float target_position, float actual_position, int velocity, int acceleration, int deceleration);
-
-
-/**
- * \brief Initialize Torque parameters for Profile Torque mode(PTM) & Cyclic Synchronous Torque(CST) mode
- *
- * \param slave_number			Specify the slave number to which the motor is connected
- * \param slv_handles 			The handle struct for the slaves
- *
- */
-void initialize_torque(int slave_number, ctrlproto_slv_handle *slv_handles);
-
-
-/**
- * \brief Initialize Linear Profile parameters for Profile torque mode
- *
- * \param target_torque			Specify the target torque to follow (in mNm)
- * \param actual_torque			Specify the actual torque (in mNm)
- * \param torque_slope			Specify the torque slope (in mNm/s)
- * \param slave_number			Specify the slave number to which the motor is connected
- * \param slv_handles 			The handle struct for the slaves
- *
- */
-int init_linear_profile_params(float target_torque, float actual_torque, float torque_slope, int slave_number, ctrlproto_slv_handle *slv_handles);
-
-/**
- * \brief Sets target torque for Profile Torque mode(PTM) & Cyclic Synchronous Torque(CST) mode
- *
- * \param target_torque			Specify the target torque to follow (in mNm)
- * \param slave_number			Specify the slave number to which the motor is connected
- * \param slv_handles 			The handle struct for the slaves
- */
-void set_torque_mNm(float target_torque, int slave_number, ctrlproto_slv_handle *slv_handles);
-
-/**
- * \brief Gets actual torque
- *
- * \param slave_number			Specify the slave number to which the motor is connected
- * \param slv_handles 			The handle struct for the slaves
- *
- * \return actual torque in mNm from the slave number specified
- */
-float get_torque_actual_mNm(int slave_number, ctrlproto_slv_handle *slv_handles);
-
-/**
- * \brief Check target torque reached for Profile torque Mode
- *
- * \param slave_number			Specify the slave number to which the motor is connected
- * \param target_torque			Specify the target torque set (in nNm)
- * \param tolerance 			Specify the tolerance for target torque (in mNm)
- * \param slv_handles 			The handle struct for the slaves
- *
- * \return 1 if target torque reached else 0
- */
-int target_torque_reached(int slave_number, float target_torque, float tolerance, ctrlproto_slv_handle *slv_handles);
-
-/**
- * \brief Quick Stop Torque
- *
- * \param slave_number			Specify the slave number to which the motor is connected
- * \param master_setup 			A struct containing the variables for the master
- * \param slv_handles 			The handle struct for the slaves
- * \param total_no_of_slaves 	Number of connected slaves to the master
- */
-int quick_stop_torque(int slave_number, master_setup_variables_t *master_setup, ctrlproto_slv_handle *slv_handles, int total_no_of_slaves);
-
-/**
- * \brief Sets target velocity for Profile Velocity mode(PPM) & Cyclic Synchronous Velocity(CSV) mode
- *
- * \param target_velocity		Specify the target velocity to follow (in rpm)
- * \param slave_number			Specify the slave number to which the motor is connected
- * \param slv_handles 			The handle struct for the slaves
- */
-void set_velocity_rpm(int target_velocity, int slave_number, ctrlproto_slv_handle *slv_handles);
-
-
-/**
- * \brief Gets actual velocity
- *
- * \param slave_number			Specify the slave number to which the motor is connected
- * \param slv_handles 			The handle struct for the slaves
- *
- * \return actual_velocity in rpm from the slave number specified
- */
-int get_velocity_actual_rpm(int slave_number, ctrlproto_slv_handle *slv_handles);
-
-
-/**
- * \brief Quick Stop Velocity
- *
- * \param slave_number			Specify the slave number to which the motor is connected
- * \param master_setup 			A struct containing the variables for the master
- * \param slv_handles 			The handle struct for the slaves
- * \param total_no_of_slaves 	Number of connected slaves to the master
- */
-int quick_stop_velocity(int slave_number, master_setup_variables_t *master_setup, ctrlproto_slv_handle *slv_handles, int total_no_of_slaves);
-
-
-/**
- * \brief Check target velocity reached for Profile velocity Mode
- *
- * \param slave_number			Specify the slave number to which the motor is connected
- * \param target_velocity		Specify the target velocity set (in rpm)
- * \param tolerance 			Specify the tolerance for target velocity
- * \param slv_handles 			The handle struct for the slaves
- */
-int target_velocity_reached(int slave_number, int target_velocity, int tolerance, ctrlproto_slv_handle *slv_handles);
-
-
-/**
- * \brief Check velocity set for Profile velocity mode
- *
- * \param slave_number			Specify the slave number to which the motor is connected
- * \param slv_handles 			The handle struct for the slaves
- */
-int velocity_set_flag(int slave_number, ctrlproto_slv_handle *slv_handles);
-
-
-/**
- * \brief Check position set for Profile position mode
- *
- * \param slave_number			Specify the slave number to which the motor is connected
- * \param slv_handles 			The handle struct for the slaves
- */
-int position_set_flag(int slave_number, ctrlproto_slv_handle *slv_handles);
-
-
-/**
- * \brief Enable control after quick stop operation
- *
- * \param operation_mode        Specify the operation mode selected for the slave
- * \param slave_number			Specify the slave number to which the motor is connected
- * \param master_setup 			A struct containing the variables for the master
- * \param slv_handles 			The handle struct for the slaves
- * \param total_no_of_slaves 	Number of connected slaves to the master
- */
-int renable_ctrl_quick_stop(int operation_mode, int slave_number, master_setup_variables_t *master_setup, ctrlproto_slv_handle *slv_handles, int total_no_of_slaves);
-
-=======
 
 /**
  * \file drive_function.h
@@ -334,6 +6,7 @@
  * \version 1.0
  * \date 10/04/2014
  */
+
 /*
  * Copyright (c) 2014, Synapticon GmbH
  * All rights reserved.
@@ -756,5 +429,4 @@
 int position_limit(int target_position, int slave_number, ctrlproto_slv_handle *slv_handles);
 
 
-int check_home_active(int status_word);
->>>>>>> 8fa3ce45
+int check_home_active(int status_word);