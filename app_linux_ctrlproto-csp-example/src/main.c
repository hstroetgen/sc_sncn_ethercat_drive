
/**
 * \file main.c
 * \brief Example Master App for Cyclic Synchronous Position (on PC)
<<<<<<< HEAD
 *
 *
 *
=======
 * \author Pavan Kanajar <pkanajar@synapticon.com>
 * \author Christian Holl <choll@synapticon.com>
 * \version 1.0
 * \date 10/04/2014
 */
/*
>>>>>>> 8fa3ce45
 * Copyright (c) 2014, Synapticon GmbH
 * All rights reserved.
 *
 * Redistribution and use in source and binary forms, with or without
 * modification, are permitted provided that the following conditions are met:
 *
 * 1. Redistributions of source code must retain the above copyright notice, this
 *    list of conditions and the following disclaimer.
 * 2. Redistributions in binary form must reproduce the above copyright notice,
 *    this list of conditions and the following disclaimer in the documentation
 *    and/or other materials provided with the distribution.
 * 3. Execution of this software or parts of it exclusively takes place on hardware
 *    produced by Synapticon GmbH.
 *
 * THIS SOFTWARE IS PROVIDED BY THE COPYRIGHT HOLDERS AND CONTRIBUTORS "AS IS" AND
 * ANY EXPRESS OR IMPLIED WARRANTIES, INCLUDING, BUT NOT LIMITED TO, THE IMPLIED
 * WARRANTIES OF MERCHANTABILITY AND FITNESS FOR A PARTICULAR PURPOSE ARE
 * DISCLAIMED. IN NO EVENT SHALL THE COPYRIGHT OWNER OR CONTRIBUTORS BE LIABLE FOR
 * ANY DIRECT, INDIRECT, INCIDENTAL, SPECIAL, EXEMPLARY, OR CONSEQUENTIAL DAMAGES
 * (INCLUDING, BUT NOT LIMITED TO, PROCUREMENT OF SUBSTITUTE GOODS OR SERVICES;
 * LOSS OF USE, DATA, OR PROFITS; OR BUSINESS INTERRUPTION) HOWEVER CAUSED AND
 * ON ANY THEORY OF LIABILITY, WHETHER IN CONTRACT, STRICT LIABILITY, OR TORT
 * (INCLUDING NEGLIGENCE OR OTHERWISE) ARISING IN ANY WAY OUT OF THE USE OF THIS
 * SOFTWARE, EVEN IF ADVISED OF THE POSSIBILITY OF SUCH DAMAGE.
 *
 * The views and conclusions contained in the software and documentation are those
 * of the authors and should not be interpreted as representing official policies,
 * either expressed or implied, of the Synapticon GmbH.
 *
 */

#include <ctrlproto_m.h>
#include <ecrt.h>
#include "ethercat_setup.h"
#include <stdio.h>
#include <stdbool.h>
#include "profile.h"
#include "drive_function.h"
#include <motor_define.h>
#include <sys/time.h>
#include <time.h>


int main()
{
	int flag = 0;

	int acceleration = 350;				// rpm/s
	int deceleration = 350;   			// rpm/s
	int velocity = 350;					// rpm
	int actual_position = 0;			// ticks
	int target_position = 0;			// ticks
	int actual_velocity = 0;			// rpm
	float actual_torque;				// mNm
	int steps = 0;
	int i = 1;
	int position_ramp = 0;

	int slave_number = 0;

	/* Initialize Ethercat Master */
	init_master(&master_setup, slv_handles, TOTAL_NUM_OF_SLAVES);

	/* Initialize torque parameters */
	initialize_torque(slave_number, slv_handles);

	/* Initialize all connected nodes with Mandatory Motor Configurations (specified under config/motor/)*/
	init_nodes(&master_setup, slv_handles, TOTAL_NUM_OF_SLAVES);

	/* Initialize the node specified with slave_number with CSP configurations (specified under config/motor/)*/
	set_operation_mode(CSP, slave_number, &master_setup, slv_handles, TOTAL_NUM_OF_SLAVES);

	/* Enable operation of node in CSP mode */
	enable_operation(slave_number, &master_setup, slv_handles, TOTAL_NUM_OF_SLAVES);

	/* Initialize position profile parameters */
	initialize_position_profile_limits(slave_number, slv_handles);


	i = 0;
	while(1)
	{
		/* Update the process data (EtherCat packets) sent/received from the node */
		pdo_handle_ecat(&master_setup, slv_handles, TOTAL_NUM_OF_SLAVES);

		if(master_setup.op_flag)	/*Check if the master is active*/
		{
			/* Read Actual Position from the node for initialization */
			if(flag == 0)
			{
			 	 actual_position = get_position_actual_ticks(slave_number, slv_handles);
			 	 i = i+1;
			 	 if(i>3)
			 	 {
			 		 /* Compute a target position */
			 	 	 target_position =  actual_position + 20000;
			 	 	 if(target_position > 52000)
			 	 	 	 target_position = 52000;

			 	 	 /* Compute steps needed for the target position */
			 	 	 steps = init_position_profile_params(target_position, actual_position, velocity, acceleration, \
								deceleration, slave_number, slv_handles);
			 	 	 flag = 1;
			 	 	 i = 1;
			 	 	 printf("steps %d target %d actual %d\n", steps, target_position, actual_position);
			 	 }
			}

			if(i<steps && flag == 1)
			{
				/* Generate target position steps */
				position_ramp =  generate_profile_position(i, slave_number, slv_handles);
				//printf(" position_ramp %d\n", position_ramp);
				/* Send target position for the node specified by slave_number */
				set_position_ticks(position_ramp, slave_number, slv_handles);
				i = i+1;
			}
			if(i >= steps && flag == 1)
			{
				break;
			}

			/*if(i<steps - steps/2&& flag == 1)
			{
				position_ramp = generate_profile_position(i, slave_number, slv_handles);
				set_position_degree(position_ramp, slave_number, slv_handles);
				i = i+1;
			}
			else if(flag == 1 && i >=steps-steps/2)
			{
				break;
			}*/

			/*if(i>=steps && flag == 0)
			{
				actual_position = get_position_actual_degree(slave_number, slv_handles);
				target_position = 50.0f;
				velocity = 350;
				acceleration = 350;
				deceleration = 350;
				steps = init_position_profile_params(target_position, actual_position, velocity, acceleration, \
							deceleration, slave_number, slv_handles);
				i = 1;
				flag = 1;
			}*/
			/* Read actual node sensor values */
			actual_position = get_position_actual_ticks(slave_number, slv_handles);
			actual_velocity = get_velocity_actual_rpm(slave_number, slv_handles);
			actual_torque = get_torque_actual_mNm(slave_number, slv_handles);
			printf("actual position %d actual velocity %d actual_torque %f\n", actual_position, actual_velocity, actual_torque);
		}
	}

	/* Quick stop position mode (for emergency) */
	quick_stop_position(slave_number, &master_setup, slv_handles, TOTAL_NUM_OF_SLAVES);

	/* Regain control of node to continue after quick stop */
	renable_ctrl_quick_stop(CSP, slave_number, &master_setup, slv_handles, TOTAL_NUM_OF_SLAVES); //after quick-stop

<<<<<<< HEAD
=======

>>>>>>> 8fa3ce45
	set_operation_mode(CSP, slave_number, &master_setup, slv_handles, TOTAL_NUM_OF_SLAVES);

	enable_operation(slave_number, &master_setup, slv_handles, TOTAL_NUM_OF_SLAVES);

<<<<<<< HEAD
	shutdown_operation(CSP, slave_number, &master_setup, slv_handles, TOTAL_NUM_OF_SLAVES);

=======
	/* Shutdown node operations */
	shutdown_operation(CSP, slave_number, &master_setup, slv_handles, TOTAL_NUM_OF_SLAVES);





//*/
	/*while(1)
	{
		pdo_handle_ecat(&master_setup, slv_handles, TOTAL_NUM_OF_SLAVES);

		printf("actual position %f\n", get_position_actual_degree(slave_number, slv_handles));
	}*/
//	shutdown_operation(CSP, slave_number, &master_setup, slv_handles, TOTAL_NUM_OF_SLAVES);


>>>>>>> 8fa3ce45
	return 0;
}
<|MERGE_RESOLUTION|>--- conflicted
+++ resolved
@@ -2,18 +2,12 @@
 /**
  * \file main.c
  * \brief Example Master App for Cyclic Synchronous Position (on PC)
-<<<<<<< HEAD
- *
- *
- *
-=======
  * \author Pavan Kanajar <pkanajar@synapticon.com>
  * \author Christian Holl <choll@synapticon.com>
  * \version 1.0
  * \date 10/04/2014
  */
 /*
->>>>>>> 8fa3ce45
  * Copyright (c) 2014, Synapticon GmbH
  * All rights reserved.
  *
@@ -173,18 +167,10 @@
 	/* Regain control of node to continue after quick stop */
 	renable_ctrl_quick_stop(CSP, slave_number, &master_setup, slv_handles, TOTAL_NUM_OF_SLAVES); //after quick-stop
 
-<<<<<<< HEAD
-=======
-
->>>>>>> 8fa3ce45
 	set_operation_mode(CSP, slave_number, &master_setup, slv_handles, TOTAL_NUM_OF_SLAVES);
 
 	enable_operation(slave_number, &master_setup, slv_handles, TOTAL_NUM_OF_SLAVES);
 
-<<<<<<< HEAD
-	shutdown_operation(CSP, slave_number, &master_setup, slv_handles, TOTAL_NUM_OF_SLAVES);
-
-=======
 	/* Shutdown node operations */
 	shutdown_operation(CSP, slave_number, &master_setup, slv_handles, TOTAL_NUM_OF_SLAVES);
 
@@ -202,6 +188,6 @@
 //	shutdown_operation(CSP, slave_number, &master_setup, slv_handles, TOTAL_NUM_OF_SLAVES);
 
 
->>>>>>> 8fa3ce45
+
 	return 0;
 }
