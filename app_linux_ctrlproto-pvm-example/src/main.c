--- conflicted
+++ resolved
@@ -2,11 +2,6 @@
 /**
  * \file main.c
  * \brief Example Master App for Profile Velocity (on PC)
-<<<<<<< HEAD
- *
- *
- *
-=======
  * \author Pavan Kanajar <pkanajar@synapticon.com>
  * \author Christian Holl <choll@synapticon.com>
  * \version 1.0
@@ -14,7 +9,6 @@
  */
 
 /*
->>>>>>> 8fa3ce45
  * Copyright (c) 2014, Synapticon GmbH
  * All rights reserved.
  *
@@ -134,8 +128,7 @@
 	}
 	printf("reached \n");
 
-<<<<<<< HEAD
-=======
+
 //	while(1)
 //	{
 //		pdo_handle_ecat(&master_setup, slv_handles, TOTAL_NUM_OF_SLAVES);
@@ -147,7 +140,6 @@
 //	}
 
 	/* Regain control of node to continue after quick stop */
->>>>>>> 8fa3ce45
 	renable_ctrl_quick_stop(PV, slave_number, &master_setup, slv_handles, TOTAL_NUM_OF_SLAVES);
 
 	set_operation_mode(PV, slave_number, &master_setup, slv_handles, TOTAL_NUM_OF_SLAVES);
