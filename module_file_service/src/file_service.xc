/**
 * @file file_service.xc
 * @brief Simple flash command service to store object dictionary values to flash memory
 * @author Synapticon GmbH <support@synapticon.com>
 */

/*
 *  Flash read and write
 * Integration of commit 0a13cfd9aa4e98e8d46bb2de42d4648854d31e25 from sc_sncn_ethercatlib
 */

#include <flash_service.h>
#include <file_service.h>
#include <co_interface.h>
#include <xs1.h>
#include <print.h>
#include <string.h>
#include <config_parser.h>

#ifndef MSEC_STD
#define MSEC_STD 100000
#endif

#ifndef CANOD_TYPE_VAR
#define CANOD_TYPE_VAR        0x7
#endif

#define TIME_FOR_LOOP            (500 * MSEC_STD)
#define MAX_CONFIG_SDO_ENTRIES   250
#define CMD_DRIVE_INDEX          5

typedef struct _sdoinfo_configuration_paramater {
    uint16_t index;
    uint8_t subindex;
    unsigned value;
} Configuration;

static Configuration configuration[MAX_CONFIG_SDO_ENTRIES];



static unsigned int set_configuration_to_dictionary(
        client interface i_co_communication i_canopen,
        ConfigParameter_t* Config)
{
    unsigned int i;

    for (i = 0; i < Config->param_count; i++) {
        i_canopen.od_set_object_value(Config->parameter[i][0].index, Config->parameter[i][0].subindex, Config->parameter[i][0].value);
    }
    return i;
}

static int exclude_object(uint16_t index)
{
    const uint16_t blacklist[] = {
            0x3000, 0x603f, /* special objects */
            0x6040, 0x6060, 0x6071, 0x607a, 0x60ff, 0x2300, 0x2a01, 0x2601, 0x2602, 0x2603, 0x2604, 0x2ffe, /* receive pdos */
            0x6041, 0x6061, 0x6064, 0x606c, 0x6077, 0x230a, 0x230b, 0x2401, 0x2402, 0x2403, 0x2404, 0x2a03, 0x2501, 0x2502, 0x2503, 0x2504, 0x2fff, 0x2ffd /* send pdos */
    };

    for (int i = 0; i < sizeof(blacklist)/sizeof(blacklist[0]); i++) {
        if (index == blacklist[i])
            return 1;
    }

    return 0;
}

static unsigned get_configuration_from_dictionary(
        client interface i_co_communication i_canopen,
        ConfigParameter_t* Config)
{
    uint32_t list_lengths[5];
    i_canopen.od_get_all_list_length(list_lengths);

    if (list_lengths[0] > MAX_CONFIG_SDO_ENTRIES) {
        printstrln("Warning OD to large, only get what fits.");
    }

    unsigned all_od_objects[MAX_CONFIG_SDO_ENTRIES] = { 0 };
    i_canopen.od_get_list(all_od_objects, list_lengths[0], OD_LIST_ALL);

    struct _sdoinfo_entry_description od_entry;

    int count = 0;
    uint32_t value = 0;
    uint8_t error = 0;
    for (unsigned i = 0; i < list_lengths[0]; i++) {
        /* Skip objects below index 0x2000 */
        if (all_od_objects[i] < 0x2000) {
            continue;
        }

        /* filter out unnecessary objects (like PDOs and command objects or read only stuff) */
        if (exclude_object(all_od_objects[i])) {
            continue;
        }

        { od_entry, error } = i_canopen.od_get_entry_description(all_od_objects[i], 0, 0);

        /* object is no simple variable and subindex 0 holds the highest subindex then read all sub elements */
        if (od_entry.objectCode != CANOD_TYPE_VAR && od_entry.value > 0) {
            for (unsigned k = 1; k <= od_entry.value; k++) {
                //...
                {value, void, error } = i_canopen.od_get_object_value(all_od_objects[i], k);
                Config->parameter[count][0].index    = all_od_objects[i];
                Config->parameter[count][0].subindex = k;
                Config->parameter[count][0].value    = value;
                count++;
            }
        } else { /* simple variable object */
            Config->parameter[count][0].index    = od_entry.index;
            Config->parameter[count][0].subindex    = od_entry.subindex;
            Config->parameter[count][0].value    = od_entry.value;
            count++;
        }
    }

    Config->param_count = count;
    Config->node_count = 1;

    return count;
}

static int flash_write_od_config(
        client SPIFFSInterface i_spiffs,
        client interface i_co_communication i_canopen)
{
    int result = 0;
    ConfigParameter_t Config;

    get_configuration_from_dictionary(i_canopen, &Config);

    if ((result = write_config("config.csv", &Config, i_spiffs)) >= 0)

    if (result == 0) {
    // put the flash configuration into the dictionary
            set_configuration_to_dictionary(i_canopen, &Config);
    }

    return result;
}

static int flash_read_od_config(
        client SPIFFSInterface i_spiffs,
        client interface i_co_communication i_canopen)
{
    int result = 0;
    ConfigParameter_t Config;

    if ((result = read_config("config.csv", &Config, i_spiffs)) >= 0)

    if (result == 0) {
    // put the flash configuration into the dictionary
        set_configuration_to_dictionary(i_canopen, &Config);
    }
    return result;
}

void file_service(
        client SPIFFSInterface i_spiffs,
        client interface i_co_communication i_canopen)
{
    timer t;
    unsigned int time;
    t :> time;

    select {
        case i_spiffs.service_ready():
<<<<<<< HEAD
        break;
    }
        while (1) {
               enum eSdoCommand command = i_canopen.command_ready();
               int command_result = 0;
               switch (command) {
               case OD_COMMAND_WRITE_CONFIG:
                   command_result = flash_write_od_config(i_spiffs, i_canopen);
                   i_canopen.command_set_result(command_result);
                   command_result = 0;
                   break;

               case OD_COMMAND_READ_CONFIG:
                   command_result = flash_read_od_config(i_spiffs, i_canopen);
                   i_canopen.command_set_result(command_result);
                   command_result = 0;
                   break;

               case OD_COMMAND_NONE:
                   break;
               default:
                   break;
               }
          }


        t when timerafter(time + TIME_FOR_LOOP) :> time;
=======
            break;
    }

    while (1) {
       enum eSdoCommand command = i_canopen.command_ready();
       int command_result = 0;
       switch (command) {
       case OD_COMMAND_WRITE_CONFIG:
           command_result = flash_write_od_config(i_spiffs, i_canopen);
           i_canopen.command_set_result(command_result);
           command_result = 0;
           break;

       case OD_COMMAND_READ_CONFIG:
           command_result = flash_read_od_config(i_spiffs, i_canopen);
           i_canopen.command_set_result(command_result);
           command_result = 0;
           break;

       case OD_COMMAND_NONE:
           break;

       default:
           break;
       }
    }


    t when timerafter(time + TIME_FOR_LOOP) :> time;
>>>>>>> edcdab64
}
<|MERGE_RESOLUTION|>--- conflicted
+++ resolved
@@ -168,7 +168,6 @@
 
     select {
         case i_spiffs.service_ready():
-<<<<<<< HEAD
         break;
     }
         while (1) {
@@ -180,35 +179,6 @@
                    i_canopen.command_set_result(command_result);
                    command_result = 0;
                    break;
-
-               case OD_COMMAND_READ_CONFIG:
-                   command_result = flash_read_od_config(i_spiffs, i_canopen);
-                   i_canopen.command_set_result(command_result);
-                   command_result = 0;
-                   break;
-
-               case OD_COMMAND_NONE:
-                   break;
-               default:
-                   break;
-               }
-          }
-
-
-        t when timerafter(time + TIME_FOR_LOOP) :> time;
-=======
-            break;
-    }
-
-    while (1) {
-       enum eSdoCommand command = i_canopen.command_ready();
-       int command_result = 0;
-       switch (command) {
-       case OD_COMMAND_WRITE_CONFIG:
-           command_result = flash_write_od_config(i_spiffs, i_canopen);
-           i_canopen.command_set_result(command_result);
-           command_result = 0;
-           break;
 
        case OD_COMMAND_READ_CONFIG:
            command_result = flash_read_od_config(i_spiffs, i_canopen);
@@ -226,5 +196,4 @@
 
 
     t when timerafter(time + TIME_FOR_LOOP) :> time;
->>>>>>> edcdab64
 }
