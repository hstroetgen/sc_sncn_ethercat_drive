--- conflicted
+++ resolved
@@ -1,17 +1,13 @@
 
 /**
  * \file motor_define.h
-<<<<<<< HEAD
- *
- *
-=======
  * \brief Motor Config Struct definitions
  * \author Pavan Kanajar <pkanajar@synapticon.com>
  * \version 1.0
  * \date 10/04/2014
  */
+
 /*
->>>>>>> 8fa3ce45
  * Copyright (c) 2014, Synapticon GmbH
  * All rights reserved.
  *
