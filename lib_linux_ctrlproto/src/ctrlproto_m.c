--- conflicted
+++ resolved
@@ -1,753 +1,3 @@
-<<<<<<< HEAD
-/*****************************************************************************
- *
- *  $Id$
- *
- *  Copyright (C) 2007-2009  Florian Pose, Ingenieurgemeinschaft IgH
- *
- *  This file is part of the IgH EtherCAT Master.
- *
- *  The IgH EtherCAT Master is free software; you can redistribute it and/or
- *  modify it under the terms of the GNU General Public License version 2, as
- *  published by the Free Software Foundation.
- *
- *  The IgH EtherCAT Master is distributed in the hope that it will be useful,
- *  but WITHOUT ANY WARRANTY; without even the implied warranty of
- *  MERCHANTABILITY or FITNESS FOR A PARTICULAR PURPOSE.  See the GNU General
- *  Public License for more details.
- *
- *  You should have received a copy of the GNU General Public License along
- *  with the IgH EtherCAT Master; if not, write to the Free Software
- *  Foundation, Inc., 51 Franklin St, Fifth Floor, Boston, MA  02110-1301  USA
- *
- *  ---
- *
- *  The license mentioned above concerns the source code only. Using the
- *  EtherCAT technology and brand is only permitted in compliance with the
- *  industrial property and similar rights of Beckhoff Automation GmbH.
- *
- ****************************************************************************/
- /*
-  * Adaption to somanet by Frank Jeschke <jeschke@fjes.de>, Pavan Kanajar <pkanajar@synapticon.com>
-  * & Christian Holl <choll@synapticon.com>
-  *
-  * for Synapticon GmbH
-  */
-
-/**
- *
- * \file ctrlproto_m.c
- *
- *
- * Copyright (c) 2014, Synapticon GmbH
- * All rights reserved.
- *
- * Redistribution and use in source and binary forms, with or without
- * modification, are permitted provided that the following conditions are met:
- *
- * 1. Redistributions of source code must retain the above copyright notice, this
- *    list of conditions and the following disclaimer.
- * 2. Redistributions in binary form must reproduce the above copyright notice,
- *    this list of conditions and the following disclaimer in the documentation
- *    and/or other materials provided with the distribution.
- * 3. Execution of this software or parts of it exclusively takes place on hardware
- *    produced by Synapticon GmbH.
- *
- * THIS SOFTWARE IS PROVIDED BY THE COPYRIGHT HOLDERS AND CONTRIBUTORS "AS IS" AND
- * ANY EXPRESS OR IMPLIED WARRANTIES, INCLUDING, BUT NOT LIMITED TO, THE IMPLIED
- * WARRANTIES OF MERCHANTABILITY AND FITNESS FOR A PARTICULAR PURPOSE ARE
- * DISCLAIMED. IN NO EVENT SHALL THE COPYRIGHT OWNER OR CONTRIBUTORS BE LIABLE FOR
- * ANY DIRECT, INDIRECT, INCIDENTAL, SPECIAL, EXEMPLARY, OR CONSEQUENTIAL DAMAGES
- * (INCLUDING, BUT NOT LIMITED TO, PROCUREMENT OF SUBSTITUTE GOODS OR SERVICES;
- * LOSS OF USE, DATA, OR PROFITS; OR BUSINESS INTERRUPTION) HOWEVER CAUSED AND
- * ON ANY THEORY OF LIABILITY, WHETHER IN CONTRACT, STRICT LIABILITY, OR TORT
- * (INCLUDING NEGLIGENCE OR OTHERWISE) ARISING IN ANY WAY OUT OF THE USE OF THIS
- * SOFTWARE, EVEN IF ADVISED OF THE POSSIBILITY OF SUCH DAMAGE.
- *
- * The views and conclusions contained in the software and documentation are those
- * of the authors and should not be interpreted as representing official policies,
- * either expressed or implied, of the Synapticon GmbH.
- *
- */
-
-#include <errno.h>
-#include <signal.h>
-#include <stdio.h>
-#include <string.h>
-#include <sys/resource.h>
-#include <sys/time.h>
-#include <sys/types.h>
-#include <unistd.h>
-#include <stdarg.h>
-#include <ctrlproto_m.h>
-#include <canod.h>
-/****************************************************************************/
-
-#include "ecrt.h"
-
-/****************************************************************************/
-// Application parameters
-#define FREQUENCY 	1000	// KHz
-#define PRIORITY 	1
-
-
-/****************************************************************************/
-
-/* application global definitions */
-static int g_dbglvl = 1;
-
-// Timer
-static unsigned int sig_alarms = 0;
-static unsigned int user_alarms = 0;
-
-/****************************************************************************/
-
-
-/*****************************************************************************/
-
-static void logmsg(int lvl, const char *format, ...);
-
-/*****************************************************************************/
-
-void check_domain1_state(master_setup_variables_t *master_setup)
-{
-    ec_domain_state_t ds;
-
-    ecrt_domain_state(master_setup->domain, &ds);
-
-    if (ds.working_counter != master_setup->domain_state.working_counter)
-        logmsg(1, "Domain1: WC %u.\n", ds.working_counter);
-    if (ds.wc_state != master_setup->domain_state.wc_state)
-    	logmsg(1, "Domain1: State %u.\n", ds.wc_state);
-
-    	master_setup->domain_state = ds;
-}
-
-/****************************************************************************/
-
-void check_master_state(master_setup_variables_t *master_setup)
-{
-    ec_master_state_t ms;
-
-    ecrt_master_state(master_setup->master, &ms);
-
-    if (ms.slaves_responding != master_setup->master_state.slaves_responding)
-        logmsg(1, "%u slave(s).\n", ms.slaves_responding);
-    if (ms.al_states != master_setup->master_state.al_states)
-        logmsg(1, "AL states: 0x%02X.\n", ms.al_states);
-    if (ms.link_up != master_setup->master_state.link_up)
-        logmsg(1, "Link is %s.\n", ms.link_up ? "up" : "down");
-
-    master_setup->master_state = ms;
-}
-
-/****************************************************************************
-
-void check_slave_config_states(void)
-{
-    ec_slave_config_state_t s;
-
-    ecrt_slave_config_state(sc_data_in, &s);
-
-    if (s.al_state != sc_data_in_state.al_state)
-        logmsg(1, "AnaIn: State 0x%02X.\n", s.al_state);
-    if (s.online != sc_data_in_state.online)
-        logmsg(1, "AnaIn: %s.\n", s.online ? "online" : "offline");
-    if (s.operational != sc_data_in_state.operational)
-        logmsg(1, "AnaIn: %soperational.\n",
-                s.operational ? "" : "Not ");
-
-    sc_data_in_state = s;
-}
-
-/****************************************************************************/
-
-int read_sdo(ec_sdo_request_t *req)
-{
-	int sdo_read_value;
-    switch (ecrt_sdo_request_state(req)) {
-        case EC_REQUEST_UNUSED: // request was not used yet
-            ecrt_sdo_request_read(req); // trigger first read
-            break;
-        case EC_REQUEST_BUSY:
-            //fprintf(stderr, "SDO still busy...\n");
-            break;
-        case EC_REQUEST_SUCCESS:
-        	sdo_read_value = EC_READ_S32(ecrt_sdo_request_data(req));
-            //logmsg(1, "SDO value read: 0x%X\n",
-            //		sdo_read_value);
-            ecrt_sdo_request_read(req); // trigger next read
-            break;
-        case EC_REQUEST_ERROR:
-            //fprintf(stderr, "Failed to read SDO!\n");
-            ecrt_sdo_request_read(req); // retry reading
-            break;
-    }
-    return sdo_read_value;
-}
-
-int write_sdo(ec_sdo_request_t *req, unsigned data)
-{
-	EC_WRITE_S32(ecrt_sdo_request_data(req), data&0xffffffff);
-
-	switch (ecrt_sdo_request_state(req)) {
-		case EC_REQUEST_UNUSED: // request was not used yet
-			ecrt_sdo_request_write(req); // trigger first read
-			break;
-		case EC_REQUEST_BUSY:
-			//fprintf(stderr, "SDO write still busy...\n");
-			//logmsg(1, "SDO value written: \n",data );
-			pause();
-			break;
-		case EC_REQUEST_SUCCESS:
-			//logmsg(1, "SDO value written: 0x%X\n", data);
-			pause();
-			ecrt_sdo_request_write(req); // trigger next read ???
-			return 1;
-			break;
-		case EC_REQUEST_ERROR:
-			fprintf(stderr, "Failed to write SDO!\n");
-			ecrt_sdo_request_write(req); // retry writing
-			return 0;
-			break;
-	}
-}
-
-/****************************************************************************/
-
-motor_config sdo_motor_config_update(motor_config motor_config_param, ec_sdo_request_t *request[], int update_sequence);
-
-void sdo_handle_ecat(master_setup_variables_t *master_setup,
-        ctrlproto_slv_handle *slv_handles,
-        int update_sequence, int slave_number)
-{
-	int slv;
-
-	if(sig_alarms == user_alarms) pause();
-	while (sig_alarms != user_alarms)
-	{
-		/* sync the dc clock of the slaves */
-		//	ecrt_master_sync_slave_clocks(master);
-
-		// receive process data
-		ecrt_master_receive(master_setup->master);
-		ecrt_domain_process(master_setup->domain);
-
-
-		//for (slv = 0; slv < total_no_of_slaves; ++slv)
-		{
-			slv_handles[slave_number].motor_config_param = \
-					sdo_motor_config_update(slv_handles[slave_number].motor_config_param, \
-							slv_handles[slave_number].__request, update_sequence);
-		}
-
-		// send process data
-		ecrt_domain_queue(master_setup->domain);
-		ecrt_master_send(master_setup->master);
-
-		//Check for master und domain state
-		ecrt_master_state(master_setup->master, &master_setup->master_state);
-		ecrt_domain_state(master_setup->domain, &master_setup->domain_state);
-
-		if (master_setup->domain_state.wc_state == EC_WC_COMPLETE && !master_setup->op_flag)
-		{
-			//printf("System up!\n");
-			master_setup->op_flag = 1;
-		}
-		else
-		{
-			if(master_setup->domain_state.wc_state != EC_WC_COMPLETE && master_setup->op_flag)
-			{
-				//printf("System down!\n");
-				master_setup->op_flag = 0;
-			}
-		}
-
-		user_alarms++;
-	}
-}
-
-
-void pdo_handle_ecat(master_setup_variables_t *master_setup,
-        ctrlproto_slv_handle *slv_handles,
-        unsigned int total_no_of_slaves)
-{
-	int slv;
-
-	if(sig_alarms == user_alarms) pause();
-	while (sig_alarms != user_alarms)
-	{
-		/* sync the dc clock of the slaves */
-		//	ecrt_master_sync_slave_clocks(master);
-
-		// receive process data
-		ecrt_master_receive(master_setup->master);
-		ecrt_domain_process(master_setup->domain);
-
-		// check process data state (optional)
-		//check_domain1_state(master_setup);
-
-		// check for master state (optional)
-		//check_master_state(master_setup);
-
-		// check for islave configuration state(s) (optional)
-		// check_slave_config_states();
-
-
-		for(slv=0;slv<total_no_of_slaves;++slv)
-		{
-			/* Read process data */
-			slv_handles[slv].motorctrl_status_in = EC_READ_U16(master_setup->domain_pd + slv_handles[slv].__ecat_slave_in[0]);
-			slv_handles[slv].operation_mode_disp = EC_READ_U8(master_setup->domain_pd + slv_handles[slv].__ecat_slave_in[1]);
-			slv_handles[slv].position_in = EC_READ_U32(master_setup->domain_pd + slv_handles[slv].__ecat_slave_in[2]);
-			slv_handles[slv].speed_in = EC_READ_U32(master_setup->domain_pd + slv_handles[slv].__ecat_slave_in[3]);
-			slv_handles[slv].torque_in = EC_READ_U16(master_setup->domain_pd + slv_handles[slv].__ecat_slave_in[4]);
-		}
-
-/*		printf("\n%x", 	slv_handles[slv].motorctrl_status_in);
-		printf("\n%x",  slv_handles[slv].operation_mode_disp);
-		printf("\n%x",  slv_handles[slv].position_in);
-		printf("\n%x",  slv_handles[slv].speed_in);
-		printf("\n%x",  slv_handles[slv].torque_in);
-*/
-
-		for(slv=0;slv<total_no_of_slaves;++slv)
-		{
-			EC_WRITE_U16(master_setup->domain_pd + slv_handles[slv].__ecat_slave_out[0], (slv_handles[slv].motorctrl_out)&0xffff);
-			EC_WRITE_U8(master_setup->domain_pd + slv_handles[slv].__ecat_slave_out[1], (slv_handles[slv].operation_mode)&0xff);
-			EC_WRITE_U16(master_setup->domain_pd + slv_handles[slv].__ecat_slave_out[2], (slv_handles[slv].torque_setpoint)&0xffff);
-			EC_WRITE_U32(master_setup->domain_pd + slv_handles[slv].__ecat_slave_out[3], slv_handles[slv].position_setpoint);
-			EC_WRITE_U32(master_setup->domain_pd + slv_handles[slv].__ecat_slave_out[4], slv_handles[slv].speed_setpoint);
-		}
-
-		// send process data
-		ecrt_domain_queue(master_setup->domain);
-		ecrt_master_send(master_setup->master);
-
-		//Check for master und domain state
-		ecrt_master_state(master_setup->master, &master_setup->master_state);
-		ecrt_domain_state(master_setup->domain, &master_setup->domain_state);
-
-		if (master_setup->domain_state.wc_state == EC_WC_COMPLETE && !master_setup->op_flag)
-		{
-			//printf("System up!\n");
-			master_setup->op_flag = 1;
-		}
-		else
-		{
-			if(master_setup->domain_state.wc_state != EC_WC_COMPLETE && master_setup->op_flag)
-			{
-				//printf("System down!\n");
-				master_setup->op_flag = 0;
-			}
-		}
-
-		user_alarms++;
-	}
-}
-/****************************************************************************/
-
-void signal_handler(int signum) {
-    switch (signum) {
-        case SIGALRM:
-            sig_alarms++;
-            break;
-    }
-}
-
-/****************************************************************************/
-
-static void logmsg(int lvl, const char *format, ...)
-{
-	if (lvl > g_dbglvl)
-		return;
-
-	va_list ap;
-	va_start(ap, format);
-	vprintf(format, ap);
-	va_end(ap);
-}
-
-
-
-void motor_config_request(ec_slave_config_t *slave_config, ec_sdo_request_t *request[]);
-
-void init_master(master_setup_variables_t *master_setup, ctrlproto_slv_handle *slv_handles, unsigned int total_no_of_slaves)
-{
-	int slv;
-
-    struct sigaction sa;
-    struct itimerval tv;
-
-    master_setup->master = ecrt_request_master(0);
-    if (!master_setup->master)
-        exit(-1);
-
-    master_setup->domain = ecrt_master_create_domain(master_setup->master);
-    if (!master_setup->domain)
-        exit(-1);
-
-	for (slv = 0; slv < total_no_of_slaves; ++slv)
-	{
-		if (!( slv_handles[slv].slave_config= ecrt_master_slave_config(   //sc_data_in
-						master_setup->master, slv_handles[slv].slave_alias, slv_handles[slv].slave_pos , slv_handles[slv].slave_vendorid, slv_handles[slv].slave_productid))) {
-			fprintf(stderr, "Failed to get slave configuration.\n");
-			exit(-1);
-		}
-
-		//logmsg(1, "Configuring PDOs...\n");
-		if (ecrt_slave_config_pdos(slv_handles[slv].slave_config, EC_END, slv_handles[slv].__sync_info)) { //slave_0_syncs
-		  fprintf(stderr, "Failed to configure PDOs.\n");
-		  exit(-1);
-		}
-
-	//#if PARAMETER_UPDATE
-		motor_config_request(slv_handles[slv].slave_config, slv_handles[slv].__request);
-	//#endif
-	}
-
-    if (ecrt_domain_reg_pdo_entry_list(master_setup->domain, master_setup->domain_regs)) {
-        fprintf(stderr, "PDO entry registration failed!\n");
-        exit(-1);
-    }
-
-	if (ecrt_master_set_send_interval(master_setup->master, FREQUENCY) != 0) {
-		fprintf(stderr, "failed to set send interval\n");
-		exit(-1);
-	}
-    logmsg(1, "Activating master...\n");
-    if (ecrt_master_activate(master_setup->master))
-        exit(-1);
-
-    if (!(master_setup->domain_pd = ecrt_domain_data(master_setup->domain))) {
-        exit(-1);
-    }
-
-
-    pid_t pid = getpid();
-    if (setpriority(PRIO_PROCESS, pid, -19))
-        fprintf(stderr, "Warning: Failed to set priority: %s\n",
-                strerror(errno));
-
-    sa.sa_handler = signal_handler;
-    sigemptyset(&sa.sa_mask);
-    sa.sa_flags = 0;
-    if (sigaction(SIGALRM, &sa, 0)) {
-        fprintf(stderr, "Failed to install signal handler!\n");
-        exit(-1);
-    }
-
-    //logmsg(1, "Starting timer...\n");
-    tv.it_interval.tv_sec = 0;
-    tv.it_interval.tv_usec = 1000000 / FREQUENCY;
-    tv.it_value.tv_sec = 0;
-    tv.it_value.tv_usec = 1000;
-    if (setitimer(ITIMER_REAL, &tv, NULL)) {
-        fprintf(stderr, "Failed to start timer: %s\n", strerror(errno));
-        exit(-1);
-    }
-
-    logmsg(0, "Started.\n");
-
-}
-
-/****************************************************************************/
-ec_sdo_request_t* _config_sdo_request(ec_slave_config_t *slave_config, ec_sdo_request_t *request, int index, int sub_index, int bytes)
-{
-	if (!(request = ecrt_slave_config_create_sdo_request(slave_config, index, sub_index, bytes))) {
-		fprintf(stderr, "Failed to create SDO request for object 0x%4x\n", index);
-		exit(-1);
-	}
-	ecrt_sdo_request_timeout(request, 10500);
-	return request;
-}
-
-void motor_config_request(ec_slave_config_t *slave_config, ec_sdo_request_t *request[])
-{
-	request[0] = _config_sdo_request(slave_config, request[0], CIA402_GEAR_RATIO, 0, 2);
-	request[1] = _config_sdo_request(slave_config, request[1], CIA402_MAX_ACCELERATION, 0, 4);
-	request[2] = _config_sdo_request(slave_config, request[2], CIA402_MOTOR_SPECIFIC, 1, 4);  //nominal current
-	request[3] = _config_sdo_request(slave_config, request[3], CIA402_MOTOR_SPECIFIC, 4, 4);	//nominal speed
-	request[4] = _config_sdo_request(slave_config, request[4], CIA402_POLARITY, 0, 4);
-	request[5] = _config_sdo_request(slave_config, request[5], CIA402_MOTOR_SPECIFIC, 3, 4);  //pole pairs
-	request[6] = _config_sdo_request(slave_config, request[6], CIA402_POSITION_ENC_RESOLUTION, 0, 2);
-	request[7] = _config_sdo_request(slave_config, request[7], CIA402_SENSOR_SELECTION_CODE, 0, 2);
-
-	request[8] = _config_sdo_request(slave_config, request[8], CIA402_VELOCITY_GAIN, 1, 4);
-	request[9] = _config_sdo_request(slave_config, request[9], CIA402_VELOCITY_GAIN, 2, 4);
-	request[10] = _config_sdo_request(slave_config, request[10], CIA402_VELOCITY_GAIN, 3, 4);
-
-	request[11] = _config_sdo_request(slave_config, request[11], CIA402_POSITION_GAIN, 1, 4);
-	request[12] = _config_sdo_request(slave_config, request[12], CIA402_POSITION_GAIN, 2, 4);
-	request[13] = _config_sdo_request(slave_config, request[13], CIA402_POSITION_GAIN, 3, 4);
-
-	request[14] = _config_sdo_request(slave_config, request[14], CIA402_SOFTWARE_POSITION_LIMIT, 1, 4); //min
-	request[15] = _config_sdo_request(slave_config, request[15], CIA402_SOFTWARE_POSITION_LIMIT, 2, 4); // max
-
-	request[16] = _config_sdo_request(slave_config, request[16], CIA402_MAX_PROFILE_VELOCITY, 0, 4);
-	request[17] = _config_sdo_request(slave_config, request[17], CIA402_PROFILE_VELOCITY, 0, 4);
-	request[18] = _config_sdo_request(slave_config, request[18], CIA402_PROFILE_ACCELERATION, 0, 4);
-	request[19] = _config_sdo_request(slave_config, request[19], CIA402_PROFILE_DECELERATION, 0, 4);
-	request[20] = _config_sdo_request(slave_config, request[20], CIA402_QUICK_STOP_DECELERATION, 0, 4);
-
-	request[21] = _config_sdo_request(slave_config, request[21], CIA402_MOTOR_SPECIFIC, 6, 4); //motor torque constant
-	request[22] = _config_sdo_request(slave_config, request[22], CIA402_MAX_TORQUE, 0, 2);
-	request[23] = _config_sdo_request(slave_config, request[23], CIA402_TORQUE_SLOPE, 0, 4);
-
-	request[24] = _config_sdo_request(slave_config, request[24], CIA402_CURRENT_GAIN, 1, 4);
-	request[25] = _config_sdo_request(slave_config, request[25], CIA402_CURRENT_GAIN, 2, 4);
-	request[26] = _config_sdo_request(slave_config, request[26], CIA402_CURRENT_GAIN, 3, 4);
-
-}
-
-int _motor_config_update(ec_sdo_request_t *request, int update, int value, int sequence)
-{
-	int sdo_update_value;
-	if(update==0)
-	{
-		write_sdo(request, value);
-		pause();
-		pause();
-		sdo_update_value = read_sdo(request);
-		pause();
-		pause();
-		if(sdo_update_value == value)
-		{
-			update = 1;
-			printf("%d ", sequence);
-			fflush(stdout);
-		}
-	}
-	return update;
-}
-
-motor_config sdo_motor_config_update(motor_config motor_config_param, ec_sdo_request_t *request[], int update_sequence)
-{
-	if(update_sequence == MOTOR_PARAM_UPDATE)
-	{
-		if(!motor_config_param.s_gear_ratio.update_state)
-			motor_config_param.s_gear_ratio.update_state = _motor_config_update(request[0], \
-				motor_config_param.s_gear_ratio.update_state, motor_config_param.s_gear_ratio.gear_ratio, 1);
-
-		if(motor_config_param.s_gear_ratio.update_state && !motor_config_param.s_max_acceleration.update_state)
-			motor_config_param.s_max_acceleration.update_state = _motor_config_update(request[1], \
-				motor_config_param.s_max_acceleration.update_state, motor_config_param.s_max_acceleration.max_acceleration, 2);
-
-		if(motor_config_param.s_max_acceleration.update_state && !motor_config_param.s_pole_pair.update_state)
-			motor_config_param.s_pole_pair.update_state = _motor_config_update(request[5], \
-				motor_config_param.s_pole_pair.update_state,   motor_config_param.s_pole_pair.pole_pair, 3);
-
-		if(motor_config_param.s_pole_pair.update_state && !motor_config_param.s_position_encoder_resolution.update_state)
-			motor_config_param.s_position_encoder_resolution.update_state = _motor_config_update(request[6], \
-				motor_config_param.s_position_encoder_resolution.update_state,  \
-				motor_config_param.s_position_encoder_resolution.position_encoder_resolution, 4);
-
-		if(motor_config_param.s_position_encoder_resolution.update_state && !motor_config_param.s_sensor_selection_code.update_state)
-			motor_config_param.s_sensor_selection_code.update_state = _motor_config_update(request[7], \
-				motor_config_param.s_sensor_selection_code.update_state,  \
-				motor_config_param.s_sensor_selection_code.sensor_selection_code, 5);
-
-		if(motor_config_param.s_sensor_selection_code.update_state && !motor_config_param.s_polarity.update_state)
-			motor_config_param.s_polarity.update_state = _motor_config_update(request[4], \
-				motor_config_param.s_polarity.update_state,  motor_config_param.s_polarity.polarity, 6);
-
-		if(motor_config_param.s_polarity.update_state && !motor_config_param.s_motor_torque_constant.update_state)
-			motor_config_param.s_motor_torque_constant.update_state = _motor_config_update(request[21], \
-				motor_config_param.s_motor_torque_constant.update_state,  \
-				motor_config_param.s_motor_torque_constant.motor_torque_constant, 7);
-
-		if(motor_config_param.s_motor_torque_constant.update_state && !motor_config_param.s_nominal_motor_speed.update_state)
-			motor_config_param.s_nominal_motor_speed.update_state = _motor_config_update(request[3],\
-				motor_config_param.s_nominal_motor_speed.update_state,  \
-				motor_config_param.s_nominal_motor_speed.nominal_motor_speed, 8);
-
-		motor_config_param.update_flag = motor_config_param.s_gear_ratio.update_state \
-			& motor_config_param.s_max_acceleration.update_state \
-			& motor_config_param.s_pole_pair.update_state \
-			& motor_config_param.s_position_encoder_resolution.update_state \
-			& motor_config_param.s_sensor_selection_code.update_state \
-			& motor_config_param.s_polarity.update_state \
-			& motor_config_param.s_motor_torque_constant.update_state\
-			& motor_config_param.s_nominal_motor_speed.update_state;
-
-	}
-
-	else if(update_sequence == CST_MOTOR_UPDATE)
-	{
-		if(!motor_config_param.s_max_torque.update_state)
-			motor_config_param.s_max_torque.update_state = _motor_config_update(request[22],\
-				motor_config_param.s_max_torque.update_state, \
-				motor_config_param.s_max_torque.max_torque, 1);
-
-		motor_config_param.update_flag = motor_config_param.s_max_torque.update_state;
-	}
-
-	else if(update_sequence == CSV_MOTOR_UPDATE)
-	{
-		if(!motor_config_param.s_nominal_current.update_state)
-			motor_config_param.s_nominal_current.update_state = _motor_config_update(request[2], \
-				motor_config_param.s_nominal_current.update_state,\
-				motor_config_param.s_nominal_current.nominal_current, 1);
-
-		motor_config_param.update_flag = motor_config_param.s_nominal_current.update_state;
-	}
-
-	else if(update_sequence == TORQUE_CTRL_UPDATE)
-	{
-		if(!motor_config_param.s_torque_p_gain.update_state)
-			motor_config_param.s_torque_p_gain.update_state = _motor_config_update(request[24], \
-				motor_config_param.s_torque_p_gain.update_state,  \
-				motor_config_param.s_torque_p_gain.p_gain, 1);
-
-		if(motor_config_param.s_torque_p_gain.update_state && !motor_config_param.s_torque_i_gain.update_state)
-			motor_config_param.s_torque_i_gain.update_state = _motor_config_update(request[25], \
-				motor_config_param.s_torque_i_gain.update_state,  \
-				motor_config_param.s_torque_i_gain.i_gain, 2);
-
-		if(motor_config_param.s_torque_i_gain.update_state  && !motor_config_param.s_torque_d_gain.update_state)
-			motor_config_param.s_torque_d_gain.update_state = _motor_config_update(request[26], \
-				motor_config_param.s_torque_d_gain.update_state,  \
-				motor_config_param.s_torque_d_gain.d_gain, 3);
-
-		motor_config_param.update_flag = motor_config_param.s_torque_p_gain.update_state \
-			& motor_config_param.s_torque_i_gain.update_state \
-			& motor_config_param.s_torque_d_gain.update_state;
-	}
-
-	else if(update_sequence == VELOCITY_CTRL_UPDATE)
-	{
-		if(!motor_config_param.s_velocity_p_gain.update_state)
-			motor_config_param.s_velocity_p_gain.update_state = _motor_config_update(request[8], \
-				motor_config_param.s_velocity_p_gain.update_state,  \
-				motor_config_param.s_velocity_p_gain.p_gain, 1);
-
-		if(motor_config_param.s_velocity_p_gain.update_state && !motor_config_param.s_velocity_i_gain.update_state)
-			motor_config_param.s_velocity_i_gain.update_state = _motor_config_update(request[9], \
-				motor_config_param.s_velocity_i_gain.update_state,  \
-				motor_config_param.s_velocity_i_gain.i_gain, 2);
-
-		if(motor_config_param.s_velocity_i_gain.update_state  && !motor_config_param.s_velocity_d_gain.update_state)
-			motor_config_param.s_velocity_d_gain.update_state = _motor_config_update(request[10], \
-				motor_config_param.s_velocity_d_gain.update_state,  \
-				motor_config_param.s_velocity_d_gain.d_gain, 3);
-
-		motor_config_param.update_flag = motor_config_param.s_velocity_p_gain.update_state \
-			& motor_config_param.s_velocity_i_gain.update_state \
-			& motor_config_param.s_velocity_d_gain.update_state;
-	}
-
-	else if(update_sequence == POSITION_CTRL_UPDATE)
-	{
-		if(!motor_config_param.s_position_p_gain.update_state)
-			 motor_config_param.s_position_p_gain.update_state = _motor_config_update(request[11], \
-				motor_config_param.s_position_p_gain.update_state,  \
-				motor_config_param.s_position_p_gain.p_gain, 1);
-
-		if(motor_config_param.s_position_p_gain.update_state && !motor_config_param.s_position_i_gain.update_state)
-			motor_config_param.s_position_i_gain.update_state = _motor_config_update(request[12], \
-				motor_config_param.s_position_i_gain.update_state,  \
-				motor_config_param.s_position_i_gain.i_gain, 2);
-
-		if(motor_config_param.s_position_i_gain.update_state  && !motor_config_param.s_position_d_gain.update_state)
-			motor_config_param.s_position_d_gain.update_state = _motor_config_update(request[13], \
-				motor_config_param.s_position_d_gain.update_state,  \
-				motor_config_param.s_position_d_gain.d_gain, 3);
-
-		if(motor_config_param.s_position_d_gain.update_state && !motor_config_param.s_software_position_min.update_state)
-			motor_config_param.s_software_position_min.update_state = _motor_config_update(request[14], \
-				motor_config_param.s_software_position_min.update_state,  \
-				motor_config_param.s_software_position_min.software_position_min, 4);
-
-		if(motor_config_param.s_software_position_min.update_state && !motor_config_param.s_software_position_max.update_state)
-			motor_config_param.s_software_position_max.update_state = _motor_config_update(request[15], \
-				motor_config_param.s_software_position_max.update_state,  \
-				motor_config_param.s_software_position_max.software_position_max, 5);
-
-		motor_config_param.update_flag = motor_config_param.s_position_p_gain.update_state \
-			& motor_config_param.s_position_i_gain.update_state \
-			& motor_config_param.s_position_d_gain.update_state \
-			& motor_config_param.s_software_position_min.update_state \
-			& motor_config_param.s_software_position_max.update_state;
-	}
-
-	else if(update_sequence == TQ_MOTOR_UPDATE)
-	{
-		if(!motor_config_param.s_torque_slope.update_state)
-			 motor_config_param.s_torque_slope.update_state = _motor_config_update(request[23], \
-				motor_config_param.s_torque_slope.update_state,  \
-				motor_config_param.s_torque_slope.torque_slope, 1);
-
-		motor_config_param.update_flag = motor_config_param.s_torque_slope.update_state;
-	}
-
-	else if(update_sequence == PV_MOTOR_UPDATE)
-	{
-		if(!motor_config_param.s_max_profile_velocity.update_state)
-			 motor_config_param.s_max_profile_velocity.update_state = _motor_config_update(request[16], \
-				motor_config_param.s_max_profile_velocity.update_state,  \
-				motor_config_param.s_max_profile_velocity.max_profile_velocity, 1);
-
-		if(motor_config_param.s_max_profile_velocity.update_state && !motor_config_param.s_quick_stop_deceleration.update_state)
-			motor_config_param.s_quick_stop_deceleration.update_state = _motor_config_update(request[20], \
-				motor_config_param.s_quick_stop_deceleration.update_state,  \
-				motor_config_param.s_quick_stop_deceleration.quick_stop_deceleration, 2);
-
-		if(motor_config_param.s_quick_stop_deceleration.update_state && !motor_config_param.s_profile_acceleration.update_state)
-			motor_config_param.s_profile_acceleration.update_state = _motor_config_update(request[18], \
-				motor_config_param.s_profile_acceleration.update_state,  \
-				motor_config_param.s_profile_acceleration.profile_acceleration, 3);
-
-		if(motor_config_param.s_profile_acceleration.update_state && !motor_config_param.s_profile_deceleration.update_state)
-			motor_config_param.s_profile_deceleration.update_state = _motor_config_update(request[19], \
-				motor_config_param.s_profile_deceleration.update_state,  \
-				motor_config_param.s_profile_deceleration.profile_deceleration, 4);
-
-		motor_config_param.update_flag = motor_config_param.s_max_profile_velocity.update_state \
-			& motor_config_param.s_quick_stop_deceleration.update_state \
-			& motor_config_param.s_profile_acceleration.update_state \
-			& motor_config_param.s_profile_deceleration.update_state;
-	}
-
-	else if(update_sequence == PP_MOTOR_UPDATE)
-	{
-		if(!motor_config_param.s_max_profile_velocity.update_state)
-			motor_config_param.s_max_profile_velocity.update_state = _motor_config_update(request[16], \
-				motor_config_param.s_max_profile_velocity.update_state,  \
-				motor_config_param.s_max_profile_velocity.max_profile_velocity, 1);
-
-		if(motor_config_param.s_max_profile_velocity.update_state && !motor_config_param.s_profile_velocity.update_state)
-			motor_config_param.s_profile_velocity.update_state = _motor_config_update(request[17], \
-				motor_config_param.s_profile_velocity.update_state,  \
-				motor_config_param.s_profile_velocity.profile_velocity, 2);
-
-		if(motor_config_param.s_profile_velocity.update_state && !motor_config_param.s_profile_acceleration.update_state)
-			motor_config_param.s_profile_acceleration.update_state = _motor_config_update(request[18], \
-				motor_config_param.s_profile_acceleration.update_state,  \
-				motor_config_param.s_profile_acceleration.profile_acceleration, 3);
-
-		if(motor_config_param.s_profile_acceleration.update_state && !motor_config_param.s_profile_deceleration.update_state)
-			motor_config_param.s_profile_deceleration.update_state = _motor_config_update(request[19], \
-				motor_config_param.s_profile_deceleration.update_state,  \
-				motor_config_param.s_profile_deceleration.profile_deceleration, 4);
-
-		if(motor_config_param.s_profile_deceleration.update_state && !motor_config_param.s_quick_stop_deceleration.update_state)
-			motor_config_param.s_quick_stop_deceleration.update_state = _motor_config_update(request[20], \
-				motor_config_param.s_quick_stop_deceleration.update_state,  \
-				motor_config_param.s_quick_stop_deceleration.quick_stop_deceleration, 5);
-
-		motor_config_param.update_flag = motor_config_param.s_max_profile_velocity.update_state \
-			& motor_config_param.s_profile_velocity.update_state \
-			& motor_config_param.s_profile_acceleration.update_state \
-			& motor_config_param.s_profile_deceleration.update_state \
-			& motor_config_param.s_quick_stop_deceleration.update_state ;
-	}
-
-	return motor_config_param;
-}
-
-
-
-=======
 /*****************************************************************************
  *
  *  $Id$
@@ -1530,5 +780,3 @@
 	return motor_config_param;
 }
 
-
->>>>>>> 8fa3ce45
