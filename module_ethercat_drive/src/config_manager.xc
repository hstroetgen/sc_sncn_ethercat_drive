/**
 * @file config_manager.xc
 * @brief EtherCAT Motor Drive Configuration Manager
 * @author Synapticon GmbH <support@synapticon.com>
 */

#include <stdint.h>
#include <dictionary_symbols.h>
#include <position_feedback_service.h>
#include "config_manager.h"
#include <xs1.h>

struct _config_object {
    uint16_t index;
    uint8_t subindex;
    uint8_t type;
};


static int tick2bits(int tick_resolution)
{
    unsigned r = 0;

    while (tick_resolution >>= 1) {
        r++;
    }

    return r;
}

void cm_sync_config_hall_states(
        client interface i_coe_communication i_coe,
        client interface PositionFeedbackInterface i_pos_feedback,
        interface MotorcontrolInterface client ?i_motorcontrol,
        PositionFeedbackConfig &feedback_config,
        MotorcontrolConfig &motorcontrol_config,
        int sensor_index)
{
    if (feedback_config.sensor_type != HALL_SENSOR) {
        return;
    }

    uint16_t feedback_sensor_object = i_coe.get_object_value(DICT_FEEDBACK_SENSOR_PORTS, sensor_index);

    /* See Wrike https://www.wrike.com/workspace.htm#path=folder&id=127649023&a=1384194&c=list&t=135832278&ot=135832278&so=5&sd=0
     * for more information.
     */
    motorcontrol_config.commutation_sensor  = feedback_config.sensor_type;
    motorcontrol_config.hall_state_angle[0] = i_coe.get_object_value(feedback_sensor_object, SUB_HALL_SENSOR_STATE_ANGLE_0);
    motorcontrol_config.hall_state_angle[1] = i_coe.get_object_value(feedback_sensor_object, SUB_HALL_SENSOR_STATE_ANGLE_1);
    motorcontrol_config.hall_state_angle[2] = i_coe.get_object_value(feedback_sensor_object, SUB_HALL_SENSOR_STATE_ANGLE_2);
    motorcontrol_config.hall_state_angle[3] = i_coe.get_object_value(feedback_sensor_object, SUB_HALL_SENSOR_STATE_ANGLE_3);
    motorcontrol_config.hall_state_angle[4] = i_coe.get_object_value(feedback_sensor_object, SUB_HALL_SENSOR_STATE_ANGLE_4);
    motorcontrol_config.hall_state_angle[5] = i_coe.get_object_value(feedback_sensor_object, SUB_HALL_SENSOR_STATE_ANGLE_5);
}

int cm_sync_config_position_feedback(
        client interface i_coe_communication i_coe,
        client interface PositionFeedbackInterface i_pos_feedback,
        PositionFeedbackConfig &config,
        int sensor_index)
{
    config = i_pos_feedback.get_config();
    int restart = 0;

    uint16_t feedback_sensor_object = 0;
    feedback_sensor_object = i_coe.get_object_value(DICT_FEEDBACK_SENSOR_PORTS, sensor_index);


    /* Get common settings for sensors */
    int old_sensor_type = config.sensor_type; //too check if we need to restart the service

    switch (feedback_sensor_object) {
    case DICT_BISS_ENCODER_1:
    case DICT_BISS_ENCODER_2:
        config.sensor_type = BISS_SENSOR;
        break;
    case DICT_HALL_SENSOR_1:
    case DICT_HALL_SENSOR_2:
        config.sensor_type = HALL_SENSOR;
        break;
    case DICT_INCREMENTAL_ENCODER_1:
    case DICT_INCREMENTAL_ENCODER_2:
        /* FIXME the QEI is now known as incremental encoder to the EtherCAT world. Needs to be fixed here too. */
        config.sensor_type = QEI_SENSOR;
        break;
    case DICT_REM_16MT_ENCODER:
        config.sensor_type = REM_16MT_SENSOR;
        break;
    case DICT_REM_14_ENCODER:
        config.sensor_type = REM_14_SENSOR;
        break;
    default:
        return 0; // feedback_sensor_object address is unknown, do not change anything
        break;
    }
    //restart the service if the sensor type is changed
    if (old_sensor_type != config.sensor_type) {
        restart = 1;
    }

    config.sensor_function         = i_coe.get_object_value(feedback_sensor_object, 2);
    config.resolution              = i_coe.get_object_value(feedback_sensor_object, 3);
    config.velocity_compute_period = i_coe.get_object_value(feedback_sensor_object, 4);
    config.polarity                = sext(i_coe.get_object_value(feedback_sensor_object, 5), 8);
    config.pole_pairs              = i_coe.get_object_value(DICT_MOTOR_SPECIFIC_SETTINGS, SUB_MOTOR_SPECIFIC_SETTINGS_POLE_PAIRS);

    // sensor specific parameters
    switch (config.sensor_type) {
    case QEI_SENSOR:
        config.qei_config.index_type  = i_coe.get_object_value(feedback_sensor_object, SUB_INCREMENTAL_ENCODER_NUMBER_OF_CHANNELS);
        config.qei_config.signal_type = i_coe.get_object_value(feedback_sensor_object, SUB_INCREMENTAL_ENCODER_ACCESS_SIGNAL_TYPE);
        //FIXME: missing port number
        break;

    case BISS_SENSOR:
        config.biss_config.multiturn_resolution = i_coe.get_object_value(feedback_sensor_object, SUB_BISS_ENCODER_MULTITURN_RESOLUTION);
        config.biss_config.clock_frequency      = i_coe.get_object_value(feedback_sensor_object, SUB_BISS_ENCODER_CLOCK_FREQUENCY);
        config.biss_config.timeout              = i_coe.get_object_value(feedback_sensor_object, SUB_BISS_ENCODER_TIMEOUT);
        config.biss_config.crc_poly             = i_coe.get_object_value(feedback_sensor_object, SUB_BISS_ENCODER_CRC_POLYNOM);
        config.biss_config.clock_port_config    = i_coe.get_object_value(feedback_sensor_object, SUB_BISS_ENCODER_CLOCK_PORT_CONFIG); /* FIXME add check for valid enum data of clock_port_config */
        config.biss_config.data_port_number     = i_coe.get_object_value(feedback_sensor_object, SUB_BISS_ENCODER_DATA_PORT_CONFIG);
        config.biss_config.filling_bits         = i_coe.get_object_value(feedback_sensor_object, SUB_BISS_ENCODER_NUMBER_OF_FILLING_BITS);
        config.biss_config.busy                 = i_coe.get_object_value(feedback_sensor_object, SUB_BISS_ENCODER_NUMBER_OF_BITS_TO_READ_WHILE_BUSY);
        break;

    case HALL_SENSOR:
        //FIXME: missing port number
        break;

    case REM_14_SENSOR:
        config.rem_14_config.hysteresis      = i_coe.get_object_value(feedback_sensor_object, SUB_REM_14_ENCODER_HYSTERESIS);
        config.rem_14_config.noise_setting   = i_coe.get_object_value(feedback_sensor_object, SUB_REM_14_ENCODER_NOISE_SETTINGS);
        config.rem_14_config.dyn_angle_comp  = i_coe.get_object_value(feedback_sensor_object, SUB_REM_14_ENCODER_DYNAMIC_ANGLE_ERROR_COMPENSATION);
        config.rem_14_config.abi_resolution  = i_coe.get_object_value(feedback_sensor_object, SUB_REM_14_ENCODER_RESOLUTION_SETTINGS);
        break;

    case REM_16MT_SENSOR:
        config.rem_16mt_config.filter = i_coe.get_object_value(feedback_sensor_object, SUB_REM_16MT_ENCODER_FILTER);
        break;
    }

    //gpio settings (only for the first position feedback service)
    if (sensor_index == 1)
    for (int i=0; i<4; i++) {
        config.gpio_config[i] = i_coe.get_object_value(DICT_GPIO, i+1);
    }

    i_pos_feedback.set_config(config);

    return restart;
}

void cm_sync_config_motor_control(
        client interface i_coe_communication i_coe,
        interface MotorcontrolInterface client ?i_motorcontrol,
        MotorcontrolConfig &motorcontrol_config,
        int sensor_commutation,
        int sensor_commutation_type)

{
    if (isnull(i_motorcontrol))
        return;

    motorcontrol_config = i_motorcontrol.get_config();

    motorcontrol_config.v_dc                     = i_coe.get_object_value(DICT_BREAK_RELEASE, SUB_BREAK_RELEASE_DC_BUS_VOLTAGE);
    motorcontrol_config.phases_inverted          = sext(i_coe.get_object_value(DICT_MOTOR_SPECIFIC_SETTINGS, SUB_MOTOR_SPECIFIC_SETTINGS_MOTOR_PHASES_INVERTED), 8);
    motorcontrol_config.torque_P_gain            = i_coe.get_object_value(DICT_TORQUE_CONTROLLER, SUB_TORQUE_CONTROLLER_CONTROLLER_KP);
    motorcontrol_config.torque_I_gain            = i_coe.get_object_value(DICT_TORQUE_CONTROLLER, SUB_TORQUE_CONTROLLER_CONTROLLER_KI);
    motorcontrol_config.torque_D_gain            = i_coe.get_object_value(DICT_TORQUE_CONTROLLER, SUB_TORQUE_CONTROLLER_CONTROLLER_KD);
    motorcontrol_config.pole_pairs               = i_coe.get_object_value(DICT_MOTOR_SPECIFIC_SETTINGS, SUB_MOTOR_SPECIFIC_SETTINGS_POLE_PAIRS);
    motorcontrol_config.commutation_sensor       = sensor_commutation_type;
    motorcontrol_config.commutation_angle_offset = i_coe.get_object_value(DICT_COMMUTATION_ANGLE_OFFSET, 0);
    motorcontrol_config.max_torque               = i_coe.get_object_value(DICT_MAX_TORQUE, 0);
    motorcontrol_config.phase_resistance         = i_coe.get_object_value(DICT_MOTOR_SPECIFIC_SETTINGS, SUB_MOTOR_SPECIFIC_SETTINGS_PHASE_RESISTANCE);
    motorcontrol_config.phase_inductance         = i_coe.get_object_value(DICT_MOTOR_SPECIFIC_SETTINGS, SUB_MOTOR_SPECIFIC_SETTINGS_PHASE_INDUCTANCE);
    motorcontrol_config.torque_constant          = i_coe.get_object_value(DICT_MOTOR_SPECIFIC_SETTINGS, SUB_MOTOR_SPECIFIC_SETTINGS_TORQUE_CONSTANT);
    motorcontrol_config.rated_current            = i_coe.get_object_value(DICT_MOTOR_RATED_CURRENT, 0);
    motorcontrol_config.rated_torque             = i_coe.get_object_value(DICT_MOTOR_RATED_TORQUE, 0);
    motorcontrol_config.percent_offset_torque    = i_coe.get_object_value(DICT_APPLIED_TUNING_TORQUE_PERCENT, 0);
    /* Read protection limits */
    motorcontrol_config.protection_limit_over_current  = i_coe.get_object_value(DICT_PROTECTION, SUB_PROTECTION_MAX_CURRENT);
    motorcontrol_config.protection_limit_under_voltage = i_coe.get_object_value(DICT_PROTECTION, SUB_PROTECTION_MIN_DC_VOLTAGE);
    motorcontrol_config.protection_limit_over_voltage  = i_coe.get_object_value(DICT_PROTECTION, SUB_PROTECTION_MAX_DC_VOLTAGE);

    uint16_t feedback_sensor_object = 0;
    feedback_sensor_object = i_coe.get_object_value(DICT_FEEDBACK_SENSOR_PORTS, sensor_commutation); //select which hall config to read
    if (feedback_sensor_object == DICT_HALL_SENSOR_1 || feedback_sensor_object == DICT_HALL_SENSOR_2) {
        motorcontrol_config.hall_state_angle[0] = i_coe.get_object_value(feedback_sensor_object, SUB_HALL_SENSOR_STATE_ANGLE_0);
        motorcontrol_config.hall_state_angle[1] = i_coe.get_object_value(feedback_sensor_object, SUB_HALL_SENSOR_STATE_ANGLE_1);
        motorcontrol_config.hall_state_angle[2] = i_coe.get_object_value(feedback_sensor_object, SUB_HALL_SENSOR_STATE_ANGLE_2);
        motorcontrol_config.hall_state_angle[3] = i_coe.get_object_value(feedback_sensor_object, SUB_HALL_SENSOR_STATE_ANGLE_3);
        motorcontrol_config.hall_state_angle[4] = i_coe.get_object_value(feedback_sensor_object, SUB_HALL_SENSOR_STATE_ANGLE_4);
        motorcontrol_config.hall_state_angle[5] = i_coe.get_object_value(feedback_sensor_object, SUB_HALL_SENSOR_STATE_ANGLE_5);
    }


    //not in main.xc
    /* Read recuperation config */
    //FIXME: do we set recuperation settings
//    motorcontrol_config.recuperation    = i_coe.get_object_value(DICT_RECUPERATION, SUB_RECUPERATION_RECUPERATION_ENABLED);
//    motorcontrol_config.battery_e_max   = i_coe.get_object_value(DICT_RECUPERATION, SUB_RECUPERATION_MIN_BATTERY_ENERGY);
//    motorcontrol_config.battery_e_min   = i_coe.get_object_value(DICT_RECUPERATION, SUB_RECUPERATION_MAX_BATTERY_ENERGY);
//    motorcontrol_config.regen_p_max     = i_coe.get_object_value(DICT_RECUPERATION, SUB_RECUPERATION_MIN_RECUPERATION_POWER);
//    motorcontrol_config.regen_p_min     = i_coe.get_object_value(DICT_RECUPERATION, SUB_RECUPERATION_MAX_RECUPERATION_POWER);
//    motorcontrol_config.regen_speed_min = i_coe.get_object_value(DICT_RECUPERATION, SUB_RECUPERATION_MINIMUM_RECUPERATION_SPEED);
//    motorcontrol_config.regen_speed_max = i_coe.get_object_value(DICT_RECUPERATION, SUB_RECUPERATION_MAXIMUM_RECUPERATION_SPEED);

    //motorcontrol_config.max_current              = i_coe.get_object_value(DICT_MAX_CURRENT, 0);

    i_motorcontrol.set_config(motorcontrol_config);
}

void cm_sync_config_profiler(
        client interface i_coe_communication i_coe,
        ProfilerConfig &profiler,
        enum eProfileType type)
{
<<<<<<< HEAD
    profiler.min_position     =  i_coe.get_object_value(DICT_MAX_SOFTWARE_POSITION_RANGE_LIMIT, 1);
    profiler.max_position     =  i_coe.get_object_value(DICT_MAX_SOFTWARE_POSITION_RANGE_LIMIT, 2);
    profiler.acceleration     =  i_coe.get_object_value(DICT_PROFILE_ACCELERATION, 0);
    profiler.deceleration     =  i_coe.get_object_value(DICT_PROFILE_DECELERATION, 0);
    profiler.max_velocity     =  i_coe.get_object_value(DICT_MAX_PROFILE_VELOCITY, 0);
    /* FIXME this profiler is only used for Quick Stop so the max_deceleration is read from the quick stop deceleration */
    profiler.max_deceleration =  i_coe.get_object_value(DICT_QUICK_STOP_DECELERATION, 0);
    profiler.max_acceleration =  i_coe.get_object_value(DICT_PROFILE_ACCELERATION, 0);
    profiler.velocity         =  i_coe.get_object_value(DICT_MAX_PROFILE_VELOCITY, 0);

    /* FIXME does this belong here? */
    uint8_t polarity = i_coe.get_object_value(DICT_POLARITY, 0);
    switch (type) {
    case PROFILE_TYPE_POSITION:
        profiler.polarity = ((polarity & 0x80) != 0) ? -1 : 1;
        break;
    case PROFILE_TYPE_VELOCITY:
        profiler.polarity = ((polarity & 0x40) != 0) ? -1 : 1;
        break;
    default:
        profiler.polarity = 0;
        break;
    }
=======
    /* FIXME check the objects */
    //profiler.max_velocity     =  i_coe.get_object_value(CIA402_MAX_PROFILE_VELOCITY, 0);
    //profiler.velocity         =  i_coe.get_object_value(CIA402_PROFILE_VELOCITY, 0);
    //profiler.acceleration     =  i_coe.get_object_value(CIA402_PROFILE_ACCELERATION, 0);
    //profiler.deceleration     =  i_coe.get_object_value(CIA402_PROFILE_DECELERATION, 0);
    //profiler.max_deceleration =  i_coe.get_object_value(CIA402_QUICK_STOP_DECELERATION, 0); /* */
    profiler.min_position     =  i_coe.get_object_value(CIA402_POSITION_RANGELIMIT, 1);
    profiler.max_position     =  i_coe.get_object_value(CIA402_POSITION_RANGELIMIT, 2);
    //profiler.max_acceleration =  i_coe.get_object_value(CIA402_MAX_ACCELERATION, 0); /* */
>>>>>>> 60809187
}

void cm_sync_config_pos_velocity_control(
        client interface i_coe_communication i_coe,
        client interface PositionVelocityCtrlInterface i_position_control,
        MotionControlConfig &position_config,
        int sensor_resolution)
{
    i_position_control.get_position_velocity_control_config();

    //limits
    position_config.min_pos_range_limit = i_coe.get_object_value(DICT_POSITION_RANGE_LIMITS, SUB_POSITION_RANGE_LIMITS_MIN_POSITION_RANGE_LIMIT);
    position_config.max_pos_range_limit = i_coe.get_object_value(DICT_POSITION_RANGE_LIMITS, SUB_POSITION_RANGE_LIMITS_MAX_POSITION_RANGE_LIMIT);
    position_config.max_motor_speed     = i_coe.get_object_value(DICT_MAX_MOTOR_SPEED, 0);
    position_config.max_torque          = i_coe.get_object_value(DICT_MAX_TORQUE, 0);

    /* Copy the raw value from the object to the parameter */
    position_config.polarity        = i_coe.get_object_value(DICT_POLARITY, 0);

    position_config.enable_profiler = i_coe.get_object_value(DICT_MOTION_PROFILE_TYPE, 0); //FIXME: profiler setting missing
    position_config.resolution      = sensor_resolution;

    position_config.position_control_strategy = i_coe.get_object_value(DICT_POSITION_CONTROL_STRATEGY, 0);

    position_config.position_kp                   = i_coe.get_object_value(DICT_POSITION_CONTROLLER, SUB_POSITION_CONTROLLER_CONTROLLER_KP);
    position_config.position_ki                   = i_coe.get_object_value(DICT_POSITION_CONTROLLER, SUB_POSITION_CONTROLLER_CONTROLLER_KI);
    position_config.position_kd                   = i_coe.get_object_value(DICT_POSITION_CONTROLLER, SUB_POSITION_CONTROLLER_CONTROLLER_KD);
    position_config.position_integral_limit       = i_coe.get_object_value(DICT_POSITION_CONTROLLER, SUB_POSITION_CONTROLLER_POSITION_INTEGRAL_LIMIT);
    position_config.moment_of_inertia             = i_coe.get_object_value(DICT_MOMENT_OF_INERTIA, 0);

    position_config.velocity_kp              = i_coe.get_object_value(DICT_VELOCITY_CONTROLLER, SUB_VELOCITY_CONTROLLER_CONTROLLER_KP);
    position_config.velocity_ki              = i_coe.get_object_value(DICT_VELOCITY_CONTROLLER, SUB_VELOCITY_CONTROLLER_CONTROLLER_KI);
    position_config.velocity_kd              = i_coe.get_object_value(DICT_VELOCITY_CONTROLLER, SUB_VELOCITY_CONTROLLER_CONTROLLER_KD);
    position_config.velocity_integral_limit = i_coe.get_object_value(DICT_VELOCITY_CONTROLLER, SUB_VELOCITY_CONTROLLER_CONTROLLER_INTEGRAL_LIMIT);

    /* Brake control settings */
    position_config.special_brake_release = i_coe.get_object_value(DICT_BREAK_RELEASE, SUB_BREAK_RELEASE_BRAKE_RELEASE_STRATEGY);
    position_config.brake_shutdown_delay  = i_coe.get_object_value(DICT_BREAK_RELEASE, SUB_BREAK_RELEASE_BRAKE_RELEASE_DELAY);
    position_config.dc_bus_voltage        = i_coe.get_object_value(DICT_BREAK_RELEASE, SUB_BREAK_RELEASE_DC_BUS_VOLTAGE);
    position_config.pull_brake_voltage    = i_coe.get_object_value(DICT_BREAK_RELEASE, SUB_BREAK_RELEASE_PULL_BRAKE_VOLTAGE);
    position_config.pull_brake_time       = i_coe.get_object_value(DICT_BREAK_RELEASE, SUB_BREAK_RELEASE_PULL_BRAKE_TIME);
    position_config.hold_brake_voltage    = i_coe.get_object_value(DICT_BREAK_RELEASE, SUB_BREAK_RELEASE_HOLD_BRAKE_VOLTAGE);

    //not in main.xc
//    position_config.position_fc     = i_coe.get_object_value(DICT_FILTER_COEFFICIENTS, SUB_FILTER_COEFFICIENTS_POSITION_FILTER_COEFFICIENT);
//    position_config.velocity_fc     = i_coe.get_object_value(DICT_FILTER_COEFFICIENTS, SUB_FILTER_COEFFICIENTS_VELOCITY_FILTER_COEFFICIENT);

    i_position_control.set_position_velocity_control_config(position_config);
}

/*
 *  Set default parameters from current configuration
 */

void cm_default_config_position_feedback(
        client interface i_coe_communication i_coe,
        client interface PositionFeedbackInterface i_pos_feedback,
        PositionFeedbackConfig &config,
        int sensor_index)
{
    config = i_pos_feedback.get_config();

    // select where to store the parameters
    uint16_t feedback_sensor_object = 0;
    switch(config.sensor_type) {
    case QEI_SENSOR:
        if (sensor_index == 1)
            feedback_sensor_object = DICT_INCREMENTAL_ENCODER_1;
        else
            feedback_sensor_object = DICT_INCREMENTAL_ENCODER_2;
        break;
    case BISS_SENSOR:
        if (sensor_index == 1)
            feedback_sensor_object = DICT_BISS_ENCODER_1;
        else
            feedback_sensor_object = DICT_BISS_ENCODER_2;
        break;
    case HALL_SENSOR:
        if (sensor_index == 1)
            feedback_sensor_object = DICT_HALL_SENSOR_1;
        else
            feedback_sensor_object = DICT_HALL_SENSOR_2;
        break;
    case REM_14_SENSOR:
        feedback_sensor_object = DICT_REM_14_ENCODER;
        break;
    case REM_16MT_SENSOR:
        feedback_sensor_object = DICT_REM_16MT_ENCODER;
        break;
    }

    if (feedback_sensor_object != 0) {
        i_coe.set_object_value(DICT_FEEDBACK_SENSOR_PORTS, sensor_index, feedback_sensor_object);


        // generic sensor parameters
        i_coe.set_object_value(feedback_sensor_object, 1, config.sensor_type);
        i_coe.set_object_value(feedback_sensor_object, 2, config.sensor_function);
        i_coe.set_object_value(feedback_sensor_object, 3, config.resolution);
        i_coe.set_object_value(feedback_sensor_object, 4, config.velocity_compute_period);
        i_coe.set_object_value(feedback_sensor_object, 5, config.polarity);

        // sensor specific parameters
        switch (config.sensor_type) {
        case QEI_SENSOR:
            i_coe.set_object_value(feedback_sensor_object, SUB_INCREMENTAL_ENCODER_NUMBER_OF_CHANNELS, config.qei_config.index_type);
            i_coe.set_object_value(feedback_sensor_object, SUB_INCREMENTAL_ENCODER_ACCESS_SIGNAL_TYPE,config.qei_config.signal_type);
            //FIXME: missing qei_config.port_number
            break;

        case BISS_SENSOR:
            i_coe.set_object_value(feedback_sensor_object, SUB_BISS_ENCODER_MULTITURN_RESOLUTION, config.biss_config.multiturn_resolution);
            i_coe.set_object_value(feedback_sensor_object, SUB_BISS_ENCODER_CLOCK_FREQUENCY, config.biss_config.clock_frequency);
            i_coe.set_object_value(feedback_sensor_object, SUB_BISS_ENCODER_TIMEOUT, config.biss_config.timeout);
            i_coe.set_object_value(feedback_sensor_object, SUB_BISS_ENCODER_CRC_POLYNOM, config.biss_config.crc_poly);
            i_coe.set_object_value(feedback_sensor_object, SUB_BISS_ENCODER_CLOCK_PORT_CONFIG, config.biss_config.clock_port_config); /* FIXME add check for valid enum data of clock_port_config */
            i_coe.set_object_value(feedback_sensor_object, SUB_BISS_ENCODER_DATA_PORT_CONFIG,config.biss_config.data_port_number);
            i_coe.set_object_value(feedback_sensor_object, SUB_BISS_ENCODER_NUMBER_OF_FILLING_BITS,config.biss_config.filling_bits);
            i_coe.set_object_value(feedback_sensor_object, SUB_BISS_ENCODER_NUMBER_OF_BITS_TO_READ_WHILE_BUSY,config.biss_config.busy);
            break;

        case HALL_SENSOR:
            //FIXME: missing hall_config.port_number
            break;

        case REM_14_SENSOR:
            i_coe.set_object_value(feedback_sensor_object, SUB_REM_14_ENCODER_HYSTERESIS, config.rem_14_config.hysteresis);
            i_coe.set_object_value(feedback_sensor_object, SUB_REM_14_ENCODER_NOISE_SETTINGS, config.rem_14_config.noise_setting);
            i_coe.set_object_value(feedback_sensor_object, SUB_REM_14_ENCODER_DYNAMIC_ANGLE_ERROR_COMPENSATION, config.rem_14_config.dyn_angle_comp);
            i_coe.set_object_value(feedback_sensor_object, SUB_REM_14_ENCODER_RESOLUTION_SETTINGS, config.rem_14_config.abi_resolution);
            break;

        case REM_16MT_SENSOR:
            i_coe.set_object_value(feedback_sensor_object, SUB_REM_16MT_ENCODER_FILTER, config.rem_16mt_config.filter);
            break;
        }
    }


    //gpio settings (only for the first position feedback service)
    if (sensor_index == 1)
    for (int i=0; i<4; i++) {
        i_coe.set_object_value(DICT_GPIO, i+1, config.gpio_config[i]);
    }
}

void cm_default_config_motor_control(
        client interface i_coe_communication i_coe,
        interface MotorcontrolInterface client ?i_motorcontrol,
        MotorcontrolConfig &motorcontrol_config)

{
    if (isnull(i_motorcontrol))
        return;

    motorcontrol_config = i_motorcontrol.get_config();

    i_coe.set_object_value(DICT_BREAK_RELEASE, SUB_BREAK_RELEASE_DC_BUS_VOLTAGE, motorcontrol_config.v_dc);
    i_coe.set_object_value(DICT_MOTOR_SPECIFIC_SETTINGS, SUB_MOTOR_SPECIFIC_SETTINGS_MOTOR_PHASES_INVERTED, motorcontrol_config.phases_inverted);
    i_coe.set_object_value(DICT_TORQUE_CONTROLLER, SUB_TORQUE_CONTROLLER_CONTROLLER_KP, motorcontrol_config.torque_P_gain);
    i_coe.set_object_value(DICT_TORQUE_CONTROLLER, SUB_TORQUE_CONTROLLER_CONTROLLER_KI, motorcontrol_config.torque_I_gain);
    i_coe.set_object_value(DICT_TORQUE_CONTROLLER, SUB_TORQUE_CONTROLLER_CONTROLLER_KD, motorcontrol_config.torque_D_gain);
    i_coe.set_object_value(DICT_MOTOR_SPECIFIC_SETTINGS, SUB_MOTOR_SPECIFIC_SETTINGS_POLE_PAIRS, motorcontrol_config.pole_pairs);
    i_coe.set_object_value(DICT_COMMUTATION_ANGLE_OFFSET, 0, motorcontrol_config.commutation_angle_offset);
    i_coe.set_object_value(DICT_MAX_TORQUE, 0, motorcontrol_config.max_torque);
    i_coe.set_object_value(DICT_MOTOR_SPECIFIC_SETTINGS, SUB_MOTOR_SPECIFIC_SETTINGS_PHASE_RESISTANCE, motorcontrol_config.phase_resistance);
    i_coe.set_object_value(DICT_MOTOR_SPECIFIC_SETTINGS, SUB_MOTOR_SPECIFIC_SETTINGS_PHASE_INDUCTANCE, motorcontrol_config.phase_inductance);
    i_coe.set_object_value(DICT_MOTOR_SPECIFIC_SETTINGS, SUB_MOTOR_SPECIFIC_SETTINGS_TORQUE_CONSTANT, motorcontrol_config.torque_constant);
    i_coe.set_object_value(DICT_MOTOR_RATED_CURRENT, 0, motorcontrol_config.rated_current);
    i_coe.set_object_value(DICT_MOTOR_RATED_TORQUE, 0, motorcontrol_config.rated_torque);
    i_coe.set_object_value(DICT_APPLIED_TUNING_TORQUE_PERCENT, 0, motorcontrol_config.percent_offset_torque);
    /* Write protection limits */
    i_coe.set_object_value(DICT_PROTECTION, SUB_PROTECTION_MAX_CURRENT, motorcontrol_config.protection_limit_over_current);
    i_coe.set_object_value(DICT_PROTECTION, SUB_PROTECTION_MIN_DC_VOLTAGE, motorcontrol_config.protection_limit_under_voltage);
    i_coe.set_object_value(DICT_PROTECTION, SUB_PROTECTION_MAX_DC_VOLTAGE, motorcontrol_config.protection_limit_over_voltage);


    i_coe.set_object_value(DICT_HALL_SENSOR_1, SUB_HALL_SENSOR_STATE_ANGLE_0, motorcontrol_config.hall_state_angle[0]);
    i_coe.set_object_value(DICT_HALL_SENSOR_1, SUB_HALL_SENSOR_STATE_ANGLE_1, motorcontrol_config.hall_state_angle[1]);
    i_coe.set_object_value(DICT_HALL_SENSOR_1, SUB_HALL_SENSOR_STATE_ANGLE_2, motorcontrol_config.hall_state_angle[2]);
    i_coe.set_object_value(DICT_HALL_SENSOR_1, SUB_HALL_SENSOR_STATE_ANGLE_3, motorcontrol_config.hall_state_angle[3]);
    i_coe.set_object_value(DICT_HALL_SENSOR_1, SUB_HALL_SENSOR_STATE_ANGLE_4, motorcontrol_config.hall_state_angle[4]);
    i_coe.set_object_value(DICT_HALL_SENSOR_1, SUB_HALL_SENSOR_STATE_ANGLE_5, motorcontrol_config.hall_state_angle[5]);

    i_coe.set_object_value(DICT_HALL_SENSOR_2, SUB_HALL_SENSOR_STATE_ANGLE_0, motorcontrol_config.hall_state_angle[0]);
    i_coe.set_object_value(DICT_HALL_SENSOR_2, SUB_HALL_SENSOR_STATE_ANGLE_1, motorcontrol_config.hall_state_angle[1]);
    i_coe.set_object_value(DICT_HALL_SENSOR_2, SUB_HALL_SENSOR_STATE_ANGLE_2, motorcontrol_config.hall_state_angle[2]);
    i_coe.set_object_value(DICT_HALL_SENSOR_2, SUB_HALL_SENSOR_STATE_ANGLE_3, motorcontrol_config.hall_state_angle[3]);
    i_coe.set_object_value(DICT_HALL_SENSOR_2, SUB_HALL_SENSOR_STATE_ANGLE_4, motorcontrol_config.hall_state_angle[4]);
    i_coe.set_object_value(DICT_HALL_SENSOR_2, SUB_HALL_SENSOR_STATE_ANGLE_5, motorcontrol_config.hall_state_angle[5]);

    // The following are not set in the main.xc
    /* Write recuperation config */
    //FIXME: do we set recuperation settings
//    i_coe.set_object_value(DICT_RECUPERATION, SUB_RECUPERATION_RECUPERATION_ENABLED, motorcontrol_config.recuperation);
//    i_coe.set_object_value(DICT_RECUPERATION, SUB_RECUPERATION_MIN_BATTERY_ENERGY, motorcontrol_config.battery_e_max);
//    i_coe.set_object_value(DICT_RECUPERATION, SUB_RECUPERATION_MAX_BATTERY_ENERGY, motorcontrol_config.battery_e_min);
//    i_coe.set_object_value(DICT_RECUPERATION, SUB_RECUPERATION_MIN_RECUPERATION_POWER, motorcontrol_config.regen_p_max);
//    i_coe.set_object_value(DICT_RECUPERATION, SUB_RECUPERATION_MAX_RECUPERATION_POWER, motorcontrol_config.regen_p_min);
//    i_coe.set_object_value(DICT_RECUPERATION, SUB_RECUPERATION_MINIMUM_RECUPERATION_SPEED, motorcontrol_config.regen_speed_min);
//    i_coe.set_object_value(DICT_RECUPERATION, SUB_RECUPERATION_MAXIMUM_RECUPERATION_SPEED, motorcontrol_config.regen_speed_max);

//    i_coe.set_object_value(DICT_MAX_CURRENT, 0, motorcontrol_config.max_current);

    // also missing:
    // current_ratio
    // voltage_ratio

}

void cm_default_config_profiler(
        client interface i_coe_communication i_coe,
        ProfilerConfig &profiler)
{
    i_coe.set_object_value(DICT_MAX_SOFTWARE_POSITION_RANGE_LIMIT, 1, profiler.min_position);
    i_coe.set_object_value(DICT_MAX_SOFTWARE_POSITION_RANGE_LIMIT, 2, profiler.max_position);
    i_coe.set_object_value(DICT_PROFILE_ACCELERATION, 0, profiler.acceleration);
    i_coe.set_object_value(DICT_PROFILE_DECELERATION, 0, profiler.deceleration);
    i_coe.set_object_value(DICT_MAX_PROFILE_VELOCITY, 0, profiler.max_velocity);
    /* FIXME this profiler is only used for Quick Stop so the max_deceleration is read from the quick stop deceleration */
    i_coe.set_object_value(DICT_QUICK_STOP_DECELERATION, 0, profiler.max_deceleration);
    i_coe.set_object_value(DICT_PROFILE_ACCELERATION, 0, profiler.max_acceleration);
    i_coe.set_object_value(DICT_MAX_PROFILE_VELOCITY, 0, profiler.velocity);
}

void cm_default_config_pos_velocity_control(
        client interface i_coe_communication i_coe,
        client interface PositionVelocityCtrlInterface i_position_control
        )
{
    MotionControlConfig position_config = i_position_control.get_position_velocity_control_config();

    //limits
    i_coe.set_object_value(DICT_POSITION_RANGE_LIMITS, SUB_POSITION_RANGE_LIMITS_MIN_POSITION_RANGE_LIMIT, position_config.min_pos_range_limit);
    i_coe.set_object_value(DICT_POSITION_RANGE_LIMITS, SUB_POSITION_RANGE_LIMITS_MAX_POSITION_RANGE_LIMIT, position_config.max_pos_range_limit);
    i_coe.set_object_value(DICT_MAX_MOTOR_SPEED, 0, position_config.max_motor_speed);

    i_coe.set_object_value(DICT_POLARITY, 0, position_config.polarity);

    i_coe.set_object_value(DICT_MOTION_PROFILE_TYPE, 0, position_config.enable_profiler);

    i_coe.set_object_value(DICT_POSITION_CONTROL_STRATEGY, 0, position_config.position_control_strategy);

    //position PID
    i_coe.set_object_value(DICT_POSITION_CONTROLLER, SUB_POSITION_CONTROLLER_CONTROLLER_KP, position_config.position_kp);
    i_coe.set_object_value(DICT_POSITION_CONTROLLER, SUB_POSITION_CONTROLLER_CONTROLLER_KI, position_config.position_ki);
    i_coe.set_object_value(DICT_POSITION_CONTROLLER, SUB_POSITION_CONTROLLER_CONTROLLER_KD, position_config.position_kd);
    i_coe.set_object_value(DICT_POSITION_CONTROLLER, SUB_POSITION_CONTROLLER_POSITION_INTEGRAL_LIMIT, position_config.position_integral_limit);
    i_coe.set_object_value(DICT_MOMENT_OF_INERTIA, 0, position_config.moment_of_inertia);

    //velocity PID
    i_coe.set_object_value(DICT_VELOCITY_CONTROLLER, SUB_VELOCITY_CONTROLLER_CONTROLLER_KP, position_config.velocity_kp);
    i_coe.set_object_value(DICT_VELOCITY_CONTROLLER, SUB_VELOCITY_CONTROLLER_CONTROLLER_KI, position_config.velocity_ki);
    i_coe.set_object_value(DICT_VELOCITY_CONTROLLER, SUB_VELOCITY_CONTROLLER_CONTROLLER_KD, position_config.velocity_kd);
    i_coe.set_object_value(DICT_VELOCITY_CONTROLLER, SUB_VELOCITY_CONTROLLER_CONTROLLER_INTEGRAL_LIMIT, position_config.velocity_integral_limit);

    /* Brake control settings */
    i_coe.set_object_value(DICT_BREAK_RELEASE, SUB_BREAK_RELEASE_BRAKE_RELEASE_STRATEGY, position_config.special_brake_release);
    i_coe.set_object_value(DICT_BREAK_RELEASE, SUB_BREAK_RELEASE_BRAKE_RELEASE_DELAY, position_config.brake_shutdown_delay);
    i_coe.set_object_value(DICT_BREAK_RELEASE, SUB_BREAK_RELEASE_DC_BUS_VOLTAGE, position_config.dc_bus_voltage);
    i_coe.set_object_value(DICT_BREAK_RELEASE, SUB_BREAK_RELEASE_PULL_BRAKE_VOLTAGE, position_config.pull_brake_voltage);
    i_coe.set_object_value(DICT_BREAK_RELEASE, SUB_BREAK_RELEASE_PULL_BRAKE_TIME, position_config.pull_brake_time);
    i_coe.set_object_value(DICT_BREAK_RELEASE, SUB_BREAK_RELEASE_HOLD_BRAKE_VOLTAGE, position_config.hold_brake_voltage);

    //not in main.xc
//    i_coe.set_object_value(DICT_FILTER_COEFFICIENTS, SUB_FILTER_COEFFICIENTS_POSITION_FILTER_COEFFICIENT, position_config.position_fc);
//    i_coe.set_object_value(DICT_FILTER_COEFFICIENTS, SUB_FILTER_COEFFICIENTS_VELOCITY_FILTER_COEFFICIENT, position_config.velocity_fc);

    i_position_control.set_position_velocity_control_config(position_config);
}<|MERGE_RESOLUTION|>--- conflicted
+++ resolved
@@ -217,7 +217,6 @@
         ProfilerConfig &profiler,
         enum eProfileType type)
 {
-<<<<<<< HEAD
     profiler.min_position     =  i_coe.get_object_value(DICT_MAX_SOFTWARE_POSITION_RANGE_LIMIT, 1);
     profiler.max_position     =  i_coe.get_object_value(DICT_MAX_SOFTWARE_POSITION_RANGE_LIMIT, 2);
     profiler.acceleration     =  i_coe.get_object_value(DICT_PROFILE_ACCELERATION, 0);
@@ -227,31 +226,6 @@
     profiler.max_deceleration =  i_coe.get_object_value(DICT_QUICK_STOP_DECELERATION, 0);
     profiler.max_acceleration =  i_coe.get_object_value(DICT_PROFILE_ACCELERATION, 0);
     profiler.velocity         =  i_coe.get_object_value(DICT_MAX_PROFILE_VELOCITY, 0);
-
-    /* FIXME does this belong here? */
-    uint8_t polarity = i_coe.get_object_value(DICT_POLARITY, 0);
-    switch (type) {
-    case PROFILE_TYPE_POSITION:
-        profiler.polarity = ((polarity & 0x80) != 0) ? -1 : 1;
-        break;
-    case PROFILE_TYPE_VELOCITY:
-        profiler.polarity = ((polarity & 0x40) != 0) ? -1 : 1;
-        break;
-    default:
-        profiler.polarity = 0;
-        break;
-    }
-=======
-    /* FIXME check the objects */
-    //profiler.max_velocity     =  i_coe.get_object_value(CIA402_MAX_PROFILE_VELOCITY, 0);
-    //profiler.velocity         =  i_coe.get_object_value(CIA402_PROFILE_VELOCITY, 0);
-    //profiler.acceleration     =  i_coe.get_object_value(CIA402_PROFILE_ACCELERATION, 0);
-    //profiler.deceleration     =  i_coe.get_object_value(CIA402_PROFILE_DECELERATION, 0);
-    //profiler.max_deceleration =  i_coe.get_object_value(CIA402_QUICK_STOP_DECELERATION, 0); /* */
-    profiler.min_position     =  i_coe.get_object_value(CIA402_POSITION_RANGELIMIT, 1);
-    profiler.max_position     =  i_coe.get_object_value(CIA402_POSITION_RANGELIMIT, 2);
-    //profiler.max_acceleration =  i_coe.get_object_value(CIA402_MAX_ACCELERATION, 0); /* */
->>>>>>> 60809187
 }
 
 void cm_sync_config_pos_velocity_control(
