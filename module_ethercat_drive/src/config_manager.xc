/**
 * @file config_manager.xc
 * @brief EtherCAT Motor Drive Configuration Manager
 * @author Synapticon GmbH <support@synapticon.com>
 */

#include <stdint.h>
#include <dictionary_symbols.h>
#include <position_feedback_service.h>
#include "config_manager.h"

struct _config_object {
    uint16_t index;
    uint8_t subindex;
    uint8_t type;
};


static int tick2bits(int tick_resolution)
{
    unsigned r = 0;

    while (tick_resolution >>= 1) {
        r++;
    }

    return r;
}

void cm_sync_config_hall_states(
        client interface i_coe_communication i_coe,
        client interface PositionFeedbackInterface i_pos_feedback,
        interface MotorcontrolInterface client ?i_motorcontrol,
        PositionFeedbackConfig &feedback_config,
        MotorcontrolConfig &motorcontrol_config,
        int sensor_index)
{
    if (feedback_config.sensor_type != HALL_SENSOR) {
        return;
    }

    uint16_t feedback_sensor_object = i_coe.get_object_value(DICT_FEEDBACK_SENSOR_PORTS, sensor_index);

    /* See Wrike https://www.wrike.com/workspace.htm#path=folder&id=127649023&a=1384194&c=list&t=135832278&ot=135832278&so=5&sd=0
     * for more information.
     */
    motorcontrol_config.commutation_sensor  = feedback_config.sensor_type;
    motorcontrol_config.hall_state_angle[0] = i_coe.get_object_value(feedback_sensor_object, SUB_HALL_SENSOR_STATE_ANGLE_0);
    motorcontrol_config.hall_state_angle[1] = i_coe.get_object_value(feedback_sensor_object, SUB_HALL_SENSOR_STATE_ANGLE_1);
    motorcontrol_config.hall_state_angle[2] = i_coe.get_object_value(feedback_sensor_object, SUB_HALL_SENSOR_STATE_ANGLE_2);
    motorcontrol_config.hall_state_angle[3] = i_coe.get_object_value(feedback_sensor_object, SUB_HALL_SENSOR_STATE_ANGLE_3);
    motorcontrol_config.hall_state_angle[4] = i_coe.get_object_value(feedback_sensor_object, SUB_HALL_SENSOR_STATE_ANGLE_4);
    motorcontrol_config.hall_state_angle[5] = i_coe.get_object_value(feedback_sensor_object, SUB_HALL_SENSOR_STATE_ANGLE_5);
}

void cm_sync_config_position_feedback(
        client interface i_coe_communication i_coe,
        client interface PositionFeedbackInterface i_pos_feedback,
        PositionFeedbackConfig &config,
        int sensor_index)
{
    config = i_pos_feedback.get_config();

    uint16_t feedback_sensor_object = i_coe.get_object_value(DICT_FEEDBACK_SENSOR_PORTS, sensor_index);

    /* Get common settings for sensors */
    int old_sensor_type = config.sensor_type;

    config.sensor_type = i_coe.get_object_value(feedback_sensor_object, 1);
    if (feedback_sensor_object == DICT_BISS_ENCODER_1 || feedback_sensor_object == DICT_BISS_ENCODER_2) {
        config.sensor_type = BISS_SENSOR;
    } else if (feedback_sensor_object == DICT_REM_16MT_ENCODER) {
        config.sensor_type = REM_16MT_SENSOR;
    } else if (feedback_sensor_object == DICT_REM_14_ENCODER) {
        config.sensor_type = REM_14_SENSOR;
    } else if (feedback_sensor_object == DICT_HALL_SENSOR_1 || feedback_sensor_object == DICT_HALL_SENSOR_2) {
        config.sensor_type = HALL_SENSOR;
    } else if (feedback_sensor_object == DICT_INCREMENTAL_ENCODER_1 || feedback_sensor_object == DICT_INCREMENTAL_ENCODER_2) {
        /* FIXME the QEI is now known as incremental encoder to the EtherCAT world. Needs to be fixed here too. */
        config.sensor_type = QEI_SENSOR;
    } else {
        config.sensor_type = 0;
    }

    /* FIXME function currently not available as parameter */
    //config.function =  i_coe.get_object_value(feedback_sensor_object, 2);

    config.resolution              = i_coe.get_object_value(feedback_sensor_object, 3);
    config.velocity_compute_period = i_coe.get_object_value(feedback_sensor_object, 4);
    config.polarity                = i_coe.get_object_value(feedback_sensor_object, 5);

    switch (config.sensor_type) {
    case QEI_SENSOR:
        config.qei_config.index_type  = i_coe.get_object_value(feedback_sensor_object, SUB_INCREMENTAL_ENCODER_NUMBER_OF_CHANNELS);
        config.qei_config.signal_type = i_coe.get_object_value(feedback_sensor_object, SUB_INCREMENTAL_ENCODER_ACCESS_SIGNAL_TYPE);
        break;

    case BISS_SENSOR:
        config.biss_config.multiturn_resolution = i_coe.get_object_value(feedback_sensor_object, SUB_BISS_ENCODER_MULTITURN_RESOLUTION);
        config.biss_config.clock_frequency      = i_coe.get_object_value(feedback_sensor_object, SUB_BISS_ENCODER_CLOCK_FREQUENCY);
        config.biss_config.timeout              = i_coe.get_object_value(feedback_sensor_object, SUB_BISS_ENCODER_TIMEOUT);
        config.biss_config.crc_poly             = i_coe.get_object_value(feedback_sensor_object, SUB_BISS_ENCODER_CRC_POLYNOM);

        /* FIXME add check for valid enum data of clock_port_config */
        config.biss_config.clock_port_config = i_coe.get_object_value(feedback_sensor_object, SUB_BISS_ENCODER_CLOCK_PORT_CONFIG);

        config.biss_config.data_port_number = i_coe.get_object_value(feedback_sensor_object, SUB_BISS_ENCODER_DATA_PORT_CONFIG);
        config.biss_config.filling_bits = i_coe.get_object_value(feedback_sensor_object, SUB_BISS_ENCODER_NUMBER_OF_FILLING_BITS);
        config.biss_config.busy = i_coe.get_object_value(feedback_sensor_object, SUB_BISS_ENCODER_NUMBER_OF_BITS_TO_READ_WHILE_BUSY);
        break;

    case HALL_SENSOR:
        /* FIXME see cm_sync_config_hall_states() */
        //i_coe.get_object_value(feedback_sensor_object, SUB_HALL_SENSOR_STATE_ANGLE_0);
        //i_coe.get_object_value(feedback_sensor_object, SUB_HALL_SENSOR_STATE_ANGLE_1);
        //i_coe.get_object_value(feedback_sensor_object, SUB_HALL_SENSOR_STATE_ANGLE_2);
        //i_coe.get_object_value(feedback_sensor_object, SUB_HALL_SENSOR_STATE_ANGLE_3);
        //i_coe.get_object_value(feedback_sensor_object, SUB_HALL_SENSOR_STATE_ANGLE_4);
        //i_coe.get_object_value(feedback_sensor_object, SUB_HALL_SENSOR_STATE_ANGLE_5);
        break;

    case REM_14_SENSOR:
        config.rem_14_config.hysteresis      = i_coe.get_object_value(feedback_sensor_object, SUB_REM_14_ENCODER_HYSTERESIS);
        config.rem_14_config.noise_setting   = i_coe.get_object_value(feedback_sensor_object, SUB_REM_14_ENCODER_NOISE_SETTINGS);
        config.rem_14_config.dyn_angle_comp  = i_coe.get_object_value(feedback_sensor_object, SUB_REM_14_ENCODER_DYNAMIC_ANGLE_ERROR_COMPENSATION);
        config.rem_14_config.abi_resolution  = i_coe.get_object_value(feedback_sensor_object, SUB_REM_14_ENCODER_RESOLUTION_SETTINGS);
        break;

    case REM_16MT_SENSOR:
        config.rem_16mt_config.filter = i_coe.get_object_value(feedback_sensor_object, SUB_REM_16MT_ENCODER_FILTER);
        break;

    case 0: /* FIXME need error handling here, or in position feedback service */
        break;

    default:
        break;
    }

    /* FIXME what is with this pole pairs? Necessary here? */
    config.pole_pairs = i_coe.get_object_value(DICT_MOTOR_SPECIFIC_SETTINGS, SUB_MOTOR_SPECIFIC_SETTINGS_POLE_PAIRS);

    /* Activate position feedback configuration */
    i_pos_feedback.set_config(config);
    if (old_sensor_type != config.sensor_type) { //restart the service if the sensor type is changed
        i_pos_feedback.exit();
    }
}

void cm_sync_config_motor_control(
        client interface i_coe_communication i_coe,
        interface MotorcontrolInterface client ?i_motorcontrol,
        MotorcontrolConfig &motorcontrol_config)

{
    if (isnull(i_motorcontrol))
        return;

    motorcontrol_config = i_motorcontrol.get_config();

    //motorcontrol_config.bldc_winding_type = i_coe.get_object_value(MOTOR_WINDING_TYPE, 0); /* FIXME check if the object contains values that respect BLDCWindingType */

<<<<<<< HEAD
    motorcontrol_config.pole_pair                = i_coe.get_object_value(DICT_MOTOR_SPECIFIC_SETTINGS, SUB_MOTOR_SPECIFIC_SETTINGS_POLE_PAIRS);
    motorcontrol_config.max_torque               = i_coe.get_object_value(DICT_MAX_TORQUE, 0);
    motorcontrol_config.max_current              = i_coe.get_object_value(DICT_MAX_CURRENT, 0);
    motorcontrol_config.rated_current            = i_coe.get_object_value(DICT_MOTOR_RATED_CURRENT, 0);
    motorcontrol_config.rated_torque             = i_coe.get_object_value(DICT_MOTOR_RATED_TORQUE, 0);
    motorcontrol_config.percent_offset_torque    = i_coe.get_object_value(DICT_APPLIED_TUNING_TORQUE_PERCENT, 0);
    motorcontrol_config.torque_constant          =  i_coe.get_object_value(DICT_MOTOR_SPECIFIC_SETTINGS, SUB_MOTOR_SPECIFIC_SETTINGS_TORQUE_CONSTANT);
    motorcontrol_config.commutation_angle_offset = i_coe.get_object_value(DICT_COMMUTATION_ANGLE_OFFSET, 0);
    motorcontrol_config.current_P_gain           = i_coe.get_object_value(DICT_TORQUE_CONTROLLER, SUB_TORQUE_CONTROLLER_CONTROLLER_KP);
    motorcontrol_config.current_I_gain           = i_coe.get_object_value(DICT_TORQUE_CONTROLLER, SUB_TORQUE_CONTROLLER_CONTROLLER_KI);
    motorcontrol_config.current_D_gain           = i_coe.get_object_value(DICT_TORQUE_CONTROLLER, SUB_TORQUE_CONTROLLER_CONTROLLER_KD);
=======
    motorcontrol_config.pole_pairs         = i_coe.get_object_value(CIA402_MOTOR_SPECIFIC, 3);
    motorcontrol_config.max_torque         = i_coe.get_object_value(CIA402_MOTOR_SPECIFIC, 6);
    //motorcontrol_config.max_current        = i_coe.get_object_value(CIA402_MAX_CURRENT, 0);
    //motorcontrol_config.rated_current      = i_coe.get_object_value(CIA402_MOTOR_RATED_CURRENT, 0);
    //motorcontrol_config.rated_torque       = i_coe.get_object_value(CIA402_MOTOR_RATED_TORQUE, 0);
    motorcontrol_config.commutation_angle_offset = i_coe.get_object_value(COMMUTATION_OFFSET_CLKWISE, 0);
    motorcontrol_config.torque_P_gain     = i_coe.get_object_value(CIA402_CURRENT_GAIN, 1);
    motorcontrol_config.torque_I_gain     = i_coe.get_object_value(CIA402_CURRENT_GAIN, 2);
    motorcontrol_config.torque_D_gain     = i_coe.get_object_value(CIA402_CURRENT_GAIN, 3);
>>>>>>> 36850205

    /* These are motor specific maybe we introduce a new object */
    motorcontrol_config.phase_resistance   = i_coe.get_object_value(DICT_MOTOR_SPECIFIC_SETTINGS, SUB_MOTOR_SPECIFIC_SETTINGS_PHASE_RESISTANCE);
    motorcontrol_config.phase_inductance   = i_coe.get_object_value(DICT_MOTOR_SPECIFIC_SETTINGS, SUB_MOTOR_SPECIFIC_SETTINGS_PHASE_INDUCTANCE);

    motorcontrol_config.v_dc               = i_coe.get_object_value(DICT_BREAK_RELEASE, SUB_BREAK_RELEASE_DC_BUS_VOLTAGE);

    /* Read recuperation config */
    motorcontrol_config.recuperation    = i_coe.get_object_value(DICT_RECUPERATION, SUB_RECUPERATION_RECUPERATION_ENABLED);
    motorcontrol_config.battery_e_max   = i_coe.get_object_value(DICT_RECUPERATION, SUB_RECUPERATION_MIN_BATTERY_ENERGY);
    motorcontrol_config.battery_e_min   = i_coe.get_object_value(DICT_RECUPERATION, SUB_RECUPERATION_MAX_BATTERY_ENERGY);
    motorcontrol_config.regen_p_max     = i_coe.get_object_value(DICT_RECUPERATION, SUB_RECUPERATION_MIN_RECUPERATION_POWER);
    motorcontrol_config.regen_p_min     = i_coe.get_object_value(DICT_RECUPERATION, SUB_RECUPERATION_MAX_RECUPERATION_POWER);
    motorcontrol_config.regen_speed_min = i_coe.get_object_value(DICT_RECUPERATION, SUB_RECUPERATION_MINIMUM_RECUPERATION_SPEED);
    motorcontrol_config.regen_speed_max = i_coe.get_object_value(DICT_RECUPERATION, SUB_RECUPERATION_MAXIMUM_RECUPERATION_SPEED);


    /* Read protection limits */
    motorcontrol_config.protection_limit_over_current = i_coe.get_object_value(DICT_PROTECTION, SUB_PROTECTION_MAX_CURRENT);
    motorcontrol_config.protection_limit_under_voltage = i_coe.get_object_value(DICT_PROTECTION, SUB_PROTECTION_MIN_DC_VOLTAGE);
    motorcontrol_config.protection_limit_over_voltage  = i_coe.get_object_value(DICT_PROTECTION, SUB_PROTECTION_MAX_DC_VOLTAGE);

    i_motorcontrol.set_config(motorcontrol_config);

    //printstr("Commutation offset: "); printintln(motorcontrol_config.commutation_angle_offset);
}

void cm_sync_config_profiler(
        client interface i_coe_communication i_coe,
        ProfilerConfig &profiler,
        enum eProfileType type)
{
    profiler.min_position     =  i_coe.get_object_value(DICT_MAX_SOFTWARE_POSITION_RANGE_LIMIT, 1);
    profiler.max_position     =  i_coe.get_object_value(DICT_MAX_SOFTWARE_POSITION_RANGE_LIMIT, 2);
    profiler.acceleration     =  i_coe.get_object_value(DICT_PROFILE_ACCELERATION, 0);
    profiler.deceleration     =  i_coe.get_object_value(DICT_PROFILE_DECELERATION, 0);
    profiler.max_velocity     =  i_coe.get_object_value(DICT_MAX_PROFILE_VELOCITY, 0);
    /* FIXME this profiler is only used for Quick Stop so the max_deceleration is read from the quick stop deceleration */
    profiler.max_deceleration =  i_coe.get_object_value(DICT_QUICK_STOP_DECELERATION, 0);
    profiler.max_acceleration =  i_coe.get_object_value(DICT_PROFILE_ACCELERATION, 0);
    profiler.velocity         =  i_coe.get_object_value(DICT_MAX_PROFILE_VELOCITY, 0);

    /* FIXME does this belong here? */
    uint8_t polarity = i_coe.get_object_value(DICT_POLARITY, 0);
    switch (type) {
    case PROFILE_TYPE_POSITION:
        profiler.polarity = ((polarity & 0x80) != 0) ? -1 : 1;
        break;
    case PROFILE_TYPE_VELOCITY:
        profiler.polarity = ((polarity & 0x40) != 0) ? -1 : 1;
        break;
    default:
        profiler.polarity = 0;
        break;
    }
}

void cm_sync_config_pos_velocity_control(
        client interface i_coe_communication i_coe,
        client interface PositionVelocityCtrlInterface i_position_control,
        PosVelocityControlConfig &position_config)
{
    i_position_control.get_position_velocity_control_config();

<<<<<<< HEAD
=======
    position_config.min_pos_range_limit = i_coe.get_object_value(CIA402_POSITION_RANGELIMIT, 1);  /* -8000; */
    position_config.max_pos_range_limit = i_coe.get_object_value(CIA402_POSITION_RANGELIMIT, 2);  /* 8000; */
    position_config.polarity       = i_coe.get_object_value(CIA402_POLARITY, 0);
    position_config.P_pos          = i_coe.get_object_value(CIA402_POSITION_GAIN, 1); /* POSITION_Kp; */
    position_config.I_pos          = i_coe.get_object_value(CIA402_POSITION_GAIN, 2); /* POSITION_Ki; */
    position_config.D_pos          = i_coe.get_object_value(CIA402_POSITION_GAIN, 3); /* POSITION_Kd; */
    //position_config.int32_cmd_limit_position     = i_coe.get_object_value(CIA402_SOFTWARE_POSITION_LIMIT, 2);/* 15000; */
    //position_config.int32_cmd_limit_position_min = i_coe.get_object_value(CIA402_SOFTWARE_POSITION_LIMIT, 1);/* 15000; */

    position_config.max_speed           = i_coe.get_object_value(CIA402_MOTOR_SPECIFIC, 4); /* 15000; */
    // FIXME use this in the future ESI: position_config.max_speed           = i_coe.get_object_value(CIA402_MAX_MOTOR_SPEED, 0); /* 15000; */
    position_config.max_torque          = i_coe.get_object_value(CIA402_MAX_TORQUE, 0);
    position_config.P_velocity          = i_coe.get_object_value(CIA402_VELOCITY_GAIN, 1); /* 18; */
    position_config.I_velocity          = i_coe.get_object_value(CIA402_VELOCITY_GAIN, 2); /* 22; */
    position_config.D_velocity          = i_coe.get_object_value(CIA402_VELOCITY_GAIN, 2); /* 25; */

>>>>>>> 36850205
    //FIXME use a proper object to set the control mode
    switch(i_coe.get_object_value(DICT_POSITION_CONTROL_STRATEGY, 0))
    //set integral limits depending on the mode
    {
    case POS_PID_CONTROLLER:
        position_config.position_control_strategy = POS_PID_CONTROLLER;
        position_config.integral_limit_pos = position_config.max_torque; //set pos integral limit = max torque
        break;
    case POS_PID_VELOCITY_CASCADED_CONTROLLER:
        position_config.position_control_strategy = POS_PID_VELOCITY_CASCADED_CONTROLLER;
        position_config.integral_limit_pos = position_config.max_speed; //set pos integral limit = max speed
        break;
    default:
        position_config.position_control_strategy = NL_POSITION_CONTROLLER;
        position_config.integral_limit_pos = 1000; //set pos integral limit = max torque
        break;
    }
    position_config.integral_limit_velocity = position_config.max_torque; //set vel integral limit = max torque

    position_config.min_pos     = i_coe.get_object_value(DICT_POSITION_RANGE_LIMITS, 1);
    position_config.max_pos     = i_coe.get_object_value(DICT_POSITION_RANGE_LIMITS, 2);
    position_config.max_speed   = i_coe.get_object_value(DICT_MAX_MOTOR_SPEED, 0); /* 15000; */

    /* Copy the raw value from the object to the parameter */
    position_config.polarity        = i_coe.get_object_value(DICT_POLARITY, 0);

    position_config.enable_profiler = i_coe.get_object_value(DICT_MOTION_PROFILE_TYPE, 0);
    position_config.j               = i_coe.get_object_value(DICT_MOMENT_OF_INERTIA, 0);

    position_config.position_fc     = i_coe.get_object_value(DICT_FILTER_COEFFICIENTS, SUB_FILTER_COEFFICIENTS_POSITION_FILTER_COEFFICIENT);
    position_config.velocity_fc     = i_coe.get_object_value(DICT_FILTER_COEFFICIENTS, SUB_FILTER_COEFFICIENTS_VELOCITY_FILTER_COEFFICIENT);

    position_config.P_pos                   = i_coe.get_object_value(DICT_POSITION_CONTROLLER, SUB_POSITION_CONTROLLER_CONTROLLER_KP);
    position_config.I_pos                   = i_coe.get_object_value(DICT_POSITION_CONTROLLER, SUB_POSITION_CONTROLLER_CONTROLLER_KI);
    position_config.D_pos                   = i_coe.get_object_value(DICT_POSITION_CONTROLLER, SUB_POSITION_CONTROLLER_CONTROLLER_KD);
    position_config.integral_limit_pos      = i_coe.get_object_value(DICT_POSITION_CONTROLLER, SUB_POSITION_CONTROLLER_POSITION_INTEGRAL_LIMIT);

    position_config.P_velocity              = i_coe.get_object_value(DICT_VELOCITY_CONTROLLER, 1);
    position_config.I_velocity              = i_coe.get_object_value(DICT_VELOCITY_CONTROLLER, 2);
    position_config.D_velocity              = i_coe.get_object_value(DICT_VELOCITY_CONTROLLER, 2);
    position_config.integral_limit_velocity = i_coe.get_object_value(DICT_VELOCITY_CONTROLLER, SUB_VELOCITY_CONTROLLER_CONTROLLER_INTEGRAL_LIMIT);

    /* Brake control settings */
    /* FIXME PosVelocityControlConfig does not contain parameter for dc_bus_voltage */
//    position_config.dc_bus_voltage        = i_coe.get_object_value(DICT_BREAK_RELEASE, SUB_BREAK_RELEASE_DC_BUS_VOLTAGE);
    position_config.voltage_pull_brake    = i_coe.get_object_value(DICT_BREAK_RELEASE, SUB_BREAK_RELEASE_PULL_BRAKE_VOLTAGE);
    position_config.time_pull_brake       = i_coe.get_object_value(DICT_BREAK_RELEASE, SUB_BREAK_RELEASE_PULL_BRAKE_TIME);
    position_config.voltage_hold_brake    = i_coe.get_object_value(DICT_BREAK_RELEASE, SUB_BREAK_RELEASE_HOLD_BRAKE_VOLTAGE);
    position_config.special_brake_release = i_coe.get_object_value(DICT_BREAK_RELEASE, SUB_BREAK_RELEASE_BRAKE_RELEASE_STRATEGY);
    position_config.brake_shutdown_delay  = i_coe.get_object_value(DICT_BREAK_RELEASE, SUB_BREAK_RELEASE_BRAKE_RELEASE_DELAY);

    i_position_control.set_position_velocity_control_config(position_config);
}

/*
 *  Set default parameters from current configuration
 */

void cm_default_config_position_feedback(
        client interface i_coe_communication i_coe,
        client interface PositionFeedbackInterface i_pos_feedback,
        PositionFeedbackConfig &config,
        int sensor_index)
{
    config = i_pos_feedback.get_config();

    uint16_t feedback_sensor_object = 0;
    switch(config.sensor_type) {
    case QEI_SENSOR:
        if (sensor_index == 1)
            feedback_sensor_object = DICT_INCREMENTAL_ENCODER_1;
        else
            feedback_sensor_object = DICT_INCREMENTAL_ENCODER_2;
        break;
    case BISS_SENSOR:
        if (sensor_index == 1)
            feedback_sensor_object = DICT_BISS_ENCODER_1;
        else
            feedback_sensor_object = DICT_BISS_ENCODER_2;
        break;
    case HALL_SENSOR:
        if (sensor_index == 1)
            feedback_sensor_object = DICT_HALL_SENSOR_1;
        else
            feedback_sensor_object = DICT_HALL_SENSOR_2;
        break;
    case REM_14_SENSOR:
        feedback_sensor_object = DICT_REM_14_ENCODER;
        break;
    case REM_16MT_SENSOR:
        feedback_sensor_object = DICT_REM_16MT_ENCODER;
        break;
    }
    i_coe.set_object_value(DICT_FEEDBACK_SENSOR_PORTS, sensor_index, feedback_sensor_object);


    // FIXME the type field will be added soon (2017-02-22) see also FIXME in line 40
    i_coe.set_object_value(feedback_sensor_object, 1, config.sensor_type);
    i_coe.set_object_value(feedback_sensor_object, 3, config.resolution);
    i_coe.set_object_value(feedback_sensor_object, 5, config.polarity);

    if (config.pole_pairs != 0)
        i_coe.set_object_value(DICT_MOTOR_SPECIFIC_SETTINGS, SUB_MOTOR_SPECIFIC_SETTINGS_POLE_PAIRS, config.pole_pairs);

    i_coe.set_object_value(feedback_sensor_object, 4,config.velocity_compute_period);

    switch (config.sensor_type) {
    case QEI_SENSOR:
        i_coe.set_object_value(feedback_sensor_object, SUB_INCREMENTAL_ENCODER_NUMBER_OF_CHANNELS, config.qei_config.index_type);
        i_coe.set_object_value(feedback_sensor_object, SUB_INCREMENTAL_ENCODER_ACCESS_SIGNAL_TYPE,config.qei_config.signal_type);
        break;

    case BISS_SENSOR:
        i_coe.set_object_value(feedback_sensor_object, SUB_BISS_ENCODER_MULTITURN_RESOLUTION, config.biss_config.multiturn_resolution);
        i_coe.set_object_value(feedback_sensor_object, SUB_BISS_ENCODER_CLOCK_FREQUENCY, config.biss_config.clock_frequency);
        i_coe.set_object_value(feedback_sensor_object, SUB_BISS_ENCODER_TIMEOUT, config.biss_config.timeout);
        i_coe.set_object_value(feedback_sensor_object, SUB_BISS_ENCODER_CRC_POLYNOM, config.biss_config.crc_poly);

        /* FIXME add check for valid enum data of clock_port_config */
        i_coe.set_object_value(feedback_sensor_object, SUB_BISS_ENCODER_CLOCK_PORT_CONFIG, config.biss_config.clock_port_config);
        i_coe.set_object_value(feedback_sensor_object, SUB_BISS_ENCODER_DATA_PORT_CONFIG,config.biss_config.data_port_number);
        i_coe.set_object_value(feedback_sensor_object, SUB_BISS_ENCODER_NUMBER_OF_FILLING_BITS,config.biss_config.filling_bits);
        i_coe.set_object_value(feedback_sensor_object, SUB_BISS_ENCODER_NUMBER_OF_BITS_TO_READ_WHILE_BUSY,config.biss_config.busy);
        break;

    case HALL_SENSOR:
        /* FIXME see cm_sync_config_hall_states() */
        //i_coe.get_object_value(feedback_sensor_object, SUB_HALL_SENSOR_STATE_ANGLE_0);
        //i_coe.get_object_value(feedback_sensor_object, SUB_HALL_SENSOR_STATE_ANGLE_1);
        //i_coe.get_object_value(feedback_sensor_object, SUB_HALL_SENSOR_STATE_ANGLE_2);
        //i_coe.get_object_value(feedback_sensor_object, SUB_HALL_SENSOR_STATE_ANGLE_3);
        //i_coe.get_object_value(feedback_sensor_object, SUB_HALL_SENSOR_STATE_ANGLE_4);
        //i_coe.get_object_value(feedback_sensor_object, SUB_HALL_SENSOR_STATE_ANGLE_5);
        break;

    case REM_14_SENSOR:
#if 0
        config.rem_14_config.hysteresis      = i_coe.get_object_value(feedback_sensor_object, SUB_REM_14_ENCODER_HYSTERESIS);
        config.rem_14_config.noise_setting   = i_coe.get_object_value(feedback_sensor_object, SUB_REM_14_ENCODER_NOISE_SETTINGS);
        config.rem_14_config.dyn_angle_comp  = i_coe.get_object_value(feedback_sensor_object, SUB_REM_14_ENCODER_DYNAMIC_ANGLE_ERROR_COMPENSATION);
        config.rem_14_config.abi_resolution  = i_coe.get_object_value(feedback_sensor_object, SUB_REM_14_ENCODER_RESOLUTION_SETTINGS);
#endif
        break;

    case REM_16MT_SENSOR:
#if 0
        config.rem_16mt_config.filter = i_coe.get_object_value(feedback_sensor_object, SUB_REM_16MT_ENCODER_FILTER);
#endif
        break;

    case 0: /* FIXME need error handling here, or in position feedback service */
        break;

    default:
        break;
    }

    /* FIXME what is with this pole pairs? Necessary here? */
//    config.pole_pairs = i_coe.get_object_value(DICT_MOTOR_SPECIFIC_SETTINGS, SUB_MOTOR_SPECIFIC_SETTINGS_POLE_PAIRS);

}

void cm_default_config_motor_control(
        client interface i_coe_communication i_coe,
        interface MotorcontrolInterface client ?i_motorcontrol,
        MotorcontrolConfig &motorcontrol_config)

{
    if (isnull(i_motorcontrol))
        return;

    motorcontrol_config = i_motorcontrol.get_config();

<<<<<<< HEAD
    i_coe.set_object_value(DICT_MOTOR_SPECIFIC_SETTINGS, SUB_MOTOR_SPECIFIC_SETTINGS_POLE_PAIRS, motorcontrol_config.pole_pair);
    i_coe.set_object_value(DICT_MAX_TORQUE, 0, motorcontrol_config.max_torque);
    i_coe.set_object_value(DICT_MAX_CURRENT, 0, motorcontrol_config.max_current);
    i_coe.set_object_value(DICT_MOTOR_RATED_CURRENT, 0, motorcontrol_config.rated_current);
    i_coe.set_object_value(DICT_MOTOR_RATED_TORQUE, 0, motorcontrol_config.rated_torque);
    i_coe.set_object_value(DICT_APPLIED_TUNING_TORQUE_PERCENT, 0, motorcontrol_config.percent_offset_torque);
    i_coe.set_object_value(DICT_MOTOR_SPECIFIC_SETTINGS, SUB_MOTOR_SPECIFIC_SETTINGS_TORQUE_CONSTANT, motorcontrol_config.torque_constant);
    i_coe.set_object_value(DICT_COMMUTATION_ANGLE_OFFSET, 0, motorcontrol_config.commutation_angle_offset);
    i_coe.set_object_value(DICT_TORQUE_CONTROLLER, SUB_TORQUE_CONTROLLER_CONTROLLER_KP, motorcontrol_config.current_P_gain);
    i_coe.set_object_value(DICT_TORQUE_CONTROLLER, SUB_TORQUE_CONTROLLER_CONTROLLER_KI, motorcontrol_config.current_I_gain);
    i_coe.set_object_value(DICT_TORQUE_CONTROLLER, SUB_TORQUE_CONTROLLER_CONTROLLER_KD, motorcontrol_config.current_D_gain);

    i_coe.set_object_value(DICT_MOTOR_SPECIFIC_SETTINGS, SUB_MOTOR_SPECIFIC_SETTINGS_PHASE_RESISTANCE, motorcontrol_config.phase_resistance);
    i_coe.set_object_value(DICT_MOTOR_SPECIFIC_SETTINGS, SUB_MOTOR_SPECIFIC_SETTINGS_PHASE_INDUCTANCE, motorcontrol_config.phase_inductance);

    i_coe.set_object_value(DICT_BREAK_RELEASE, SUB_BREAK_RELEASE_DC_BUS_VOLTAGE, motorcontrol_config.v_dc);

    /* Write recuperation config */
    i_coe.set_object_value(DICT_RECUPERATION, SUB_RECUPERATION_RECUPERATION_ENABLED, motorcontrol_config.recuperation);
    i_coe.set_object_value(DICT_RECUPERATION, SUB_RECUPERATION_MIN_BATTERY_ENERGY, motorcontrol_config.battery_e_max);
    i_coe.set_object_value(DICT_RECUPERATION, SUB_RECUPERATION_MAX_BATTERY_ENERGY, motorcontrol_config.battery_e_min);
    i_coe.set_object_value(DICT_RECUPERATION, SUB_RECUPERATION_MIN_RECUPERATION_POWER, motorcontrol_config.regen_p_max);
    i_coe.set_object_value(DICT_RECUPERATION, SUB_RECUPERATION_MAX_RECUPERATION_POWER, motorcontrol_config.regen_p_min);
    i_coe.set_object_value(DICT_RECUPERATION, SUB_RECUPERATION_MINIMUM_RECUPERATION_SPEED, motorcontrol_config.regen_speed_min);
    i_coe.set_object_value(DICT_RECUPERATION, SUB_RECUPERATION_MAXIMUM_RECUPERATION_SPEED, motorcontrol_config.regen_speed_max);

    /* Write protection limits */
    i_coe.set_object_value(DICT_PROTECTION, SUB_PROTECTION_MAX_CURRENT, motorcontrol_config.protection_limit_over_current);
    i_coe.set_object_value(DICT_PROTECTION, SUB_PROTECTION_MIN_DC_VOLTAGE, motorcontrol_config.protection_limit_under_voltage);
    i_coe.set_object_value(DICT_PROTECTION, SUB_PROTECTION_MAX_DC_VOLTAGE, motorcontrol_config.protection_limit_over_voltage);
=======
    //motorcontrol_config.bldc_winding_type = i_coe.get_object_value(MOTOR_WINDING_TYPE, 0); /* FIXME check if the object contains values that respect BLDCWindingType */

    i_coe.set_object_value(CIA402_MOTOR_SPECIFIC, 3, motorcontrol_config.pole_pairs);
    i_coe.set_object_value(CIA402_MOTOR_SPECIFIC, 6, motorcontrol_config.max_torque);
    i_coe.set_object_value(CIA402_POLARITY, 0, motorcontrol_config.phases_inverted);
    //motorcontrol_config.max_current        = i_coe.get_object_value(CIA402_MAX_CURRENT, 0);
    //motorcontrol_config.rated_current      = i_coe.get_object_value(CIA402_MOTOR_RATED_CURRENT, 0);
    //motorcontrol_config.rated_torque       = i_coe.get_object_value(CIA402_MOTOR_RATED_TORQUE, 0);
    i_coe.set_object_value(COMMUTATION_OFFSET_CLKWISE, 0, motorcontrol_config.commutation_angle_offset);
    i_coe.set_object_value(CIA402_CURRENT_GAIN, 1, motorcontrol_config.torque_P_gain);
    i_coe.set_object_value(CIA402_CURRENT_GAIN, 2, motorcontrol_config.torque_I_gain);
    i_coe.set_object_value(CIA402_CURRENT_GAIN, 3, motorcontrol_config.torque_D_gain);

    /* These are motor specific maybe we introduce a new object */
    i_coe.set_object_value(CIA402_MOTOR_SPECIFIC, 2, motorcontrol_config.phase_resistance);
    i_coe.set_object_value(CIA402_MOTOR_SPECIFIC, 5, motorcontrol_config.phase_inductance);
    i_coe.set_object_value(CIA402_MAX_CURRENT, 0, motorcontrol_config.protection_limit_over_current);//motorcontrol_config.max_current;

//    i_motorcontrol.set_config(motorcontrol_config);

    //printstr("Commutation offset: "); printintln(motorcontrol_config.commutation_angle_offset);
>>>>>>> 36850205
}

void cm_default_config_profiler(
        client interface i_coe_communication i_coe,
        ProfilerConfig &profiler)
{
    i_coe.set_object_value(DICT_MAX_SOFTWARE_POSITION_RANGE_LIMIT, 1, profiler.min_position);
    i_coe.set_object_value(DICT_MAX_SOFTWARE_POSITION_RANGE_LIMIT, 2, profiler.max_position);
    i_coe.set_object_value(DICT_PROFILE_ACCELERATION, 0, profiler.acceleration);
    i_coe.set_object_value(DICT_PROFILE_DECELERATION, 0, profiler.deceleration);
    i_coe.set_object_value(DICT_MAX_PROFILE_VELOCITY, 0, profiler.max_velocity);
    /* FIXME this profiler is only used for Quick Stop so the max_deceleration is read from the quick stop deceleration */
    i_coe.set_object_value(DICT_QUICK_STOP_DECELERATION, 0, profiler.max_deceleration);
    i_coe.set_object_value(DICT_PROFILE_ACCELERATION, 0, profiler.max_acceleration);
    i_coe.set_object_value(DICT_MAX_PROFILE_VELOCITY, 0, profiler.velocity);
}

void cm_default_config_pos_velocity_control(
        client interface i_coe_communication i_coe,
        client interface PositionVelocityCtrlInterface i_position_control
        )
{
    PosVelocityControlConfig position_config = i_position_control.get_position_velocity_control_config();

<<<<<<< HEAD
    i_coe.set_object_value(DICT_POSITION_CONTROL_STRATEGY, 0, position_config.control_mode);

    i_coe.set_object_value(DICT_POSITION_RANGE_LIMITS, 1, position_config.min_pos);
    i_coe.set_object_value(DICT_POSITION_RANGE_LIMITS, 2, position_config.max_pos);
    i_coe.set_object_value(DICT_MAX_MOTOR_SPEED, 0, position_config.max_speed); /* 15000; */

    i_coe.set_object_value(DICT_POLARITY, 0, position_config.polarity);

    i_coe.set_object_value(DICT_MOTION_PROFILE_TYPE, 0, position_config.enable_profiler);
    i_coe.set_object_value(DICT_MOMENT_OF_INERTIA, 0, position_config.j);

    i_coe.set_object_value(DICT_FILTER_COEFFICIENTS, SUB_FILTER_COEFFICIENTS_POSITION_FILTER_COEFFICIENT, position_config.position_fc);
    i_coe.set_object_value(DICT_FILTER_COEFFICIENTS, SUB_FILTER_COEFFICIENTS_VELOCITY_FILTER_COEFFICIENT, position_config.velocity_fc);

    i_coe.set_object_value(DICT_POSITION_CONTROLLER, SUB_POSITION_CONTROLLER_CONTROLLER_KP, position_config.P_pos);
    i_coe.set_object_value(DICT_POSITION_CONTROLLER, SUB_POSITION_CONTROLLER_CONTROLLER_KI, position_config.I_pos);
    i_coe.set_object_value(DICT_POSITION_CONTROLLER, SUB_POSITION_CONTROLLER_CONTROLLER_KD, position_config.D_pos);
    i_coe.set_object_value(DICT_POSITION_CONTROLLER, SUB_POSITION_CONTROLLER_POSITION_INTEGRAL_LIMIT, position_config.integral_limit_pos);

    i_coe.set_object_value(DICT_VELOCITY_CONTROLLER, 1, position_config.P_velocity);
    i_coe.set_object_value(DICT_VELOCITY_CONTROLLER, 2, position_config.I_velocity);
    i_coe.set_object_value(DICT_VELOCITY_CONTROLLER, 2, position_config.D_velocity);
    i_coe.set_object_value(DICT_VELOCITY_CONTROLLER, SUB_VELOCITY_CONTROLLER_CONTROLLER_INTEGRAL_LIMIT, position_config.integral_limit_velocity);

    /* Brase control settings */
    //i_coe.set_object_value(DICT_BREAK_RELEASE, SUB_BREAK_RELEASE_DC_BUS_VOLTAGE, position_config.dc_bus_voltage);
    i_coe.set_object_value(DICT_BREAK_RELEASE, SUB_BREAK_RELEASE_PULL_BRAKE_VOLTAGE, position_config.voltage_pull_brake);
    i_coe.set_object_value(DICT_BREAK_RELEASE, SUB_BREAK_RELEASE_PULL_BRAKE_TIME, position_config.time_pull_brake);
    i_coe.set_object_value(DICT_BREAK_RELEASE, SUB_BREAK_RELEASE_HOLD_BRAKE_VOLTAGE, position_config.voltage_hold_brake);
    i_coe.set_object_value(DICT_BREAK_RELEASE, SUB_BREAK_RELEASE_BRAKE_RELEASE_STRATEGY, position_config.special_brake_release);
    i_coe.set_object_value(DICT_BREAK_RELEASE, SUB_BREAK_RELEASE_BRAKE_RELEASE_DELAY, position_config.brake_shutdown_delay);
=======
    i_coe.set_object_value(CIA402_POSITION_RANGELIMIT,  1, position_config.min_pos_range_limit);  /* -8000; */
    i_coe.set_object_value(CIA402_POSITION_RANGELIMIT,  2, position_config.max_pos_range_limit);  /* 8000; */
    i_coe.set_object_value(CIA402_POLARITY, 0, position_config.polarity);
    i_coe.set_object_value(CIA402_POSITION_GAIN, 1, position_config.P_pos); /* POSITION_Kp; */
    i_coe.set_object_value(CIA402_POSITION_GAIN, 2, position_config.I_pos); /* POSITION_Ki; */
    i_coe.set_object_value(CIA402_POSITION_GAIN, 3, position_config.D_pos); /* POSITION_Kd; */
    //position_config._cmd_limit_position     = i_coe.get_object_value(CIA402_SOFTWARE_POSITION_LIMIT, 2);/* 15000; */
    //position_config._cmd_limit_position_min = i_coe.get_object_value(CIA402_SOFTWARE_POSITION_LIMIT, 1);/* 15000; */

    i_coe.set_object_value(CIA402_MOTOR_SPECIFIC, 4, position_config.max_speed); /* 15000; */
    // FIXME use this in the future ESI: position_config._max_speed           = i_coe.get_object_value(CIA402_MAX_MOTOR_SPEED, 0); /* 15000; */
    i_coe.set_object_value(CIA402_MAX_TORQUE, 0,    position_config.max_torque);
    i_coe.set_object_value(CIA402_VELOCITY_GAIN, 1, position_config.P_velocity); /* 18; */
    i_coe.set_object_value(CIA402_VELOCITY_GAIN, 2, position_config.I_velocity); /* 22; */
    i_coe.set_object_value(CIA402_VELOCITY_GAIN, 3, position_config.D_velocity); /* 25; */

    //FIXME use a proper object to set the control mode
    i_coe.set_object_value(COMMUTATION_OFFSET_CCLKWISE, 0, position_config.position_control_strategy);

    /* FIXME check if these parameters are somehow mappable to OD objects */
    //position_config.control_loop_period = CONTROL_LOOP_PERIOD; //us
    //position_config.int21_P_error_limit_position = 10000;
    //position_config.int21_I_error_limit_position = 0;
    //position_config.int22_integral_limit_position = 0;
    //position_config.int21_P_error_limit_velocity = 10000;
    //position_config.int21_I_error_limit_velocity =10;
    //position_config.int22_integral_limit_velocity = 1000;
    //position_config.int32_cmd_limit_velocity = 200000;
>>>>>>> 36850205

    i_position_control.set_position_velocity_control_config(position_config);
}<|MERGE_RESOLUTION|>--- conflicted
+++ resolved
@@ -160,8 +160,7 @@
 
     //motorcontrol_config.bldc_winding_type = i_coe.get_object_value(MOTOR_WINDING_TYPE, 0); /* FIXME check if the object contains values that respect BLDCWindingType */
 
-<<<<<<< HEAD
-    motorcontrol_config.pole_pair                = i_coe.get_object_value(DICT_MOTOR_SPECIFIC_SETTINGS, SUB_MOTOR_SPECIFIC_SETTINGS_POLE_PAIRS);
+    motorcontrol_config.pole_pairs                = i_coe.get_object_value(DICT_MOTOR_SPECIFIC_SETTINGS, SUB_MOTOR_SPECIFIC_SETTINGS_POLE_PAIRS);
     motorcontrol_config.max_torque               = i_coe.get_object_value(DICT_MAX_TORQUE, 0);
     motorcontrol_config.max_current              = i_coe.get_object_value(DICT_MAX_CURRENT, 0);
     motorcontrol_config.rated_current            = i_coe.get_object_value(DICT_MOTOR_RATED_CURRENT, 0);
@@ -169,20 +168,9 @@
     motorcontrol_config.percent_offset_torque    = i_coe.get_object_value(DICT_APPLIED_TUNING_TORQUE_PERCENT, 0);
     motorcontrol_config.torque_constant          =  i_coe.get_object_value(DICT_MOTOR_SPECIFIC_SETTINGS, SUB_MOTOR_SPECIFIC_SETTINGS_TORQUE_CONSTANT);
     motorcontrol_config.commutation_angle_offset = i_coe.get_object_value(DICT_COMMUTATION_ANGLE_OFFSET, 0);
-    motorcontrol_config.current_P_gain           = i_coe.get_object_value(DICT_TORQUE_CONTROLLER, SUB_TORQUE_CONTROLLER_CONTROLLER_KP);
-    motorcontrol_config.current_I_gain           = i_coe.get_object_value(DICT_TORQUE_CONTROLLER, SUB_TORQUE_CONTROLLER_CONTROLLER_KI);
-    motorcontrol_config.current_D_gain           = i_coe.get_object_value(DICT_TORQUE_CONTROLLER, SUB_TORQUE_CONTROLLER_CONTROLLER_KD);
-=======
-    motorcontrol_config.pole_pairs         = i_coe.get_object_value(CIA402_MOTOR_SPECIFIC, 3);
-    motorcontrol_config.max_torque         = i_coe.get_object_value(CIA402_MOTOR_SPECIFIC, 6);
-    //motorcontrol_config.max_current        = i_coe.get_object_value(CIA402_MAX_CURRENT, 0);
-    //motorcontrol_config.rated_current      = i_coe.get_object_value(CIA402_MOTOR_RATED_CURRENT, 0);
-    //motorcontrol_config.rated_torque       = i_coe.get_object_value(CIA402_MOTOR_RATED_TORQUE, 0);
-    motorcontrol_config.commutation_angle_offset = i_coe.get_object_value(COMMUTATION_OFFSET_CLKWISE, 0);
-    motorcontrol_config.torque_P_gain     = i_coe.get_object_value(CIA402_CURRENT_GAIN, 1);
-    motorcontrol_config.torque_I_gain     = i_coe.get_object_value(CIA402_CURRENT_GAIN, 2);
-    motorcontrol_config.torque_D_gain     = i_coe.get_object_value(CIA402_CURRENT_GAIN, 3);
->>>>>>> 36850205
+    motorcontrol_config.torque_P_gain           = i_coe.get_object_value(DICT_TORQUE_CONTROLLER, SUB_TORQUE_CONTROLLER_CONTROLLER_KP);
+    motorcontrol_config.torque_I_gain           = i_coe.get_object_value(DICT_TORQUE_CONTROLLER, SUB_TORQUE_CONTROLLER_CONTROLLER_KI);
+    motorcontrol_config.torque_D_gain           = i_coe.get_object_value(DICT_TORQUE_CONTROLLER, SUB_TORQUE_CONTROLLER_CONTROLLER_KD);
 
     /* These are motor specific maybe we introduce a new object */
     motorcontrol_config.phase_resistance   = i_coe.get_object_value(DICT_MOTOR_SPECIFIC_SETTINGS, SUB_MOTOR_SPECIFIC_SETTINGS_PHASE_RESISTANCE);
@@ -191,13 +179,14 @@
     motorcontrol_config.v_dc               = i_coe.get_object_value(DICT_BREAK_RELEASE, SUB_BREAK_RELEASE_DC_BUS_VOLTAGE);
 
     /* Read recuperation config */
-    motorcontrol_config.recuperation    = i_coe.get_object_value(DICT_RECUPERATION, SUB_RECUPERATION_RECUPERATION_ENABLED);
-    motorcontrol_config.battery_e_max   = i_coe.get_object_value(DICT_RECUPERATION, SUB_RECUPERATION_MIN_BATTERY_ENERGY);
-    motorcontrol_config.battery_e_min   = i_coe.get_object_value(DICT_RECUPERATION, SUB_RECUPERATION_MAX_BATTERY_ENERGY);
-    motorcontrol_config.regen_p_max     = i_coe.get_object_value(DICT_RECUPERATION, SUB_RECUPERATION_MIN_RECUPERATION_POWER);
-    motorcontrol_config.regen_p_min     = i_coe.get_object_value(DICT_RECUPERATION, SUB_RECUPERATION_MAX_RECUPERATION_POWER);
-    motorcontrol_config.regen_speed_min = i_coe.get_object_value(DICT_RECUPERATION, SUB_RECUPERATION_MINIMUM_RECUPERATION_SPEED);
-    motorcontrol_config.regen_speed_max = i_coe.get_object_value(DICT_RECUPERATION, SUB_RECUPERATION_MAXIMUM_RECUPERATION_SPEED);
+    //FIXME: do we set recuperation settings
+//    motorcontrol_config.recuperation    = i_coe.get_object_value(DICT_RECUPERATION, SUB_RECUPERATION_RECUPERATION_ENABLED);
+//    motorcontrol_config.battery_e_max   = i_coe.get_object_value(DICT_RECUPERATION, SUB_RECUPERATION_MIN_BATTERY_ENERGY);
+//    motorcontrol_config.battery_e_min   = i_coe.get_object_value(DICT_RECUPERATION, SUB_RECUPERATION_MAX_BATTERY_ENERGY);
+//    motorcontrol_config.regen_p_max     = i_coe.get_object_value(DICT_RECUPERATION, SUB_RECUPERATION_MIN_RECUPERATION_POWER);
+//    motorcontrol_config.regen_p_min     = i_coe.get_object_value(DICT_RECUPERATION, SUB_RECUPERATION_MAX_RECUPERATION_POWER);
+//    motorcontrol_config.regen_speed_min = i_coe.get_object_value(DICT_RECUPERATION, SUB_RECUPERATION_MINIMUM_RECUPERATION_SPEED);
+//    motorcontrol_config.regen_speed_max = i_coe.get_object_value(DICT_RECUPERATION, SUB_RECUPERATION_MAXIMUM_RECUPERATION_SPEED);
 
 
     /* Read protection limits */
@@ -247,25 +236,6 @@
 {
     i_position_control.get_position_velocity_control_config();
 
-<<<<<<< HEAD
-=======
-    position_config.min_pos_range_limit = i_coe.get_object_value(CIA402_POSITION_RANGELIMIT, 1);  /* -8000; */
-    position_config.max_pos_range_limit = i_coe.get_object_value(CIA402_POSITION_RANGELIMIT, 2);  /* 8000; */
-    position_config.polarity       = i_coe.get_object_value(CIA402_POLARITY, 0);
-    position_config.P_pos          = i_coe.get_object_value(CIA402_POSITION_GAIN, 1); /* POSITION_Kp; */
-    position_config.I_pos          = i_coe.get_object_value(CIA402_POSITION_GAIN, 2); /* POSITION_Ki; */
-    position_config.D_pos          = i_coe.get_object_value(CIA402_POSITION_GAIN, 3); /* POSITION_Kd; */
-    //position_config.int32_cmd_limit_position     = i_coe.get_object_value(CIA402_SOFTWARE_POSITION_LIMIT, 2);/* 15000; */
-    //position_config.int32_cmd_limit_position_min = i_coe.get_object_value(CIA402_SOFTWARE_POSITION_LIMIT, 1);/* 15000; */
-
-    position_config.max_speed           = i_coe.get_object_value(CIA402_MOTOR_SPECIFIC, 4); /* 15000; */
-    // FIXME use this in the future ESI: position_config.max_speed           = i_coe.get_object_value(CIA402_MAX_MOTOR_SPEED, 0); /* 15000; */
-    position_config.max_torque          = i_coe.get_object_value(CIA402_MAX_TORQUE, 0);
-    position_config.P_velocity          = i_coe.get_object_value(CIA402_VELOCITY_GAIN, 1); /* 18; */
-    position_config.I_velocity          = i_coe.get_object_value(CIA402_VELOCITY_GAIN, 2); /* 22; */
-    position_config.D_velocity          = i_coe.get_object_value(CIA402_VELOCITY_GAIN, 2); /* 25; */
-
->>>>>>> 36850205
     //FIXME use a proper object to set the control mode
     switch(i_coe.get_object_value(DICT_POSITION_CONTROL_STRATEGY, 0))
     //set integral limits depending on the mode
@@ -285,8 +255,8 @@
     }
     position_config.integral_limit_velocity = position_config.max_torque; //set vel integral limit = max torque
 
-    position_config.min_pos     = i_coe.get_object_value(DICT_POSITION_RANGE_LIMITS, 1);
-    position_config.max_pos     = i_coe.get_object_value(DICT_POSITION_RANGE_LIMITS, 2);
+    position_config.min_pos_range_limit     = i_coe.get_object_value(DICT_POSITION_RANGE_LIMITS, 1);
+    position_config.max_pos_range_limit     = i_coe.get_object_value(DICT_POSITION_RANGE_LIMITS, 2);
     position_config.max_speed   = i_coe.get_object_value(DICT_MAX_MOTOR_SPEED, 0); /* 15000; */
 
     /* Copy the raw value from the object to the parameter */
@@ -439,8 +409,7 @@
 
     motorcontrol_config = i_motorcontrol.get_config();
 
-<<<<<<< HEAD
-    i_coe.set_object_value(DICT_MOTOR_SPECIFIC_SETTINGS, SUB_MOTOR_SPECIFIC_SETTINGS_POLE_PAIRS, motorcontrol_config.pole_pair);
+    i_coe.set_object_value(DICT_MOTOR_SPECIFIC_SETTINGS, SUB_MOTOR_SPECIFIC_SETTINGS_POLE_PAIRS, motorcontrol_config.pole_pairs);
     i_coe.set_object_value(DICT_MAX_TORQUE, 0, motorcontrol_config.max_torque);
     i_coe.set_object_value(DICT_MAX_CURRENT, 0, motorcontrol_config.max_current);
     i_coe.set_object_value(DICT_MOTOR_RATED_CURRENT, 0, motorcontrol_config.rated_current);
@@ -448,9 +417,9 @@
     i_coe.set_object_value(DICT_APPLIED_TUNING_TORQUE_PERCENT, 0, motorcontrol_config.percent_offset_torque);
     i_coe.set_object_value(DICT_MOTOR_SPECIFIC_SETTINGS, SUB_MOTOR_SPECIFIC_SETTINGS_TORQUE_CONSTANT, motorcontrol_config.torque_constant);
     i_coe.set_object_value(DICT_COMMUTATION_ANGLE_OFFSET, 0, motorcontrol_config.commutation_angle_offset);
-    i_coe.set_object_value(DICT_TORQUE_CONTROLLER, SUB_TORQUE_CONTROLLER_CONTROLLER_KP, motorcontrol_config.current_P_gain);
-    i_coe.set_object_value(DICT_TORQUE_CONTROLLER, SUB_TORQUE_CONTROLLER_CONTROLLER_KI, motorcontrol_config.current_I_gain);
-    i_coe.set_object_value(DICT_TORQUE_CONTROLLER, SUB_TORQUE_CONTROLLER_CONTROLLER_KD, motorcontrol_config.current_D_gain);
+    i_coe.set_object_value(DICT_TORQUE_CONTROLLER, SUB_TORQUE_CONTROLLER_CONTROLLER_KP, motorcontrol_config.torque_P_gain);
+    i_coe.set_object_value(DICT_TORQUE_CONTROLLER, SUB_TORQUE_CONTROLLER_CONTROLLER_KI, motorcontrol_config.torque_I_gain);
+    i_coe.set_object_value(DICT_TORQUE_CONTROLLER, SUB_TORQUE_CONTROLLER_CONTROLLER_KD, motorcontrol_config.torque_D_gain);
 
     i_coe.set_object_value(DICT_MOTOR_SPECIFIC_SETTINGS, SUB_MOTOR_SPECIFIC_SETTINGS_PHASE_RESISTANCE, motorcontrol_config.phase_resistance);
     i_coe.set_object_value(DICT_MOTOR_SPECIFIC_SETTINGS, SUB_MOTOR_SPECIFIC_SETTINGS_PHASE_INDUCTANCE, motorcontrol_config.phase_inductance);
@@ -458,41 +427,19 @@
     i_coe.set_object_value(DICT_BREAK_RELEASE, SUB_BREAK_RELEASE_DC_BUS_VOLTAGE, motorcontrol_config.v_dc);
 
     /* Write recuperation config */
-    i_coe.set_object_value(DICT_RECUPERATION, SUB_RECUPERATION_RECUPERATION_ENABLED, motorcontrol_config.recuperation);
-    i_coe.set_object_value(DICT_RECUPERATION, SUB_RECUPERATION_MIN_BATTERY_ENERGY, motorcontrol_config.battery_e_max);
-    i_coe.set_object_value(DICT_RECUPERATION, SUB_RECUPERATION_MAX_BATTERY_ENERGY, motorcontrol_config.battery_e_min);
-    i_coe.set_object_value(DICT_RECUPERATION, SUB_RECUPERATION_MIN_RECUPERATION_POWER, motorcontrol_config.regen_p_max);
-    i_coe.set_object_value(DICT_RECUPERATION, SUB_RECUPERATION_MAX_RECUPERATION_POWER, motorcontrol_config.regen_p_min);
-    i_coe.set_object_value(DICT_RECUPERATION, SUB_RECUPERATION_MINIMUM_RECUPERATION_SPEED, motorcontrol_config.regen_speed_min);
-    i_coe.set_object_value(DICT_RECUPERATION, SUB_RECUPERATION_MAXIMUM_RECUPERATION_SPEED, motorcontrol_config.regen_speed_max);
+    //FIXME: do we set recuperation settings
+//    i_coe.set_object_value(DICT_RECUPERATION, SUB_RECUPERATION_RECUPERATION_ENABLED, motorcontrol_config.recuperation);
+//    i_coe.set_object_value(DICT_RECUPERATION, SUB_RECUPERATION_MIN_BATTERY_ENERGY, motorcontrol_config.battery_e_max);
+//    i_coe.set_object_value(DICT_RECUPERATION, SUB_RECUPERATION_MAX_BATTERY_ENERGY, motorcontrol_config.battery_e_min);
+//    i_coe.set_object_value(DICT_RECUPERATION, SUB_RECUPERATION_MIN_RECUPERATION_POWER, motorcontrol_config.regen_p_max);
+//    i_coe.set_object_value(DICT_RECUPERATION, SUB_RECUPERATION_MAX_RECUPERATION_POWER, motorcontrol_config.regen_p_min);
+//    i_coe.set_object_value(DICT_RECUPERATION, SUB_RECUPERATION_MINIMUM_RECUPERATION_SPEED, motorcontrol_config.regen_speed_min);
+//    i_coe.set_object_value(DICT_RECUPERATION, SUB_RECUPERATION_MAXIMUM_RECUPERATION_SPEED, motorcontrol_config.regen_speed_max);
 
     /* Write protection limits */
     i_coe.set_object_value(DICT_PROTECTION, SUB_PROTECTION_MAX_CURRENT, motorcontrol_config.protection_limit_over_current);
     i_coe.set_object_value(DICT_PROTECTION, SUB_PROTECTION_MIN_DC_VOLTAGE, motorcontrol_config.protection_limit_under_voltage);
     i_coe.set_object_value(DICT_PROTECTION, SUB_PROTECTION_MAX_DC_VOLTAGE, motorcontrol_config.protection_limit_over_voltage);
-=======
-    //motorcontrol_config.bldc_winding_type = i_coe.get_object_value(MOTOR_WINDING_TYPE, 0); /* FIXME check if the object contains values that respect BLDCWindingType */
-
-    i_coe.set_object_value(CIA402_MOTOR_SPECIFIC, 3, motorcontrol_config.pole_pairs);
-    i_coe.set_object_value(CIA402_MOTOR_SPECIFIC, 6, motorcontrol_config.max_torque);
-    i_coe.set_object_value(CIA402_POLARITY, 0, motorcontrol_config.phases_inverted);
-    //motorcontrol_config.max_current        = i_coe.get_object_value(CIA402_MAX_CURRENT, 0);
-    //motorcontrol_config.rated_current      = i_coe.get_object_value(CIA402_MOTOR_RATED_CURRENT, 0);
-    //motorcontrol_config.rated_torque       = i_coe.get_object_value(CIA402_MOTOR_RATED_TORQUE, 0);
-    i_coe.set_object_value(COMMUTATION_OFFSET_CLKWISE, 0, motorcontrol_config.commutation_angle_offset);
-    i_coe.set_object_value(CIA402_CURRENT_GAIN, 1, motorcontrol_config.torque_P_gain);
-    i_coe.set_object_value(CIA402_CURRENT_GAIN, 2, motorcontrol_config.torque_I_gain);
-    i_coe.set_object_value(CIA402_CURRENT_GAIN, 3, motorcontrol_config.torque_D_gain);
-
-    /* These are motor specific maybe we introduce a new object */
-    i_coe.set_object_value(CIA402_MOTOR_SPECIFIC, 2, motorcontrol_config.phase_resistance);
-    i_coe.set_object_value(CIA402_MOTOR_SPECIFIC, 5, motorcontrol_config.phase_inductance);
-    i_coe.set_object_value(CIA402_MAX_CURRENT, 0, motorcontrol_config.protection_limit_over_current);//motorcontrol_config.max_current;
-
-//    i_motorcontrol.set_config(motorcontrol_config);
-
-    //printstr("Commutation offset: "); printintln(motorcontrol_config.commutation_angle_offset);
->>>>>>> 36850205
 }
 
 void cm_default_config_profiler(
@@ -517,11 +464,10 @@
 {
     PosVelocityControlConfig position_config = i_position_control.get_position_velocity_control_config();
 
-<<<<<<< HEAD
-    i_coe.set_object_value(DICT_POSITION_CONTROL_STRATEGY, 0, position_config.control_mode);
-
-    i_coe.set_object_value(DICT_POSITION_RANGE_LIMITS, 1, position_config.min_pos);
-    i_coe.set_object_value(DICT_POSITION_RANGE_LIMITS, 2, position_config.max_pos);
+    i_coe.set_object_value(DICT_POSITION_CONTROL_STRATEGY, 0, position_config.position_control_strategy);
+
+    i_coe.set_object_value(DICT_POSITION_RANGE_LIMITS, 1, position_config.min_pos_range_limit);
+    i_coe.set_object_value(DICT_POSITION_RANGE_LIMITS, 2, position_config.max_pos_range_limit);
     i_coe.set_object_value(DICT_MAX_MOTOR_SPEED, 0, position_config.max_speed); /* 15000; */
 
     i_coe.set_object_value(DICT_POLARITY, 0, position_config.polarity);
@@ -549,36 +495,6 @@
     i_coe.set_object_value(DICT_BREAK_RELEASE, SUB_BREAK_RELEASE_HOLD_BRAKE_VOLTAGE, position_config.voltage_hold_brake);
     i_coe.set_object_value(DICT_BREAK_RELEASE, SUB_BREAK_RELEASE_BRAKE_RELEASE_STRATEGY, position_config.special_brake_release);
     i_coe.set_object_value(DICT_BREAK_RELEASE, SUB_BREAK_RELEASE_BRAKE_RELEASE_DELAY, position_config.brake_shutdown_delay);
-=======
-    i_coe.set_object_value(CIA402_POSITION_RANGELIMIT,  1, position_config.min_pos_range_limit);  /* -8000; */
-    i_coe.set_object_value(CIA402_POSITION_RANGELIMIT,  2, position_config.max_pos_range_limit);  /* 8000; */
-    i_coe.set_object_value(CIA402_POLARITY, 0, position_config.polarity);
-    i_coe.set_object_value(CIA402_POSITION_GAIN, 1, position_config.P_pos); /* POSITION_Kp; */
-    i_coe.set_object_value(CIA402_POSITION_GAIN, 2, position_config.I_pos); /* POSITION_Ki; */
-    i_coe.set_object_value(CIA402_POSITION_GAIN, 3, position_config.D_pos); /* POSITION_Kd; */
-    //position_config._cmd_limit_position     = i_coe.get_object_value(CIA402_SOFTWARE_POSITION_LIMIT, 2);/* 15000; */
-    //position_config._cmd_limit_position_min = i_coe.get_object_value(CIA402_SOFTWARE_POSITION_LIMIT, 1);/* 15000; */
-
-    i_coe.set_object_value(CIA402_MOTOR_SPECIFIC, 4, position_config.max_speed); /* 15000; */
-    // FIXME use this in the future ESI: position_config._max_speed           = i_coe.get_object_value(CIA402_MAX_MOTOR_SPEED, 0); /* 15000; */
-    i_coe.set_object_value(CIA402_MAX_TORQUE, 0,    position_config.max_torque);
-    i_coe.set_object_value(CIA402_VELOCITY_GAIN, 1, position_config.P_velocity); /* 18; */
-    i_coe.set_object_value(CIA402_VELOCITY_GAIN, 2, position_config.I_velocity); /* 22; */
-    i_coe.set_object_value(CIA402_VELOCITY_GAIN, 3, position_config.D_velocity); /* 25; */
-
-    //FIXME use a proper object to set the control mode
-    i_coe.set_object_value(COMMUTATION_OFFSET_CCLKWISE, 0, position_config.position_control_strategy);
-
-    /* FIXME check if these parameters are somehow mappable to OD objects */
-    //position_config.control_loop_period = CONTROL_LOOP_PERIOD; //us
-    //position_config.int21_P_error_limit_position = 10000;
-    //position_config.int21_I_error_limit_position = 0;
-    //position_config.int22_integral_limit_position = 0;
-    //position_config.int21_P_error_limit_velocity = 10000;
-    //position_config.int21_I_error_limit_velocity =10;
-    //position_config.int22_integral_limit_velocity = 1000;
-    //position_config.int32_cmd_limit_velocity = 200000;
->>>>>>> 36850205
 
     i_position_control.set_position_velocity_control_config(position_config);
 }