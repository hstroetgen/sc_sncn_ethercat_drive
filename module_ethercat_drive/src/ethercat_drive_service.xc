/**
 * @file ecat_motor_drive.xc
 * @brief EtherCAT Motor Drive Server
 * @author Synapticon GmbH <support@synapticon.com>
 */

#include <cia402_error_codes.h>
#include <ethercat_drive_service.h>
#include <refclk.h>
#include <cia402_wrapper.h>
#include <pdo_handler.h>
#include <statemachine.h>
#include <state_modes.h>
#include <profile.h>
#include <config_manager.h>
#include <position_ctrl_service.h>
#include <position_feedback_service.h>
#include <profile_control.h>
#include <xscope.h>
#include <tuning.h>

/* FIXME move to some stdlib */
#define ABSOLUTE_VALUE(x)   (x < 0 ? -x : x)

const char * state_names[] = {"u shouldn't see me",
"S_NOT_READY_TO_SWITCH_ON",
"S_SWITCH_ON_DISABLED",
"S_READY_TO_SWITCH_ON",
"S_SWITCH_ON",
"S_OPERATION_ENABLE",
"S_QUICK_STOP_ACTIVE",
"S_FAULT"
};

enum eDirection {
    DIRECTION_NEUTRAL = 0
    ,DIRECTION_CLK    = 1
    ,DIRECTION_CCLK   = -1
};

#define MAX_TIME_TO_WAIT_SDO      100000

static int get_cia402_error_code(FaultCode fault)
{
    int error_code = 0;

    switch (fault) {
    case DEVICE_INTERNAL_CONTINOUS_OVER_CURRENT_NO_1:
        error_code = ERROR_CODE_PHASE_FAILURE_L1;
        break;
    case UNDER_VOLTAGE_NO_1:
        error_code = ERROR_CODE_DC_LINK_UNDER_VOLTAGE;
        break;
    case OVER_VOLTAGE_NO_1:
        error_code = ERROR_CODE_DC_LINK_OVER_VOLTAGE;
        break;
#if 0 /* FIXME undefined symbol */
    case OVER_TEMPERATURE:
        error_code = ERROR_CODE_EXCESS_TEMPEATUR_DEVICE;
        break;
#endif
    default: /* a fault occured but could not be specified further */
        error_code = ERROR_CODE_CONTROL;
        break;
    }

    return error_code;
}

static void sdo_wait_first_config(client interface i_coe_communication i_coe)
{
    timer t;
    unsigned int delay = MAX_TIME_TO_WAIT_SDO;
    unsigned int time;

    select {
    case i_coe.configuration_ready():
        //printstrln("Master requests OP mode - cyclic operation is about to start.");
        break;
    }

    /* comment in the read_od_config() function to print the object values */
    //read_od_config(i_coe);
    printstrln("start cyclic operation");

    /* clear the notification before proceeding the operation */
    i_coe.configuration_done();
}

{int, int} quick_stop_perform(int steps, int velocity)
{
    static int step = 0;

    if (step >= steps) {
        step = 0;
        return { 0, 0 };
    }

#if 1
    /* This looks like a quick and dirty hack and it is to make the quick_stop stop if we reach
     * a minimal velocity. This avoids the reacceleration of the motor to reach the real quick stop
     * position.
     *
     * FIXME maybe the profile generation is not correct
     *
     */

    if ((velocity < 200) && (velocity > -200)) {
        step = 0;
        return { 0, 0 };
    }
#endif

    int target_position = quick_stop_position_profile_generate(step, velocity);

    step++;

    return { target_position, steps-step };
}

static int quick_stop_init(int opmode,
                                int actual_velocity,
                                int sensor_resolution,
                                int actual_position,
                                ProfilerConfig &profiler_config)
{

    if (opmode == OPMODE_CST || opmode == OPMODE_CSV) {
        /* TODO implement quick stop profile */
    }

    /* FIXME avoid to accelerate to perform a quick stop */
    if ((actual_velocity < 200) && (actual_velocity > -200)) {
        return 0;
    }

    if (actual_velocity < 0) {
        actual_velocity = -actual_velocity;
    }

    int deceleration = profiler_config.max_deceleration;
    int steps = init_quick_stop_position_profile(
                (actual_velocity * sensor_resolution) / 60,
                actual_position,
                (deceleration * sensor_resolution) / 60);

    return steps;
}

static void inline update_configuration(
        client interface i_coe_communication           i_coe,
        client interface MotorcontrolInterface         i_motorcontrol,
        client interface PositionVelocityCtrlInterface i_position_control,
        client interface PositionFeedbackInterface i_pos_feedback_1,
        client interface PositionFeedbackInterface ?i_pos_feedback_2,
        PosVelocityControlConfig  &position_config,
        PositionFeedbackConfig    &position_feedback_config_1,
        PositionFeedbackConfig    &position_feedback_config_2,
        MotorcontrolConfig        &motorcontrol_config,
        ProfilerConfig            &profiler_config,
        int &sensor_select,
        int &limit_switch_type,
        int &polarity,
        int &sensor_resolution,
        int &nominal_speed,
        int &homing_method,
        int &opmode)
{

    // set position feedback services parameters
    int restart = 0; //we need to restart position feedback service(s) when sensor type is changed
    restart = cm_sync_config_position_feedback(i_coe, i_pos_feedback_1, position_feedback_config_1, 1);
    if (!isnull(i_pos_feedback_2)) {
        restart = cm_sync_config_position_feedback(i_coe, i_pos_feedback_2, position_feedback_config_2, 2);
        if (restart)
            i_pos_feedback_2.exit();
    }
    if (restart) {
        i_pos_feedback_1.exit();
    }

    // detect which sensor service (1 or 2) is used for commutation or motion control
    int sensor_commutation = 0;
    int sensor_motion_control = 0;
    if (position_feedback_config_1.sensor_function == SENSOR_FUNCTION_COMMUTATION_AND_MOTION_CONTROL || position_feedback_config_1.sensor_function == SENSOR_FUNCTION_COMMUTATION_AND_FEEDBACK_ONLY) {
        sensor_commutation = 1;
    } else if (position_feedback_config_1.sensor_function == SENSOR_FUNCTION_COMMUTATION_AND_MOTION_CONTROL || position_feedback_config_1.sensor_function == SENSOR_FUNCTION_MOTION_CONTROL) {
        sensor_motion_control = 1;
    }
    if (!isnull(i_pos_feedback_2)) {
        if (position_feedback_config_2.sensor_function == SENSOR_FUNCTION_COMMUTATION_AND_MOTION_CONTROL || position_feedback_config_2.sensor_function == SENSOR_FUNCTION_COMMUTATION_AND_FEEDBACK_ONLY) {
            sensor_commutation = 2;
        } else if (position_feedback_config_2.sensor_function == SENSOR_FUNCTION_COMMUTATION_AND_MOTION_CONTROL || position_feedback_config_2.sensor_function == SENSOR_FUNCTION_MOTION_CONTROL) {
            sensor_motion_control = 2;
        }
    }

    // set sensor resolution from the resolution of the sensor used for motion control
    if (sensor_motion_control == 2) {
        sensor_resolution = position_feedback_config_2.resolution;
    } else {
        sensor_resolution = position_feedback_config_1.resolution;
    }

    // set commution sensor type (used by motorcontrol service to detect if hall is used)
    int sensor_commutation_type = 0;
    if (sensor_commutation == 2) {
        sensor_commutation_type = position_feedback_config_2.sensor_type;
    } else {
        sensor_commutation_type = position_feedback_config_1.sensor_type;
    }

    cm_sync_config_profiler(i_coe, profiler_config, PROFILE_TYPE_POSITION); /* FIXME currently only one profile type is used! */
    cm_sync_config_motor_control(i_coe, i_motorcontrol, motorcontrol_config, sensor_commutation, sensor_commutation_type);
    cm_sync_config_pos_velocity_control(i_coe, i_position_control, position_config, sensor_resolution);

    //FIXME: as the hall_states params are still in the motorcontrol config they are set in cm_sync_config_motor_control
//    cm_sync_config_hall_states(i_coe, i_pos_feedback_1, i_motorcontrol, position_feedback_config_1, motorcontrol_config, 1);

    /* Update values with current configuration */
    /* FIXME this looks a little bit obnoxious, is this value really initialized previously? */
    profiler_config.ticks_per_turn = sensor_resolution;
    polarity = profiler_config.polarity;

    nominal_speed     = i_coe.get_object_value(DICT_MAX_MOTOR_SPEED, 0);
    limit_switch_type = 0; //i_coe.get_object_value(LIMIT_SWITCH_TYPE, 0); /* not used now */
    homing_method     = 0; //i_coe.get_object_value(CIA402_HOMING_METHOD, 0); /* not used now */

    /* FIXME assumption: this sensor selection code is for the commutation sensor...
     * the sensor_select is currently not used anywhere */
    int number_of_feedbacks = i_coe.get_object_value(DICT_FEEDBACK_SENSOR_PORTS, 0);
    for (int i = 1; i <= number_of_feedbacks; i++) {
        uint16_t sensor_object = i_coe.get_object_value(DICT_FEEDBACK_SENSOR_PORTS, i);
        int sensor_function = i_coe.get_object_value(sensor_object, SUB_FEEDBACK_SENSOR_FUNCTION);
        if (sensor_function == SENSOR_FUNCTION_COMMUTATION_AND_MOTION_CONTROL || sensor_function == SENSOR_FUNCTION_COMMUTATION_AND_FEEDBACK_ONLY) {
            sensor_select = i;
        }
    }
}

static void debug_print_state(DriveState_t state)
{
    static DriveState_t oldstate = 0;

    if (state == oldstate)
        return;

    switch (state) {
    case S_NOT_READY_TO_SWITCH_ON:
        printstrln("S_NOT_READY_TO_SWITCH_ON");
        break;
    case S_SWITCH_ON_DISABLED:
        printstrln("S_SWITCH_ON_DISABLED");
        break;
    case S_READY_TO_SWITCH_ON:
        printstrln("S_READY_TO_SWITCH_ON");
        break;
    case S_SWITCH_ON:
        printstrln("S_SWITCH_ON");
        break;
    case S_OPERATION_ENABLE:
        printstrln("S_OPERATION_ENABLE");
        break;
    case S_QUICK_STOP_ACTIVE:
        printstrln("S_QUICK_STOP_ACTIVE");
        break;
    case S_FAULT_REACTION_ACTIVE:
        printstrln("S_FAULT_REACTION_ACTIVE");
        break;
    case S_FAULT:
        printstrln("S_FAULT");
        break;
    default:
        printstrln("Never happen State.");
        break;
    }

    oldstate = state;
}

//#pragma xta command "analyze loop ecatloop"
//#pragma xta command "set required - 1.0 ms"

#define QUICK_STOP_WAIT_COUNTER    2000

#define UPDATE_POSITION_GAIN    0x0000000f
#define UPDATE_VELOCITY_GAIN    0x000000f0
#define UPDATE_TORQUE_GAIN      0x00000f00


/* NOTE:
 * - op mode change only when we are in "Ready to Swtich on" state or below (basically op mode is set locally in this state).
 * - if the op mode signal changes in any other state it is ignored until we fall back to "Ready to switch on" state (Transition 2, 6 and 8)
 */
void ethercat_drive_service(ProfilerConfig &profiler_config,
                            client interface i_pdo_communication i_pdo,
                            client interface i_coe_communication i_coe,
                            client interface MotorcontrolInterface i_motorcontrol,
                            client interface PositionVelocityCtrlInterface i_position_control,
                            client interface PositionFeedbackInterface i_position_feedback_1,
                            client interface PositionFeedbackInterface ?i_position_feedback_2)
{
    int quick_stop_steps = 0;
    int quick_stop_steps_left = 0;
    int quick_stop_count = 0;

    //int target_torque = 0; /* used for CST */
    //int target_velocity = 0; /* used for CSV */
    int target_position = 0;
    int qs_target_position = 0;
    int actual_torque = 0;
    int actual_velocity = 0;
    int actual_position = 0;
    int update_position_velocity = 0;
    int follow_error = 0;
    //int target_position_progress = 0; /* is current target_position necessary to remember??? */

    enum eDirection direction = DIRECTION_NEUTRAL;

    int nominal_speed;
    timer t;

    int init = 0;
    int op_set_flag = 0;

    int opmode = OPMODE_NONE;
    int opmode_request = OPMODE_NONE;

    PosVelocityControlConfig position_velocity_config = i_position_control.get_position_velocity_control_config();

    pdo_handler_values_t InOut = { 0 };

    int setup_loop_flag = 0;

    int ack = 0;
    int shutdown_ack = 0;
    int sensor_select = 1;

    int communication_active = 0;
    unsigned int c_time;
    int comm_inactive_flag = 0;
    int inactive_timeout_flag = 0;

    /* tuning specific variables */
    int tuning_control = 0;
    //int tuningpdo_status = 0;
    uint32_t tuning_result = 0;
    TuningStatus tuning_status = {0};

    unsigned int time;
    enum e_States state     = S_NOT_READY_TO_SWITCH_ON;
    //enum e_States state_old = state; /* necessary for something??? */

    uint16_t statusword = update_statusword(0, state, 0, 0, 0);
    //uint16_t statusword_old = 0; /* FIXME is the previous statusword send necessary? */
    int controlword = 0;
    //int controlword_old = 0; /* FIXME is the previous controlword received necessary? */

    //int torque_offstate = 0;
    check_list checklist = init_checklist();

    int ctrl_state;
    int limit_switch_type;
    int homing_method;
    int polarity = 1;

    int sensor_resolution = 0;

    PositionFeedbackConfig position_feedback_config_1 = i_position_feedback_1.get_config();
    PositionFeedbackConfig position_feedback_config_2;

    MotorcontrolConfig motorcontrol_config = i_motorcontrol.get_config();
    UpstreamControlData   send_to_master = { 0 };
    DownstreamControlData send_to_control = { 0 };

    /*
     * copy the current default configuration into the object dictionary, this will avoid ET_ARITHMETIC in motorcontrol service.
     */

    /* FIXME add support for more than one feedback sensor */
    cm_default_config_position_feedback(i_coe, i_position_feedback_1, position_feedback_config_1, 1);
    if (!isnull(i_position_feedback_2)) {
        cm_default_config_position_feedback(i_coe, i_position_feedback_2, position_feedback_config_2, 2);
    }
    cm_default_config_profiler(i_coe, profiler_config);
    cm_default_config_motor_control(i_coe, i_motorcontrol, motorcontrol_config);
    cm_default_config_pos_velocity_control(i_coe, i_position_control);

    /* check if the slave enters the operation mode. If this happens we assume the configuration values are
     * written into the object dictionary. So we read the object dictionary values and continue operation.
     *
     * This should be done before we configure anything.
     */
    sdo_wait_first_config(i_coe);

    /* start operation */
    int read_configuration = 1;

    t :> time;
    while (1) {
//#pragma xta endpoint "ecatloop"
        /* FIXME reduce code duplication with above init sequence */
        /* Check if we reenter the operation mode. If so, update the configuration please. */
        select {
            case i_coe.configuration_ready():
                //printstrln("Master requests OP mode - cyclic operation is about to start.");
                read_configuration = 1;
                break;
            default:
                break;
        }

        /* FIXME: When to update configuration values from OD? only do this in state "Ready to Switch on"? */
        if (read_configuration) {
            update_configuration(i_coe, i_motorcontrol, i_position_control, i_position_feedback_1, i_position_feedback_2,
                    position_velocity_config, position_feedback_config_1, position_feedback_config_2, motorcontrol_config, profiler_config,
                    sensor_select, limit_switch_type, polarity, sensor_resolution, nominal_speed, homing_method,
                    opmode
                    );

            read_configuration = 0;
            i_coe.configuration_done();
        }

        /*
         *  local state variables
         */
        controlword     = pdo_get_controlword(InOut);
        opmode_request  = pdo_get_opmode(InOut);
        target_position = pdo_get_target_position(InOut);
        send_to_control.offset_torque = pdo_get_offset_torque(InOut); /* FIXME send this to the controll */
        /* FIXME removed! what is the next way to do it?
        update_position_velocity = pdo_get_command_pid_update(InOut); // Update trigger which PID setting should be updated now
         */

        /* tuning pdos */
        tuning_control = pdo_get_tuning_command(InOut); // mode 3 for tuning (mode 1 and 2 are in controlword)
        tuning_status.value = pdo_get_user_mosi(InOut); // value of tuning command

        /*
        printint(state);
        printstr(" ");
        printhexln(statusword);
        */

        if (opmode != OPMODE_SNCN_TUNING)
            send_to_control.position_cmd = target_position;
        if (quick_stop_steps != 0) {
            send_to_control.position_cmd = qs_target_position;
        }

        send_to_master = i_position_control.update_control_data(send_to_control);

        /* i_position_control.get_all_feedbacks; */
        actual_velocity = send_to_master.velocity; //i_position_control.get_velocity();
        actual_position = send_to_master.position; //i_position_control.get_position();
        actual_torque   = send_to_master.computed_torque; //i_position_control.get_torque(); /* FIXME expected future implementation! */
        FaultCode fault = send_to_master.error_status;

//        xscope_int(TARGET_POSITION, send_to_control.position_cmd);
//        xscope_int(ACTUAL_POSITION, actual_position);
//        xscope_int(FAMOUS_FAULT, fault * 1000);

        /*
         * Fault signaling to the master in the manufacturer specifc bit in the the statusword
         */
        if (fault != NO_FAULT) {
            update_checklist(checklist, opmode, 1);
            if (fault == DEVICE_INTERNAL_CONTINOUS_OVER_CURRENT_NO_1) {
                SET_BIT(statusword, SW_FAULT_OVER_CURRENT);
            } else if (fault == UNDER_VOLTAGE_NO_1) {
                SET_BIT(statusword, SW_FAULT_UNDER_VOLTAGE);
            } else if (fault == OVER_VOLTAGE_NO_1) {
                SET_BIT(statusword, SW_FAULT_OVER_VOLTAGE);
            } else if (fault == 99/*OVER_TEMPERATURE*/) {
                SET_BIT(statusword, SW_FAULT_OVER_TEMPERATURE);
            }

            /* Write error code to object dictionary */
            int error_code = get_cia402_error_code(fault);
            i_coe.set_object_value(DICT_ERROR_CODE, 0, error_code);
        }

        follow_error = target_position - actual_position; /* FIXME only relevant in OP_ENABLED - used for what??? */

        direction = (actual_velocity < 0) ? DIRECTION_CCLK : DIRECTION_CLK;

        /*
         *  update values to send
         */
        pdo_set_statusword(statusword, InOut);
        pdo_set_opmode_display(opmode, InOut);
        pdo_set_velocity_value(actual_velocity, InOut);
        pdo_set_torque_value(actual_torque, InOut );
        pdo_set_position_value(actual_position, InOut);
        // FIXME this is one of the analog inputs?
        pdo_set_analog_input1((1000 * 5 * send_to_master.analogue_input_a_1) / 4096, InOut); /* ticks to (edit:) milli-volt */
        pdo_set_tuning_status(tuning_result, InOut);

        //xscope_int(USER_TORQUE, (1000 * 5 * send_to_master.sensor_torque) / 4096);

        /* Read/Write packets to ethercat Master application */
        communication_active = pdo_handler(i_pdo, InOut);

        if (communication_active == 0) {
            if (comm_inactive_flag == 0) {
                comm_inactive_flag = 1;
                t :> c_time;
            } else if (comm_inactive_flag == 1) {
                unsigned ts_comm_inactive;
                t :> ts_comm_inactive;
                if (ts_comm_inactive - c_time > 1*SEC_STD) {
                    state = get_next_state(state, checklist, 0, CTRL_COMMUNICATION_TIMEOUT);
                    inactive_timeout_flag = 1;
                }
            }
        } else {
            comm_inactive_flag = 0;
        }

        /* Check states of the motor drive, sensor drive and control servers */
        update_checklist(checklist, opmode, fault);

        /*
         * new, perform actions according to state
         */
        //debug_print_state(state);

        if (opmode == OPMODE_NONE) {
            /* for safety considerations, if no opmode choosen, the brake should blocking. */
            i_motorcontrol.set_brake_status(0);
            if (opmode_request != OPMODE_NONE)
                opmode = opmode_request;

        } else if (opmode == OPMODE_CSP || opmode == OPMODE_CST || opmode == OPMODE_CSV) {
            /* FIXME Put this into a separate CSP, CST, CSV function! */
            statusword      = update_statusword(statusword, state, 0, 0, 0); /* FiXME update ack, q_active and shutdown_ack */

            /*
             * Additionally used bits in statusword for...
             *
             * ...CSP:
             * Bit 10: Reserved -> 0
             * Bit 12: "Target Position Ignored"
             *         -> 0 Target position ignored
             *         -> 1 Target position shall be used as input to position control loop
             * Bit 13: "Following Error"
             *         -> 0 no error
             *         -> 1 if target_position_value || position_offset is outside of following_error_window
             *              around position_demand_value for longer than following_error_time_out
             */
            statusword = SET_BIT(statusword, SW_CSP_TARGET_POSITION_IGNORED);
            statusword = CLEAR_BIT(statusword, SW_CSP_FOLLOWING_ERROR);

            // FIXME make this function: continous_synchronous_operation(controlword, statusword, state, opmode, checklist, i_position_control);
            switch (state) {
            case S_NOT_READY_TO_SWITCH_ON:
                /* internal stuff, automatic transition (1) to next state */
                state = get_next_state(state, checklist, 0, 0);
                break;

            case S_SWITCH_ON_DISABLED:
                if (opmode_request == OPMODE_CSP) { /* FIXME check for supported opmodes if applicable */
                    opmode = opmode;
                } else {
                    opmode = opmode_request;
                }

                /* communication active, idle no motor control; read opmode from PDO and set control accordingly */
                state = get_next_state(state, checklist, controlword, 0);
                break;

            case S_READY_TO_SWITCH_ON:
                /* nothing special, transition form local (when?) or control device */
                state = get_next_state(state, checklist, controlword, 0);
                break;

            case S_SWITCH_ON:
                /* high power shall be switched on  */
                state = get_next_state(state, checklist, controlword, 0);
                if (state == S_OPERATION_ENABLE) {
                    i_position_control.enable_position_ctrl(position_velocity_config.position_control_strategy);
                }
                break;

            case S_OPERATION_ENABLE:
                /* drive function shall be enabled and internal set-points are cleared */

                /* check if state change occured */
                state = get_next_state(state, checklist, controlword, 0);
                if (state == S_SWITCH_ON || state == S_READY_TO_SWITCH_ON || state == S_SWITCH_ON_DISABLED) {
                    i_position_control.disable();
                }

                /* if quick stop is requested start immediately */
                if (state == S_QUICK_STOP_ACTIVE) {
                    quick_stop_steps = quick_stop_init(opmode, actual_velocity, sensor_resolution, actual_position, profiler_config); // <- can be done in the calling command
                }
                break;

            case S_QUICK_STOP_ACTIVE:
                /* quick stop function shall be started and running */
            { qs_target_position, quick_stop_steps_left } = quick_stop_perform(quick_stop_steps, actual_velocity);

            if (quick_stop_steps_left == 0 ) {
                quick_stop_count += 1;
                qs_target_position = actual_position;
                i_position_control.disable();
                if (quick_stop_count >= QUICK_STOP_WAIT_COUNTER) {
                    state = get_next_state(state, checklist, 0, CTRL_QUICK_STOP_FINISHED);
                    quick_stop_steps = 0;
                    quick_stop_count = 0;
                }
            }

            break;

            case S_FAULT_REACTION_ACTIVE:
                /* a fault is detected, perform fault recovery actions like a quick_stop */
                if (quick_stop_steps == 0) {
                    quick_stop_steps = quick_stop_init(opmode, actual_velocity, sensor_resolution, actual_position, profiler_config);
                }

                { qs_target_position, quick_stop_steps_left } = quick_stop_perform(quick_stop_steps, actual_velocity);

                if (quick_stop_steps_left == 0) {
                    state = get_next_state(state, checklist, 0, CTRL_FAULT_REACTION_FINISHED);
                    quick_stop_steps = 0;
                    qs_target_position = actual_position;
                    i_position_control.disable();
                }
                break;

            case S_FAULT:
                /* wait until fault reset from the control device appears */
                state = get_next_state(state, checklist, controlword, 0);

                if (state == S_SWITCH_ON_DISABLED) {
                    CLEAR_BIT(statusword, SW_FAULT_OVER_CURRENT);
                    CLEAR_BIT(statusword, SW_FAULT_UNDER_VOLTAGE);
                    CLEAR_BIT(statusword, SW_FAULT_OVER_VOLTAGE);
                    CLEAR_BIT(statusword, SW_FAULT_OVER_TEMPERATURE);
                }
                break;

            default: /* should never happen! */
                //printstrln("Should never happen happend.");
                state = get_next_state(state, checklist, 0, FAULT_RESET_CONTROL);
                break;
            }

        } else if (opmode == OPMODE_SNCN_TUNING) {
            /* run offset tuning -> this will be called as long as OPMODE_SNCN_TUNING is set */
            if (opmode_request != opmode) {
                opmode = opmode_request; /* stop tuning and switch to new opmode */
                i_position_control.disable();
                state = S_FAULT;
                //reset tuning status
                tuning_status.brake_flag = 0;
                tuning_status.motorctrl_status = TUNING_MOTORCTRL_OFF;
            }

            //FIXME update tuning for 2 position feedback
            tuning_handler_ethercat(controlword, tuning_control,
                    statusword, tuning_result,
                    tuning_status,
                    motorcontrol_config, position_velocity_config, position_feedback_config_1,
                    send_to_master, send_to_control,
                    i_position_control, i_position_feedback_1);
        } else {
            /* if a unknown or unsupported opmode is requested we simply return
             * no opmode and don't allow any operation.
             * For safety reasons, if no opmode is selected the brake is closed! */
            i_motorcontrol.set_brake_status(0);
            opmode = OPMODE_NONE;
        }

#if 1 /* Draft to get PID updates on the fly */
        t :> time; /* FIXME check the timing here! */

        if ((update_position_velocity & UPDATE_POSITION_GAIN) == UPDATE_POSITION_GAIN) {
            /* Update PID vlaues so they can be set on the fly */
<<<<<<< HEAD
            position_velocity_config.P_pos          = i_coe.get_object_value(DICT_POSITION_CONTROLLER, 1); /* POSITION_P_VALUE; */
            position_velocity_config.I_pos          = i_coe.get_object_value(DICT_POSITION_CONTROLLER, 2); /* POSITION_I_VALUE; */
            position_velocity_config.D_pos          = i_coe.get_object_value(DICT_POSITION_CONTROLLER, 3); /* POSITION_D_VALUE; */
=======
            position_velocity_config.position_kp          = i_coe.get_object_value(CIA402_POSITION_GAIN, 1); /* POSITION_Kp; */
            position_velocity_config.position_ki          = i_coe.get_object_value(CIA402_POSITION_GAIN, 2); /* POSITION_Ki; */
            position_velocity_config.position_kd          = i_coe.get_object_value(CIA402_POSITION_GAIN, 3); /* POSITION_Kd; */
>>>>>>> 201a7062

            i_position_control.set_position_velocity_control_config(position_velocity_config);
        }

        if ((update_position_velocity & UPDATE_VELOCITY_GAIN) == UPDATE_VELOCITY_GAIN) {
<<<<<<< HEAD
            position_velocity_config.P_velocity          = i_coe.get_object_value(DICT_VELOCITY_CONTROLLER, 1); /* 18; */
            position_velocity_config.I_velocity          = i_coe.get_object_value(DICT_VELOCITY_CONTROLLER, 2); /* 22; */
            position_velocity_config.D_velocity          = i_coe.get_object_value(DICT_VELOCITY_CONTROLLER, 2); /* 25; */
=======
            position_velocity_config.velocity_kp          = i_coe.get_object_value(CIA402_VELOCITY_GAIN, 1); /* 18; */
            position_velocity_config.velocity_ki          = i_coe.get_object_value(CIA402_VELOCITY_GAIN, 2); /* 22; */
            position_velocity_config.velocity_kd          = i_coe.get_object_value(CIA402_VELOCITY_GAIN, 2); /* 25; */
>>>>>>> 201a7062

            i_position_control.set_position_velocity_control_config(position_velocity_config);
        }


        /*
        motorcontrol_config.torque_P_gain     = i_coe.get_object_value(DICT_TORQUE_CONTROLLER, 1);
        motorcontrol_config.torque_I_gain     = i_coe.get_object_value(DICT_TORQUE_CONTROLLER, 2);
        motorcontrol_config.torque_D_gain     = i_coe.get_object_value(DICT_TORQUE_CONTROLLER, 3);
         */
#endif

        /* wait 1 ms to respect timing */
        t when timerafter(time + MSEC_STD) :> time;

//#pragma xta endpoint "ecatloop_stop"
    }
}

/*
 * super simple test function for debugging without actual ethercat communication to just
 * test if the motor will move.
 */
void ethercat_drive_service_debug(ProfilerConfig &profiler_config,
                            client interface i_pdo_communication i_pdo,
                            client interface i_coe_communication i_coe,
                            client interface MotorcontrolInterface i_motorcontrol,
                            client interface PositionVelocityCtrlInterface i_position_control,
                            client interface PositionFeedbackInterface i_position_feedback)
{
    PosVelocityControlConfig position_velocity_config = i_position_control.get_position_velocity_control_config();
    PositionFeedbackConfig position_feedback_config = i_position_feedback.get_config();
    MotorcontrolConfig motorcontrol_config = i_motorcontrol.get_config();

    UpstreamControlData   send_to_master;
    DownstreamControlData send_to_control;
    send_to_control.position_cmd = 0;
    send_to_control.velocity_cmd = 0;
    send_to_control.torque_cmd = 0;
    send_to_control.offset_torque = 0;

    int enabled = 0;

    timer t;
    unsigned time;

    printstr("Motorconfig\n");
    printstr("pole pair: "); printintln(motorcontrol_config.pole_pairs);
    printstr("commutation offset: "); printintln(motorcontrol_config.commutation_angle_offset);

    printstr("Protecction limit over current: "); printintln(motorcontrol_config.protection_limit_over_current);
    printstr("Protecction limit over voltage: "); printintln(motorcontrol_config.protection_limit_over_voltage);
    printstr("Protecction limit under voltage: "); printintln(motorcontrol_config.protection_limit_under_voltage);

    t :> time;
//    i_motorcontrol.set_offset_detection_enabled();
//    delay_milliseconds(30000);

    while (1) {

        send_to_master = i_position_control.update_control_data(send_to_control);

//        xscope_int(TARGET_POSITION, send_to_control.position_cmd);
//        xscope_int(ACTUAL_POSITION, send_to_master.position);
//        xscope_int(FAMOUS_FAULT,    send_to_master.error_status * 1000);

        if (enabled == 0) {
            //delay_milliseconds(2000);
//            i_motorcontrol.set_torque_control_enabled();
//            i_position_control.enable_torque_ctrl();
           //i_position_control.enable_velocity_ctrl();
           //printstr("enable\n");
            i_position_control.enable_position_ctrl(POS_PID_CONTROLLER);
            enabled = 1;
        }
        else {
//            i_motorcontrol.set_torque(100);
//            i_position_control.set_velocity(0);
//            i_position_control.set_position(0);
//            i_position_control.set_velocity(500);
            send_to_control.position_cmd = 100000;
//            send_to_control.offset_torque = 0;
        }

        t when timerafter(time + MSEC_STD) :> time;
    }
}<|MERGE_RESOLUTION|>--- conflicted
+++ resolved
@@ -680,29 +680,17 @@
 
         if ((update_position_velocity & UPDATE_POSITION_GAIN) == UPDATE_POSITION_GAIN) {
             /* Update PID vlaues so they can be set on the fly */
-<<<<<<< HEAD
-            position_velocity_config.P_pos          = i_coe.get_object_value(DICT_POSITION_CONTROLLER, 1); /* POSITION_P_VALUE; */
-            position_velocity_config.I_pos          = i_coe.get_object_value(DICT_POSITION_CONTROLLER, 2); /* POSITION_I_VALUE; */
-            position_velocity_config.D_pos          = i_coe.get_object_value(DICT_POSITION_CONTROLLER, 3); /* POSITION_D_VALUE; */
-=======
-            position_velocity_config.position_kp          = i_coe.get_object_value(CIA402_POSITION_GAIN, 1); /* POSITION_Kp; */
-            position_velocity_config.position_ki          = i_coe.get_object_value(CIA402_POSITION_GAIN, 2); /* POSITION_Ki; */
-            position_velocity_config.position_kd          = i_coe.get_object_value(CIA402_POSITION_GAIN, 3); /* POSITION_Kd; */
->>>>>>> 201a7062
+            position_velocity_config.position_kp          = i_coe.get_object_value(DICT_POSITION_CONTROLLER, 1); /* POSITION_P_VALUE; */
+            position_velocity_config.position_ki          = i_coe.get_object_value(DICT_POSITION_CONTROLLER, 2); /* POSITION_I_VALUE; */
+            position_velocity_config.position_kd          = i_coe.get_object_value(DICT_POSITION_CONTROLLER, 3); /* POSITION_D_VALUE; */
 
             i_position_control.set_position_velocity_control_config(position_velocity_config);
         }
 
         if ((update_position_velocity & UPDATE_VELOCITY_GAIN) == UPDATE_VELOCITY_GAIN) {
-<<<<<<< HEAD
-            position_velocity_config.P_velocity          = i_coe.get_object_value(DICT_VELOCITY_CONTROLLER, 1); /* 18; */
-            position_velocity_config.I_velocity          = i_coe.get_object_value(DICT_VELOCITY_CONTROLLER, 2); /* 22; */
-            position_velocity_config.D_velocity          = i_coe.get_object_value(DICT_VELOCITY_CONTROLLER, 2); /* 25; */
-=======
-            position_velocity_config.velocity_kp          = i_coe.get_object_value(CIA402_VELOCITY_GAIN, 1); /* 18; */
-            position_velocity_config.velocity_ki          = i_coe.get_object_value(CIA402_VELOCITY_GAIN, 2); /* 22; */
-            position_velocity_config.velocity_kd          = i_coe.get_object_value(CIA402_VELOCITY_GAIN, 2); /* 25; */
->>>>>>> 201a7062
+            position_velocity_config.velocity_kp          = i_coe.get_object_value(DICT_VELOCITY_CONTROLLER, 1); /* 18; */
+            position_velocity_config.velocity_ki          = i_coe.get_object_value(DICT_VELOCITY_CONTROLLER, 2); /* 22; */
+            position_velocity_config.velocity_kd          = i_coe.get_object_value(DICT_VELOCITY_CONTROLLER, 2); /* 25; */
 
             i_position_control.set_position_velocity_control_config(position_velocity_config);
         }
