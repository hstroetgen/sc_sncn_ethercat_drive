/**
 * @file ecat_motor_drive.xc
 * @brief EtherCAT Motor Drive Server
 * @author Synapticon GmbH <support@synapticon.com>
 */

#include <cia402_error_codes.h>
#include <ethercat_drive_service.h>
#include <refclk.h>
#include <cia402_wrapper.h>
#include <pdo_handler.h>
#include <statemachine.h>
#include <state_modes.h>
#include <profile.h>
#include <config_manager.h>
#include <motion_control_service.h>
#include <position_feedback_service.h>
#include <profile_control.h>
#include <xscope.h>
#include <tuning.h>

/* FIXME move to some stdlib */
#define ABSOLUTE_VALUE(x)   (x < 0 ? -x : x)

const char * state_names[] = {"u shouldn't see me",
"S_NOT_READY_TO_SWITCH_ON",
"S_SWITCH_ON_DISABLED",
"S_READY_TO_SWITCH_ON",
"S_SWITCH_ON",
"S_OPERATION_ENABLE",
"S_QUICK_STOP_ACTIVE",
"S_FAULT"
};

enum eDirection {
    DIRECTION_NEUTRAL = 0
    ,DIRECTION_CLK    = 1
    ,DIRECTION_CCLK   = -1
};

#define MAX_TIME_TO_WAIT_SDO      100000

static int get_cia402_error_code(FaultCode fault)
{
    int error_code = 0;

    switch (fault) {
    case DEVICE_INTERNAL_CONTINOUS_OVER_CURRENT_NO_1:
        error_code = ERROR_CODE_PHASE_FAILURE_L1;
        break;
    case UNDER_VOLTAGE_NO_1:
        error_code = ERROR_CODE_DC_LINK_UNDER_VOLTAGE;
        break;
    case OVER_VOLTAGE_NO_1:
        error_code = ERROR_CODE_DC_LINK_OVER_VOLTAGE;
        break;
#if 0 /* FIXME undefined symbol */
    case OVER_TEMPERATURE:
        error_code = ERROR_CODE_EXCESS_TEMPEATUR_DEVICE;
        break;
#endif
    default: /* a fault occured but could not be specified further */
        error_code = ERROR_CODE_CONTROL;
        break;
    }

    return error_code;
}

static void sdo_wait_first_config(client interface i_coe_communication i_coe)
{
    timer t;
    unsigned int delay = MAX_TIME_TO_WAIT_SDO;
    unsigned int time;

    select {
    case i_coe.configuration_ready():
        //printstrln("Master requests OP mode - cyclic operation is about to start.");
        break;
    }

    /* comment in the read_od_config() function to print the object values */
    //read_od_config(i_coe);
    printstrln("start cyclic operation");

    /* clear the notification before proceeding the operation */
    i_coe.configuration_done();
}

{int, int} quick_stop_perform(int steps, int velocity)
{
    static int step = 0;

    if (step >= steps) {
        step = 0;
        return { 0, 0 };
    }

#if 1
    /* This looks like a quick and dirty hack and it is to make the quick_stop stop if we reach
     * a minimal velocity. This avoids the reacceleration of the motor to reach the real quick stop
     * position.
     *
     * FIXME maybe the profile generation is not correct
     *
     */

    if ((velocity < 200) && (velocity > -200)) {
        step = 0;
        return { 0, 0 };
    }
#endif

    int target_position = quick_stop_position_profile_generate(step, velocity);

    step++;

    return { target_position, steps-step };
}

static int quick_stop_init(int opmode,
                                int actual_velocity,
                                int sensor_resolution,
                                int actual_position,
                                ProfilerConfig &profiler_config)
{

    if (opmode == OPMODE_CST || opmode == OPMODE_CSV) {
        /* TODO implement quick stop profile */
    }

    /* FIXME avoid to accelerate to perform a quick stop */
    if ((actual_velocity < 200) && (actual_velocity > -200)) {
        return 0;
    }

    if (actual_velocity < 0) {
        actual_velocity = -actual_velocity;
    }

    int deceleration = profiler_config.max_deceleration;
    int steps = init_quick_stop_position_profile(
                (actual_velocity * sensor_resolution) / 60,
                actual_position,
                (deceleration * sensor_resolution) / 60);

    return steps;
}

static void inline update_configuration(
        client interface i_coe_communication           i_coe,
        client interface MotorcontrolInterface         i_motorcontrol,
        client interface PositionVelocityCtrlInterface i_position_control,
<<<<<<< HEAD
        client interface PositionFeedbackInterface i_pos_feedback_1,
        client interface PositionFeedbackInterface ?i_pos_feedback_2,
        PosVelocityControlConfig  &position_config,
        PositionFeedbackConfig    &position_feedback_config_1,
        PositionFeedbackConfig    &position_feedback_config_2,
=======
        client interface PositionFeedbackInterface i_pos_feedback,
        MotionControlConfig  &position_config,
        PositionFeedbackConfig    &position_feedback_config,
>>>>>>> c7f09efa
        MotorcontrolConfig        &motorcontrol_config,
        ProfilerConfig            &profiler_config,
        int &sensor_commutation, int &sensor_motion_control,
        int &limit_switch_type,
        int &polarity,
        int &sensor_resolution,
        int &nominal_speed,
        int &homing_method,
        int &opmode)
{

    // set position feedback services parameters
    int restart = 0; //we need to restart position feedback service(s) when sensor type is changed
    restart = cm_sync_config_position_feedback(i_coe, i_pos_feedback_1, position_feedback_config_1, 1);
    if (!isnull(i_pos_feedback_2)) {
        restart = cm_sync_config_position_feedback(i_coe, i_pos_feedback_2, position_feedback_config_2, 2);
        if (restart)
            i_pos_feedback_2.exit();
    }
    if (restart) {
        i_pos_feedback_1.exit();
    }

    // detect which sensor service (1 or 2) is used for commutation or motion control
    if (position_feedback_config_1.sensor_function == SENSOR_FUNCTION_COMMUTATION_AND_MOTION_CONTROL || position_feedback_config_1.sensor_function == SENSOR_FUNCTION_COMMUTATION_AND_FEEDBACK_ONLY) {
        sensor_commutation = 1;
    } else if (position_feedback_config_1.sensor_function == SENSOR_FUNCTION_COMMUTATION_AND_MOTION_CONTROL || position_feedback_config_1.sensor_function == SENSOR_FUNCTION_MOTION_CONTROL) {
        sensor_motion_control = 1;
    }
    if (!isnull(i_pos_feedback_2)) {
        if (position_feedback_config_2.sensor_function == SENSOR_FUNCTION_COMMUTATION_AND_MOTION_CONTROL || position_feedback_config_2.sensor_function == SENSOR_FUNCTION_COMMUTATION_AND_FEEDBACK_ONLY) {
            sensor_commutation = 2;
        } else if (position_feedback_config_2.sensor_function == SENSOR_FUNCTION_COMMUTATION_AND_MOTION_CONTROL || position_feedback_config_2.sensor_function == SENSOR_FUNCTION_MOTION_CONTROL) {
            sensor_motion_control = 2;
        }
    }

    // set sensor resolution from the resolution of the sensor used for motion control
    if (sensor_motion_control == 2) {
        sensor_resolution = position_feedback_config_2.resolution;
    } else {
        sensor_resolution = position_feedback_config_1.resolution;
    }

    // set commution sensor type (used by motorcontrol service to detect if hall is used)
    int sensor_commutation_type = 0;
    if (sensor_commutation == 2) {
        sensor_commutation_type = position_feedback_config_2.sensor_type;
    } else {
        sensor_commutation_type = position_feedback_config_1.sensor_type;
    }

    cm_sync_config_profiler(i_coe, profiler_config, PROFILE_TYPE_POSITION); /* FIXME currently only one profile type is used! */
    cm_sync_config_motor_control(i_coe, i_motorcontrol, motorcontrol_config, sensor_commutation, sensor_commutation_type);
    cm_sync_config_pos_velocity_control(i_coe, i_position_control, position_config, sensor_resolution);

    //FIXME: as the hall_states params are still in the motorcontrol config they are set in cm_sync_config_motor_control
//    cm_sync_config_hall_states(i_coe, i_pos_feedback_1, i_motorcontrol, position_feedback_config_1, motorcontrol_config, 1);

    /* Update values with current configuration */
    /* FIXME this looks a little bit obnoxious, is this value really initialized previously? */
    profiler_config.ticks_per_turn = sensor_resolution;
    polarity = profiler_config.polarity;

    nominal_speed     = i_coe.get_object_value(DICT_MAX_MOTOR_SPEED, 0);
    limit_switch_type = 0; //i_coe.get_object_value(LIMIT_SWITCH_TYPE, 0); /* not used now */
    homing_method     = 0; //i_coe.get_object_value(CIA402_HOMING_METHOD, 0); /* not used now */
}

static void debug_print_state(DriveState_t state)
{
    static DriveState_t oldstate = 0;

    if (state == oldstate)
        return;

    switch (state) {
    case S_NOT_READY_TO_SWITCH_ON:
        printstrln("S_NOT_READY_TO_SWITCH_ON");
        break;
    case S_SWITCH_ON_DISABLED:
        printstrln("S_SWITCH_ON_DISABLED");
        break;
    case S_READY_TO_SWITCH_ON:
        printstrln("S_READY_TO_SWITCH_ON");
        break;
    case S_SWITCH_ON:
        printstrln("S_SWITCH_ON");
        break;
    case S_OPERATION_ENABLE:
        printstrln("S_OPERATION_ENABLE");
        break;
    case S_QUICK_STOP_ACTIVE:
        printstrln("S_QUICK_STOP_ACTIVE");
        break;
    case S_FAULT_REACTION_ACTIVE:
        printstrln("S_FAULT_REACTION_ACTIVE");
        break;
    case S_FAULT:
        printstrln("S_FAULT");
        break;
    default:
        printstrln("Never happen State.");
        break;
    }

    oldstate = state;
}

//#pragma xta command "analyze loop ecatloop"
//#pragma xta command "set required - 1.0 ms"

#define QUICK_STOP_WAIT_COUNTER    2000

#define UPDATE_POSITION_GAIN    0x0000000f
#define UPDATE_VELOCITY_GAIN    0x000000f0
#define UPDATE_TORQUE_GAIN      0x00000f00


/* NOTE:
 * - op mode change only when we are in "Ready to Swtich on" state or below (basically op mode is set locally in this state).
 * - if the op mode signal changes in any other state it is ignored until we fall back to "Ready to switch on" state (Transition 2, 6 and 8)
 */
void ethercat_drive_service(ProfilerConfig &profiler_config,
                            client interface i_pdo_communication i_pdo,
                            client interface i_coe_communication i_coe,
                            client interface MotorcontrolInterface i_motorcontrol,
                            client interface PositionVelocityCtrlInterface i_position_control,
                            client interface PositionFeedbackInterface i_position_feedback_1,
                            client interface PositionFeedbackInterface ?i_position_feedback_2)
{
    int quick_stop_steps = 0;
    int quick_stop_steps_left = 0;
    int quick_stop_count = 0;

    //int target_torque = 0; /* used for CST */
    //int target_velocity = 0; /* used for CSV */
    int target_position = 0;
    int qs_target_position = 0;
    int actual_torque = 0;
    int actual_velocity = 0;
    int actual_position = 0;
    int update_position_velocity = 0;
    int follow_error = 0;
    //int target_position_progress = 0; /* is current target_position necessary to remember??? */

    enum eDirection direction = DIRECTION_NEUTRAL;

    int nominal_speed;
    timer t;

    int init = 0;
    int op_set_flag = 0;

    int opmode = OPMODE_NONE;
    int opmode_request = OPMODE_NONE;

    MotionControlConfig position_velocity_config = i_position_control.get_position_velocity_control_config();

    pdo_handler_values_t InOut = { 0 };

    int setup_loop_flag = 0;

    int ack = 0;
    int shutdown_ack = 0;
    int sensor_commutation = 1;     //sensor service used for commutation (1 or 2)
    int sensor_motion_control = 1;  //sensor service used for motion control (1 or 2)

    int communication_active = 0;
    unsigned int c_time;
    int comm_inactive_flag = 0;
    int inactive_timeout_flag = 0;

    /* tuning specific variables */
    int tuning_control = 0;
    //int tuningpdo_status = 0;
    uint32_t tuning_result = 0;
    TuningStatus tuning_status = {0};

    unsigned int time;
    enum e_States state     = S_NOT_READY_TO_SWITCH_ON;
    //enum e_States state_old = state; /* necessary for something??? */

    uint16_t statusword = update_statusword(0, state, 0, 0, 0);
    //uint16_t statusword_old = 0; /* FIXME is the previous statusword send necessary? */
    int controlword = 0;
    //int controlword_old = 0; /* FIXME is the previous controlword received necessary? */

    //int torque_offstate = 0;
    check_list checklist = init_checklist();

    int ctrl_state;
    int limit_switch_type;
    int homing_method;
    int polarity = 1;

    int sensor_resolution = 0;

    PositionFeedbackConfig position_feedback_config_1 = i_position_feedback_1.get_config();
    PositionFeedbackConfig position_feedback_config_2;

    MotorcontrolConfig motorcontrol_config = i_motorcontrol.get_config();
    UpstreamControlData   send_to_master = { 0 };
    DownstreamControlData send_to_control = { 0 };

    /*
     * copy the current default configuration into the object dictionary, this will avoid ET_ARITHMETIC in motorcontrol service.
     */

    /* FIXME add support for more than one feedback sensor */
    cm_default_config_position_feedback(i_coe, i_position_feedback_1, position_feedback_config_1, 1);
    if (!isnull(i_position_feedback_2)) {
        cm_default_config_position_feedback(i_coe, i_position_feedback_2, position_feedback_config_2, 2);
    }
    cm_default_config_profiler(i_coe, profiler_config);
    cm_default_config_motor_control(i_coe, i_motorcontrol, motorcontrol_config);
    cm_default_config_pos_velocity_control(i_coe, i_position_control);

    /* check if the slave enters the operation mode. If this happens we assume the configuration values are
     * written into the object dictionary. So we read the object dictionary values and continue operation.
     *
     * This should be done before we configure anything.
     */
    sdo_wait_first_config(i_coe);

    /* start operation */
    int read_configuration = 1;

    t :> time;
    while (1) {
//#pragma xta endpoint "ecatloop"
        /* FIXME reduce code duplication with above init sequence */
        /* Check if we reenter the operation mode. If so, update the configuration please. */
        select {
            case i_coe.configuration_ready():
                //printstrln("Master requests OP mode - cyclic operation is about to start.");
                read_configuration = 1;
                break;
            default:
                break;
        }

        /* FIXME: When to update configuration values from OD? only do this in state "Ready to Switch on"? */
        if (read_configuration) {
            update_configuration(i_coe, i_motorcontrol, i_position_control, i_position_feedback_1, i_position_feedback_2,
                    position_velocity_config, position_feedback_config_1, position_feedback_config_2, motorcontrol_config, profiler_config,
                    sensor_commutation, sensor_motion_control, limit_switch_type, polarity, sensor_resolution, nominal_speed, homing_method,
                    opmode
                    );

            read_configuration = 0;
            i_coe.configuration_done();
        }

        /*
         *  local state variables
         */
        controlword     = pdo_get_controlword(InOut);
        opmode_request  = pdo_get_opmode(InOut);
        target_position = pdo_get_target_position(InOut);
        send_to_control.offset_torque = pdo_get_offset_torque(InOut); /* FIXME send this to the controll */
        /* FIXME removed! what is the next way to do it?
        update_position_velocity = pdo_get_command_pid_update(InOut); // Update trigger which PID setting should be updated now
         */

        /* tuning pdos */
        tuning_control = pdo_get_tuning_command(InOut); // mode 3 for tuning (mode 1 and 2 are in controlword)
        tuning_status.value = pdo_get_user_mosi(InOut); // value of tuning command

        /*
        printint(state);
        printstr(" ");
        printhexln(statusword);
        */

        if (opmode != OPMODE_SNCN_TUNING)
            send_to_control.position_cmd = target_position;
        if (quick_stop_steps != 0) {
            send_to_control.position_cmd = qs_target_position;
        }

        send_to_master = i_position_control.update_control_data(send_to_control);

        /* i_position_control.get_all_feedbacks; */
        actual_velocity = send_to_master.velocity; //i_position_control.get_velocity();
        actual_position = send_to_master.position; //i_position_control.get_position();
        actual_torque   = send_to_master.computed_torque; //i_position_control.get_torque(); /* FIXME expected future implementation! */
        FaultCode fault = send_to_master.error_status;

//        xscope_int(TARGET_POSITION, send_to_control.position_cmd);
//        xscope_int(ACTUAL_POSITION, actual_position);
//        xscope_int(FAMOUS_FAULT, fault * 1000);

        /*
         * Fault signaling to the master in the manufacturer specifc bit in the the statusword
         */
        if (fault != NO_FAULT) {
            update_checklist(checklist, opmode, 1);
            if (fault == DEVICE_INTERNAL_CONTINOUS_OVER_CURRENT_NO_1) {
                SET_BIT(statusword, SW_FAULT_OVER_CURRENT);
            } else if (fault == UNDER_VOLTAGE_NO_1) {
                SET_BIT(statusword, SW_FAULT_UNDER_VOLTAGE);
            } else if (fault == OVER_VOLTAGE_NO_1) {
                SET_BIT(statusword, SW_FAULT_OVER_VOLTAGE);
            } else if (fault == 99/*OVER_TEMPERATURE*/) {
                SET_BIT(statusword, SW_FAULT_OVER_TEMPERATURE);
            }

            /* Write error code to object dictionary */
            int error_code = get_cia402_error_code(fault);
            i_coe.set_object_value(DICT_ERROR_CODE, 0, error_code);
        }

        follow_error = target_position - actual_position; /* FIXME only relevant in OP_ENABLED - used for what??? */

        direction = (actual_velocity < 0) ? DIRECTION_CCLK : DIRECTION_CLK;

        /*
         *  update values to send
         */
        pdo_set_statusword(statusword, InOut);
        pdo_set_opmode_display(opmode, InOut);
        pdo_set_velocity_value(actual_velocity, InOut);
        pdo_set_torque_value(actual_torque, InOut );
        pdo_set_position_value(actual_position, InOut);
        // FIXME this is one of the analog inputs?
        pdo_set_analog_input1((1000 * 5 * send_to_master.analogue_input_a_1) / 4096, InOut); /* ticks to (edit:) milli-volt */
        pdo_set_tuning_status(tuning_result, InOut);

        //xscope_int(USER_TORQUE, (1000 * 5 * send_to_master.sensor_torque) / 4096);

        /* Read/Write packets to ethercat Master application */
        communication_active = pdo_handler(i_pdo, InOut);

        if (communication_active == 0) {
            if (comm_inactive_flag == 0) {
                comm_inactive_flag = 1;
                t :> c_time;
            } else if (comm_inactive_flag == 1) {
                unsigned ts_comm_inactive;
                t :> ts_comm_inactive;
                if (ts_comm_inactive - c_time > 1*SEC_STD) {
                    state = get_next_state(state, checklist, 0, CTRL_COMMUNICATION_TIMEOUT);
                    inactive_timeout_flag = 1;
                }
            }
        } else {
            comm_inactive_flag = 0;
        }

        /* Check states of the motor drive, sensor drive and control servers */
        update_checklist(checklist, opmode, fault);

        /*
         * new, perform actions according to state
         */
        //debug_print_state(state);

        if (opmode == OPMODE_NONE) {
            /* for safety considerations, if no opmode choosen, the brake should blocking. */
            i_motorcontrol.set_brake_status(0);
            if (opmode_request != OPMODE_NONE)
                opmode = opmode_request;

        } else if (opmode == OPMODE_CSP || opmode == OPMODE_CST || opmode == OPMODE_CSV) {
            /* FIXME Put this into a separate CSP, CST, CSV function! */
            statusword      = update_statusword(statusword, state, 0, 0, 0); /* FiXME update ack, q_active and shutdown_ack */

            /*
             * Additionally used bits in statusword for...
             *
             * ...CSP:
             * Bit 10: Reserved -> 0
             * Bit 12: "Target Position Ignored"
             *         -> 0 Target position ignored
             *         -> 1 Target position shall be used as input to position control loop
             * Bit 13: "Following Error"
             *         -> 0 no error
             *         -> 1 if target_position_value || position_offset is outside of following_error_window
             *              around position_demand_value for longer than following_error_time_out
             */
            statusword = SET_BIT(statusword, SW_CSP_TARGET_POSITION_IGNORED);
            statusword = CLEAR_BIT(statusword, SW_CSP_FOLLOWING_ERROR);

            // FIXME make this function: continous_synchronous_operation(controlword, statusword, state, opmode, checklist, i_position_control);
            switch (state) {
            case S_NOT_READY_TO_SWITCH_ON:
                /* internal stuff, automatic transition (1) to next state */
                state = get_next_state(state, checklist, 0, 0);
                break;

            case S_SWITCH_ON_DISABLED:
                if (opmode_request == OPMODE_CSP) { /* FIXME check for supported opmodes if applicable */
                    opmode = opmode;
                } else {
                    opmode = opmode_request;
                }

                /* communication active, idle no motor control; read opmode from PDO and set control accordingly */
                state = get_next_state(state, checklist, controlword, 0);
                break;

            case S_READY_TO_SWITCH_ON:
                /* nothing special, transition form local (when?) or control device */
                state = get_next_state(state, checklist, controlword, 0);
                break;

            case S_SWITCH_ON:
                /* high power shall be switched on  */
                state = get_next_state(state, checklist, controlword, 0);
                if (state == S_OPERATION_ENABLE) {
                    i_position_control.enable_position_ctrl(position_velocity_config.position_control_strategy);
                }
                break;

            case S_OPERATION_ENABLE:
                /* drive function shall be enabled and internal set-points are cleared */

                /* check if state change occured */
                state = get_next_state(state, checklist, controlword, 0);
                if (state == S_SWITCH_ON || state == S_READY_TO_SWITCH_ON || state == S_SWITCH_ON_DISABLED) {
                    i_position_control.disable();
                }

                /* if quick stop is requested start immediately */
                if (state == S_QUICK_STOP_ACTIVE) {
                    quick_stop_steps = quick_stop_init(opmode, actual_velocity, sensor_resolution, actual_position, profiler_config); // <- can be done in the calling command
                }
                break;

            case S_QUICK_STOP_ACTIVE:
                /* quick stop function shall be started and running */
            { qs_target_position, quick_stop_steps_left } = quick_stop_perform(quick_stop_steps, actual_velocity);

            if (quick_stop_steps_left == 0 ) {
                quick_stop_count += 1;
                qs_target_position = actual_position;
                i_position_control.disable();
                if (quick_stop_count >= QUICK_STOP_WAIT_COUNTER) {
                    state = get_next_state(state, checklist, 0, CTRL_QUICK_STOP_FINISHED);
                    quick_stop_steps = 0;
                    quick_stop_count = 0;
                }
            }

            break;

            case S_FAULT_REACTION_ACTIVE:
                /* a fault is detected, perform fault recovery actions like a quick_stop */
                if (quick_stop_steps == 0) {
                    quick_stop_steps = quick_stop_init(opmode, actual_velocity, sensor_resolution, actual_position, profiler_config);
                }

                { qs_target_position, quick_stop_steps_left } = quick_stop_perform(quick_stop_steps, actual_velocity);

                if (quick_stop_steps_left == 0) {
                    state = get_next_state(state, checklist, 0, CTRL_FAULT_REACTION_FINISHED);
                    quick_stop_steps = 0;
                    qs_target_position = actual_position;
                    i_position_control.disable();
                }
                break;

            case S_FAULT:
                /* wait until fault reset from the control device appears */
                state = get_next_state(state, checklist, controlword, 0);

                if (state == S_SWITCH_ON_DISABLED) {
                    CLEAR_BIT(statusword, SW_FAULT_OVER_CURRENT);
                    CLEAR_BIT(statusword, SW_FAULT_UNDER_VOLTAGE);
                    CLEAR_BIT(statusword, SW_FAULT_OVER_VOLTAGE);
                    CLEAR_BIT(statusword, SW_FAULT_OVER_TEMPERATURE);
                }
                break;

            default: /* should never happen! */
                //printstrln("Should never happen happend.");
                state = get_next_state(state, checklist, 0, FAULT_RESET_CONTROL);
                break;
            }

        } else if (opmode == OPMODE_SNCN_TUNING) {
            /* run offset tuning -> this will be called as long as OPMODE_SNCN_TUNING is set */
            if (opmode_request != opmode) {
                opmode = opmode_request; /* stop tuning and switch to new opmode */
                i_position_control.disable();
                state = S_FAULT;
                //reset tuning status
                tuning_status.brake_flag = 0;
                tuning_status.motorctrl_status = TUNING_MOTORCTRL_OFF;
            }

            //FIXME update tuning for 2 position feedback
            tuning_handler_ethercat(controlword, tuning_control,
                    statusword, tuning_result,
                    tuning_status,
                    motorcontrol_config, position_velocity_config, position_feedback_config_1, position_feedback_config_2,
                    sensor_commutation, sensor_motion_control,
                    send_to_master, send_to_control,
                    i_position_control, i_position_feedback_1, i_position_feedback_2);
        } else {
            /* if a unknown or unsupported opmode is requested we simply return
             * no opmode and don't allow any operation.
             * For safety reasons, if no opmode is selected the brake is closed! */
            i_motorcontrol.set_brake_status(0);
            opmode = OPMODE_NONE;
        }

#if 1 /* Draft to get PID updates on the fly */
        t :> time; /* FIXME check the timing here! */

        if ((update_position_velocity & UPDATE_POSITION_GAIN) == UPDATE_POSITION_GAIN) {
            /* Update PID vlaues so they can be set on the fly */
            position_velocity_config.position_kp          = i_coe.get_object_value(DICT_POSITION_CONTROLLER, 1); /* POSITION_P_VALUE; */
            position_velocity_config.position_ki          = i_coe.get_object_value(DICT_POSITION_CONTROLLER, 2); /* POSITION_I_VALUE; */
            position_velocity_config.position_kd          = i_coe.get_object_value(DICT_POSITION_CONTROLLER, 3); /* POSITION_D_VALUE; */

            i_position_control.set_position_velocity_control_config(position_velocity_config);
        }

        if ((update_position_velocity & UPDATE_VELOCITY_GAIN) == UPDATE_VELOCITY_GAIN) {
            position_velocity_config.velocity_kp          = i_coe.get_object_value(DICT_VELOCITY_CONTROLLER, 1); /* 18; */
            position_velocity_config.velocity_ki          = i_coe.get_object_value(DICT_VELOCITY_CONTROLLER, 2); /* 22; */
            position_velocity_config.velocity_kd          = i_coe.get_object_value(DICT_VELOCITY_CONTROLLER, 2); /* 25; */

            i_position_control.set_position_velocity_control_config(position_velocity_config);
        }


        /*
        motorcontrol_config.torque_P_gain     = i_coe.get_object_value(DICT_TORQUE_CONTROLLER, 1);
        motorcontrol_config.torque_I_gain     = i_coe.get_object_value(DICT_TORQUE_CONTROLLER, 2);
        motorcontrol_config.torque_D_gain     = i_coe.get_object_value(DICT_TORQUE_CONTROLLER, 3);
         */
#endif

        /* wait 1 ms to respect timing */
        t when timerafter(time + MSEC_STD) :> time;

//#pragma xta endpoint "ecatloop_stop"
    }
}

/*
 * super simple test function for debugging without actual ethercat communication to just
 * test if the motor will move.
 */
void ethercat_drive_service_debug(ProfilerConfig &profiler_config,
                            client interface i_pdo_communication i_pdo,
                            client interface i_coe_communication i_coe,
                            client interface MotorcontrolInterface i_motorcontrol,
                            client interface PositionVelocityCtrlInterface i_position_control,
                            client interface PositionFeedbackInterface i_position_feedback)
{
    MotionControlConfig position_velocity_config = i_position_control.get_position_velocity_control_config();
    PositionFeedbackConfig position_feedback_config = i_position_feedback.get_config();
    MotorcontrolConfig motorcontrol_config = i_motorcontrol.get_config();

    UpstreamControlData   send_to_master;
    DownstreamControlData send_to_control;
    send_to_control.position_cmd = 0;
    send_to_control.velocity_cmd = 0;
    send_to_control.torque_cmd = 0;
    send_to_control.offset_torque = 0;

    int enabled = 0;

    timer t;
    unsigned time;

    printstr("Motorconfig\n");
    printstr("pole pair: "); printintln(motorcontrol_config.pole_pairs);
    printstr("commutation offset: "); printintln(motorcontrol_config.commutation_angle_offset);

    printstr("Protecction limit over current: "); printintln(motorcontrol_config.protection_limit_over_current);
    printstr("Protecction limit over voltage: "); printintln(motorcontrol_config.protection_limit_over_voltage);
    printstr("Protecction limit under voltage: "); printintln(motorcontrol_config.protection_limit_under_voltage);

    t :> time;
//    i_motorcontrol.set_offset_detection_enabled();
//    delay_milliseconds(30000);

    while (1) {

        send_to_master = i_position_control.update_control_data(send_to_control);

//        xscope_int(TARGET_POSITION, send_to_control.position_cmd);
//        xscope_int(ACTUAL_POSITION, send_to_master.position);
//        xscope_int(FAMOUS_FAULT,    send_to_master.error_status * 1000);

        if (enabled == 0) {
            //delay_milliseconds(2000);
//            i_motorcontrol.set_torque_control_enabled();
//            i_position_control.enable_torque_ctrl();
           //i_position_control.enable_velocity_ctrl();
           //printstr("enable\n");
            i_position_control.enable_position_ctrl(POS_PID_CONTROLLER);
            enabled = 1;
        }
        else {
//            i_motorcontrol.set_torque(100);
//            i_position_control.set_velocity(0);
//            i_position_control.set_position(0);
//            i_position_control.set_velocity(500);
            send_to_control.position_cmd = 100000;
//            send_to_control.offset_torque = 0;
        }

        t when timerafter(time + MSEC_STD) :> time;
    }
}<|MERGE_RESOLUTION|>--- conflicted
+++ resolved
@@ -151,17 +151,11 @@
         client interface i_coe_communication           i_coe,
         client interface MotorcontrolInterface         i_motorcontrol,
         client interface PositionVelocityCtrlInterface i_position_control,
-<<<<<<< HEAD
         client interface PositionFeedbackInterface i_pos_feedback_1,
         client interface PositionFeedbackInterface ?i_pos_feedback_2,
-        PosVelocityControlConfig  &position_config,
+        MotionControlConfig  &position_config,
         PositionFeedbackConfig    &position_feedback_config_1,
         PositionFeedbackConfig    &position_feedback_config_2,
-=======
-        client interface PositionFeedbackInterface i_pos_feedback,
-        MotionControlConfig  &position_config,
-        PositionFeedbackConfig    &position_feedback_config,
->>>>>>> c7f09efa
         MotorcontrolConfig        &motorcontrol_config,
         ProfilerConfig            &profiler_config,
         int &sensor_commutation, int &sensor_motion_control,
