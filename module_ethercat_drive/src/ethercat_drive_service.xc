/**
 * @file ecat_motor_drive.xc
 * @brief EtherCAT Motor Drive Server
 * @author Synapticon GmbH <support@synapticon.com>
 */

#include <cia402_error_codes.h>
#include <ethercat_drive_service.h>
#include <refclk.h>
#include <cia402_wrapper.h>
#include <pdo_handler.h>
#include <statemachine.h>
#include <state_modes.h>
#include <profile.h>
#include <config_manager.h>
#include <motion_control_service.h>
#include <position_feedback_service.h>
#include <profile_control.h>
#include <xscope.h>
#include <tuning.h>

/* FIXME move to some stdlib */
#define ABSOLUTE_VALUE(x)   (x < 0 ? -x : x)

const char * state_names[] = {"u shouldn't see me",
"S_NOT_READY_TO_SWITCH_ON",
"S_SWITCH_ON_DISABLED",
"S_READY_TO_SWITCH_ON",
"S_SWITCH_ON",
"S_OPERATION_ENABLE",
"S_QUICK_STOP_ACTIVE",
"S_FAULT"
};

enum eDirection {
    DIRECTION_NEUTRAL = 0
    ,DIRECTION_CLK    = 1
    ,DIRECTION_CCLK   = -1
};

#define MAX_TIME_TO_WAIT_SDO      100000

static int get_cia402_error_code(FaultCode fault)
{
    int error_code = 0;

    switch (fault) {
    case DEVICE_INTERNAL_CONTINOUS_OVER_CURRENT_NO_1:
        error_code = ERROR_CODE_PHASE_FAILURE_L1;
        break;
    case UNDER_VOLTAGE_NO_1:
        error_code = ERROR_CODE_DC_LINK_UNDER_VOLTAGE;
        break;
    case OVER_VOLTAGE_NO_1:
        error_code = ERROR_CODE_DC_LINK_OVER_VOLTAGE;
        break;
#if 0 /* FIXME undefined symbol */
    case OVER_TEMPERATURE:
        error_code = ERROR_CODE_EXCESS_TEMPEATUR_DEVICE;
        break;
#endif
    default: /* a fault occured but could not be specified further */
        error_code = ERROR_CODE_CONTROL;
        break;
    }

    return error_code;
}

static void sdo_wait_first_config(client interface i_coe_communication i_coe)
{
    timer t;
    unsigned int delay = MAX_TIME_TO_WAIT_SDO;
    unsigned int time;

    select {
    case i_coe.configuration_ready():
        //printstrln("Master requests OP mode - cyclic operation is about to start.");
        break;
    }

    /* comment in the read_od_config() function to print the object values */
    //read_od_config(i_coe);
    printstrln("start cyclic operation");

    /* clear the notification before proceeding the operation */
    i_coe.configuration_done();
}

{int, int} quick_stop_perform(int steps, int velocity)
{
    static int step = 0;

    if (step >= steps) {
        step = 0;
        return { 0, 0 };
    }

#if 1
    /* This looks like a quick and dirty hack and it is to make the quick_stop stop if we reach
     * a minimal velocity. This avoids the reacceleration of the motor to reach the real quick stop
     * position.
     *
     * FIXME maybe the profile generation is not correct
     *
     */

    if ((velocity < 200) && (velocity > -200)) {
        step = 0;
        return { 0, 0 };
    }
#endif

    int target_position = quick_stop_position_profile_generate(step, velocity);

    step++;

    return { target_position, steps-step };
}

static int quick_stop_init(int opmode,
                                int actual_velocity,
                                int sensor_resolution,
                                int actual_position,
                                ProfilerConfig &profiler_config)
{

    if (opmode == OPMODE_CST || opmode == OPMODE_CSV) {
        /* TODO implement quick stop profile */
    }

    /* FIXME avoid to accelerate to perform a quick stop */
    if ((actual_velocity < 200) && (actual_velocity > -200)) {
        return 0;
    }

    if (actual_velocity < 0) {
        actual_velocity = -actual_velocity;
    }

    int deceleration = profiler_config.max_deceleration;
    int steps = init_quick_stop_position_profile(
                (actual_velocity * sensor_resolution) / 60,
                actual_position,
                (deceleration * sensor_resolution) / 60);

    return steps;
}

static void inline update_configuration(
        client interface i_coe_communication           i_coe,
        client interface MotorcontrolInterface         i_motorcontrol,
        client interface PositionVelocityCtrlInterface i_position_control,
        client interface PositionFeedbackInterface i_pos_feedback_1,
        client interface PositionFeedbackInterface ?i_pos_feedback_2,
        MotionControlConfig  &position_config,
        PositionFeedbackConfig    &position_feedback_config_1,
        PositionFeedbackConfig    &position_feedback_config_2,
        MotorcontrolConfig        &motorcontrol_config,
        ProfilerConfig            &profiler_config,
        int &sensor_commutation, int &sensor_motion_control,
        int &limit_switch_type,
        int &sensor_resolution,
        int &nominal_speed,
        int &homing_method,
        int &opmode)
{

    // set position feedback services parameters
    int restart = 0; //we need to restart position feedback service(s) when sensor type is changed
    restart = cm_sync_config_position_feedback(i_coe, i_pos_feedback_1, position_feedback_config_1, 1);
    if (!isnull(i_pos_feedback_2)) {
        restart = cm_sync_config_position_feedback(i_coe, i_pos_feedback_2, position_feedback_config_2, 2);
        if (restart)
            i_pos_feedback_2.exit();
    }
    if (restart) {
        i_pos_feedback_1.exit();
    }

    // detect which sensor service (1 or 2) is used for commutation or motion control
    if (position_feedback_config_1.sensor_function == SENSOR_FUNCTION_COMMUTATION_AND_MOTION_CONTROL || position_feedback_config_1.sensor_function == SENSOR_FUNCTION_COMMUTATION_AND_FEEDBACK_ONLY) {
        sensor_commutation = 1;
    } else if (position_feedback_config_1.sensor_function == SENSOR_FUNCTION_COMMUTATION_AND_MOTION_CONTROL || position_feedback_config_1.sensor_function == SENSOR_FUNCTION_MOTION_CONTROL) {
        sensor_motion_control = 1;
    }
    if (!isnull(i_pos_feedback_2)) {
        if (position_feedback_config_2.sensor_function == SENSOR_FUNCTION_COMMUTATION_AND_MOTION_CONTROL || position_feedback_config_2.sensor_function == SENSOR_FUNCTION_COMMUTATION_AND_FEEDBACK_ONLY) {
            sensor_commutation = 2;
        } else if (position_feedback_config_2.sensor_function == SENSOR_FUNCTION_COMMUTATION_AND_MOTION_CONTROL || position_feedback_config_2.sensor_function == SENSOR_FUNCTION_MOTION_CONTROL) {
            sensor_motion_control = 2;
        }
    }

    // set sensor resolution from the resolution of the sensor used for motion control
    if (sensor_motion_control == 2) {
        sensor_resolution = position_feedback_config_2.resolution;
    } else {
        sensor_resolution = position_feedback_config_1.resolution;
    }

    // set commution sensor type (used by motorcontrol service to detect if hall is used)
    int sensor_commutation_type = 0;
    if (sensor_commutation == 2) {
        sensor_commutation_type = position_feedback_config_2.sensor_type;
    } else {
        sensor_commutation_type = position_feedback_config_1.sensor_type;
    }

    cm_sync_config_profiler(i_coe, profiler_config, PROFILE_TYPE_POSITION); /* FIXME currently only one profile type is used! */
    cm_sync_config_motor_control(i_coe, i_motorcontrol, motorcontrol_config, sensor_commutation, sensor_commutation_type);
    cm_sync_config_pos_velocity_control(i_coe, i_position_control, position_config, sensor_resolution);

    //FIXME: as the hall_states params are still in the motorcontrol config they are set in cm_sync_config_motor_control
//    cm_sync_config_hall_states(i_coe, i_pos_feedback_1, i_motorcontrol, position_feedback_config_1, motorcontrol_config, 1);

    /* Update values with current configuration */
    /* FIXME this looks a little bit obnoxious, is this value really initialized previously? */
<<<<<<< HEAD
    profiler_config.ticks_per_turn = sensor_resolution;
    polarity = profiler_config.polarity;
=======
    profiler_config.ticks_per_turn = position_feedback_config.resolution;
>>>>>>> 60809187

    nominal_speed     = i_coe.get_object_value(DICT_MAX_MOTOR_SPEED, 0);
    limit_switch_type = 0; //i_coe.get_object_value(LIMIT_SWITCH_TYPE, 0); /* not used now */
    homing_method     = 0; //i_coe.get_object_value(CIA402_HOMING_METHOD, 0); /* not used now */
}

static void debug_print_state(DriveState_t state)
{
    static DriveState_t oldstate = 0;

    if (state == oldstate)
        return;

    switch (state) {
    case S_NOT_READY_TO_SWITCH_ON:
        printstrln("S_NOT_READY_TO_SWITCH_ON");
        break;
    case S_SWITCH_ON_DISABLED:
        printstrln("S_SWITCH_ON_DISABLED");
        break;
    case S_READY_TO_SWITCH_ON:
        printstrln("S_READY_TO_SWITCH_ON");
        break;
    case S_SWITCH_ON:
        printstrln("S_SWITCH_ON");
        break;
    case S_OPERATION_ENABLE:
        printstrln("S_OPERATION_ENABLE");
        break;
    case S_QUICK_STOP_ACTIVE:
        printstrln("S_QUICK_STOP_ACTIVE");
        break;
    case S_FAULT_REACTION_ACTIVE:
        printstrln("S_FAULT_REACTION_ACTIVE");
        break;
    case S_FAULT:
        printstrln("S_FAULT");
        break;
    default:
        printstrln("Never happen State.");
        break;
    }

    oldstate = state;
}

//#pragma xta command "analyze loop ecatloop"
//#pragma xta command "set required - 1.0 ms"

#define QUICK_STOP_WAIT_COUNTER    2000

#define UPDATE_POSITION_GAIN    0x0000000f
#define UPDATE_VELOCITY_GAIN    0x000000f0
#define UPDATE_TORQUE_GAIN      0x00000f00


/* NOTE:
 * - op mode change only when we are in "Ready to Swtich on" state or below (basically op mode is set locally in this state).
 * - if the op mode signal changes in any other state it is ignored until we fall back to "Ready to switch on" state (Transition 2, 6 and 8)
 */
void ethercat_drive_service(ProfilerConfig &profiler_config,
                            client interface i_pdo_communication i_pdo,
                            client interface i_coe_communication i_coe,
                            client interface MotorcontrolInterface i_motorcontrol,
                            client interface PositionVelocityCtrlInterface i_position_control,
                            client interface PositionFeedbackInterface i_position_feedback_1,
                            client interface PositionFeedbackInterface ?i_position_feedback_2)
{
    int quick_stop_steps = 0;
    int quick_stop_steps_left = 0;
    int quick_stop_count = 0;

    //int target_torque = 0; /* used for CST */
    //int target_velocity = 0; /* used for CSV */
    int target_position = 0;
    int qs_target_position = 0;
    int actual_torque = 0;
    int actual_velocity = 0;
    int actual_position = 0;
    int update_position_velocity = 0;
    int follow_error = 0;
    //int target_position_progress = 0; /* is current target_position necessary to remember??? */

    enum eDirection direction = DIRECTION_NEUTRAL;

    int nominal_speed;
    timer t;

    int init = 0;
    int op_set_flag = 0;

    int opmode = OPMODE_NONE;
    int opmode_request = OPMODE_NONE;

    MotionControlConfig position_velocity_config = i_position_control.get_position_velocity_control_config();

    pdo_handler_values_t InOut = { 0 };

    int setup_loop_flag = 0;

    int ack = 0;
    int shutdown_ack = 0;
    int sensor_commutation = 1;     //sensor service used for commutation (1 or 2)
    int sensor_motion_control = 1;  //sensor service used for motion control (1 or 2)

    int communication_active = 0;
    unsigned int c_time;
    int comm_inactive_flag = 0;
    int inactive_timeout_flag = 0;

    /* tuning specific variables */
    int tuning_control = 0;
    //int tuningpdo_status = 0;
    uint32_t tuning_result = 0;
    TuningStatus tuning_status = {0};

    unsigned int time;
    enum e_States state     = S_NOT_READY_TO_SWITCH_ON;
    //enum e_States state_old = state; /* necessary for something??? */

    uint16_t statusword = update_statusword(0, state, 0, 0, 0);
    //uint16_t statusword_old = 0; /* FIXME is the previous statusword send necessary? */
    int controlword = 0;
    //int controlword_old = 0; /* FIXME is the previous controlword received necessary? */

    //int torque_offstate = 0;
    check_list checklist = init_checklist();

    int ctrl_state;
    int limit_switch_type;
    int homing_method;

    int sensor_resolution = 0;

    PositionFeedbackConfig position_feedback_config_1 = i_position_feedback_1.get_config();
    PositionFeedbackConfig position_feedback_config_2;

    MotorcontrolConfig motorcontrol_config = i_motorcontrol.get_config();
    UpstreamControlData   send_to_master = { 0 };
    DownstreamControlData send_to_control = { 0 };

    /*
     * copy the current default configuration into the object dictionary, this will avoid ET_ARITHMETIC in motorcontrol service.
     */

    /* FIXME add support for more than one feedback sensor */
    cm_default_config_position_feedback(i_coe, i_position_feedback_1, position_feedback_config_1, 1);
    if (!isnull(i_position_feedback_2)) {
        cm_default_config_position_feedback(i_coe, i_position_feedback_2, position_feedback_config_2, 2);
    }
    cm_default_config_profiler(i_coe, profiler_config);
    cm_default_config_motor_control(i_coe, i_motorcontrol, motorcontrol_config);
    cm_default_config_pos_velocity_control(i_coe, i_position_control);

    /* check if the slave enters the operation mode. If this happens we assume the configuration values are
     * written into the object dictionary. So we read the object dictionary values and continue operation.
     *
     * This should be done before we configure anything.
     */
    sdo_wait_first_config(i_coe);

    /* start operation */
    int read_configuration = 1;

    t :> time;
    while (1) {
//#pragma xta endpoint "ecatloop"
        /* FIXME reduce code duplication with above init sequence */
        /* Check if we reenter the operation mode. If so, update the configuration please. */
        select {
            case i_coe.configuration_ready():
                //printstrln("Master requests OP mode - cyclic operation is about to start.");
                read_configuration = 1;
                break;
            default:
                break;
        }

        /* FIXME: When to update configuration values from OD? only do this in state "Ready to Switch on"? */
        if (read_configuration) {
<<<<<<< HEAD
            update_configuration(i_coe, i_motorcontrol, i_position_control, i_position_feedback_1, i_position_feedback_2,
                    position_velocity_config, position_feedback_config_1, position_feedback_config_2, motorcontrol_config, profiler_config,
                    sensor_commutation, sensor_motion_control, limit_switch_type, polarity, sensor_resolution, nominal_speed, homing_method,
=======
            update_configuration(i_coe, i_motorcontrol, i_position_control, i_position_feedback,
                    position_velocity_config, position_feedback_config, motorcontrol_config, profiler_config,
                    sensor_select, limit_switch_type, sensor_resolution, nominal_speed, homing_method,
>>>>>>> 60809187
                    opmode
                    );

            read_configuration = 0;
            i_coe.configuration_done();
        }

        /*
         *  local state variables
         */
        controlword     = pdo_get_controlword(InOut);
        opmode_request  = pdo_get_opmode(InOut);
        target_position = pdo_get_target_position(InOut);
        send_to_control.offset_torque = pdo_get_offset_torque(InOut); /* FIXME send this to the controll */
        /* FIXME removed! what is the next way to do it?
        update_position_velocity = pdo_get_command_pid_update(InOut); // Update trigger which PID setting should be updated now
         */

        /* tuning pdos */
        tuning_control = pdo_get_tuning_command(InOut); // mode 3 for tuning (mode 1 and 2 are in controlword)
        tuning_status.value = pdo_get_user_mosi(InOut); // value of tuning command

        /*
        printint(state);
        printstr(" ");
        printhexln(statusword);
        */

        if (opmode != OPMODE_SNCN_TUNING)
            send_to_control.position_cmd = target_position;
        if (quick_stop_steps != 0) {
            send_to_control.position_cmd = qs_target_position;
        }

        send_to_master = i_position_control.update_control_data(send_to_control);

        /* i_position_control.get_all_feedbacks; */
        actual_velocity = send_to_master.velocity; //i_position_control.get_velocity();
        actual_position = send_to_master.position; //i_position_control.get_position();
        actual_torque   = send_to_master.computed_torque; //i_position_control.get_torque(); /* FIXME expected future implementation! */
        FaultCode fault = send_to_master.error_status;

//        xscope_int(TARGET_POSITION, send_to_control.position_cmd);
//        xscope_int(ACTUAL_POSITION, actual_position);
//        xscope_int(FAMOUS_FAULT, fault * 1000);

        /*
         * Fault signaling to the master in the manufacturer specifc bit in the the statusword
         */
        if (fault != NO_FAULT) {
            update_checklist(checklist, opmode, 1);
            if (fault == DEVICE_INTERNAL_CONTINOUS_OVER_CURRENT_NO_1) {
                SET_BIT(statusword, SW_FAULT_OVER_CURRENT);
            } else if (fault == UNDER_VOLTAGE_NO_1) {
                SET_BIT(statusword, SW_FAULT_UNDER_VOLTAGE);
            } else if (fault == OVER_VOLTAGE_NO_1) {
                SET_BIT(statusword, SW_FAULT_OVER_VOLTAGE);
            } else if (fault == 99/*OVER_TEMPERATURE*/) {
                SET_BIT(statusword, SW_FAULT_OVER_TEMPERATURE);
            }

            /* Write error code to object dictionary */
            int error_code = get_cia402_error_code(fault);
            i_coe.set_object_value(DICT_ERROR_CODE, 0, error_code);
        }

        follow_error = target_position - actual_position; /* FIXME only relevant in OP_ENABLED - used for what??? */

        direction = (actual_velocity < 0) ? DIRECTION_CCLK : DIRECTION_CLK;

        /*
         *  update values to send
         */
        pdo_set_statusword(statusword, InOut);
        pdo_set_opmode_display(opmode, InOut);
        pdo_set_velocity_value(actual_velocity, InOut);
        pdo_set_torque_value(actual_torque, InOut );
        pdo_set_position_value(actual_position, InOut);
        // FIXME this is one of the analog inputs?
        pdo_set_analog_input1((1000 * 5 * send_to_master.analogue_input_a_1) / 4096, InOut); /* ticks to (edit:) milli-volt */
        pdo_set_tuning_status(tuning_result, InOut);

        //xscope_int(USER_TORQUE, (1000 * 5 * send_to_master.sensor_torque) / 4096);

        /* Read/Write packets to ethercat Master application */
        communication_active = pdo_handler(i_pdo, InOut);

        if (communication_active == 0) {
            if (comm_inactive_flag == 0) {
                comm_inactive_flag = 1;
                t :> c_time;
            } else if (comm_inactive_flag == 1) {
                unsigned ts_comm_inactive;
                t :> ts_comm_inactive;
                if (ts_comm_inactive - c_time > 1*SEC_STD) {
                    state = get_next_state(state, checklist, 0, CTRL_COMMUNICATION_TIMEOUT);
                    inactive_timeout_flag = 1;
                }
            }
        } else {
            comm_inactive_flag = 0;
        }

        /* Check states of the motor drive, sensor drive and control servers */
        update_checklist(checklist, opmode, fault);

        /*
         * new, perform actions according to state
         */
        //debug_print_state(state);

        if (opmode == OPMODE_NONE) {
            statusword      = update_statusword(statusword, state, 0, 0, 0); /* FiXME update ack, q_active and shutdown_ack */
            /* for safety considerations, if no opmode choosen, the brake should blocking. */
            i_motorcontrol.set_brake_status(0);
            if (opmode_request != OPMODE_NONE)
                opmode = opmode_request;

        } else if (opmode == OPMODE_CSP || opmode == OPMODE_CST || opmode == OPMODE_CSV) {
            /* FIXME Put this into a separate CSP, CST, CSV function! */
            statusword      = update_statusword(statusword, state, 0, 0, 0); /* FiXME update ack, q_active and shutdown_ack */

            /*
             * Additionally used bits in statusword for...
             *
             * ...CSP:
             * Bit 10: Reserved -> 0
             * Bit 12: "Target Position Ignored"
             *         -> 0 Target position ignored
             *         -> 1 Target position shall be used as input to position control loop
             * Bit 13: "Following Error"
             *         -> 0 no error
             *         -> 1 if target_position_value || position_offset is outside of following_error_window
             *              around position_demand_value for longer than following_error_time_out
             */
            statusword = SET_BIT(statusword, SW_CSP_TARGET_POSITION_IGNORED);
            statusword = CLEAR_BIT(statusword, SW_CSP_FOLLOWING_ERROR);

            // FIXME make this function: continous_synchronous_operation(controlword, statusword, state, opmode, checklist, i_position_control);
            switch (state) {
            case S_NOT_READY_TO_SWITCH_ON:
                /* internal stuff, automatic transition (1) to next state */
                state = get_next_state(state, checklist, 0, 0);
                break;

            case S_SWITCH_ON_DISABLED:
                if (opmode_request == OPMODE_CSP) { /* FIXME check for supported opmodes if applicable */
                    opmode = opmode;
                } else {
                    opmode = opmode_request;
                }

                /* communication active, idle no motor control; read opmode from PDO and set control accordingly */
                state = get_next_state(state, checklist, controlword, 0);
                break;

            case S_READY_TO_SWITCH_ON:
                /* nothing special, transition form local (when?) or control device */
                state = get_next_state(state, checklist, controlword, 0);
                break;

            case S_SWITCH_ON:
                /* high power shall be switched on  */
                state = get_next_state(state, checklist, controlword, 0);
                if (state == S_OPERATION_ENABLE) {
                    i_position_control.enable_position_ctrl(position_velocity_config.position_control_strategy);
                }
                break;

            case S_OPERATION_ENABLE:
                /* drive function shall be enabled and internal set-points are cleared */

                /* check if state change occured */
                state = get_next_state(state, checklist, controlword, 0);
                if (state == S_SWITCH_ON || state == S_READY_TO_SWITCH_ON || state == S_SWITCH_ON_DISABLED) {
                    i_position_control.disable();
                }

                /* if quick stop is requested start immediately */
                if (state == S_QUICK_STOP_ACTIVE) {
                    quick_stop_steps = quick_stop_init(opmode, actual_velocity, sensor_resolution, actual_position, profiler_config); // <- can be done in the calling command
                }
                break;

            case S_QUICK_STOP_ACTIVE:
                /* quick stop function shall be started and running */
            { qs_target_position, quick_stop_steps_left } = quick_stop_perform(quick_stop_steps, actual_velocity);

            if (quick_stop_steps_left == 0 ) {
                quick_stop_count += 1;
                qs_target_position = actual_position;
                i_position_control.disable();
                if (quick_stop_count >= QUICK_STOP_WAIT_COUNTER) {
                    state = get_next_state(state, checklist, 0, CTRL_QUICK_STOP_FINISHED);
                    quick_stop_steps = 0;
                    quick_stop_count = 0;
                }
            }

            break;

            case S_FAULT_REACTION_ACTIVE:
                /* a fault is detected, perform fault recovery actions like a quick_stop */
                if (quick_stop_steps == 0) {
                    quick_stop_steps = quick_stop_init(opmode, actual_velocity, sensor_resolution, actual_position, profiler_config);
                }

                { qs_target_position, quick_stop_steps_left } = quick_stop_perform(quick_stop_steps, actual_velocity);

                if (quick_stop_steps_left == 0) {
                    state = get_next_state(state, checklist, 0, CTRL_FAULT_REACTION_FINISHED);
                    quick_stop_steps = 0;
                    qs_target_position = actual_position;
                    i_position_control.disable();
                }
                break;

            case S_FAULT:
                /* wait until fault reset from the control device appears */
                state = get_next_state(state, checklist, controlword, 0);

                if (state == S_SWITCH_ON_DISABLED) {
                    CLEAR_BIT(statusword, SW_FAULT_OVER_CURRENT);
                    CLEAR_BIT(statusword, SW_FAULT_UNDER_VOLTAGE);
                    CLEAR_BIT(statusword, SW_FAULT_OVER_VOLTAGE);
                    CLEAR_BIT(statusword, SW_FAULT_OVER_TEMPERATURE);
                }
                break;

            default: /* should never happen! */
                //printstrln("Should never happen happend.");
                state = get_next_state(state, checklist, 0, FAULT_RESET_CONTROL);
                break;
            }

        } else if (opmode == OPMODE_SNCN_TUNING) {
            /* run offset tuning -> this will be called as long as OPMODE_SNCN_TUNING is set */
            tuning_handler_ethercat(controlword, tuning_control,
                    statusword, tuning_result,
                    tuning_status,
                    motorcontrol_config, position_velocity_config, position_feedback_config_1, position_feedback_config_2,
                    sensor_commutation, sensor_motion_control,
                    send_to_master, send_to_control,
                    i_position_control, i_position_feedback_1, i_position_feedback_2);

            //exit tuning mode
            if (opmode_request != opmode) {
                opmode = opmode_request; /* stop tuning and switch to new opmode */
                i_position_control.disable();
                state = S_SWITCH_ON_DISABLED;
                statusword      = update_statusword(0, state, 0, 0, 0); /* FiXME update ack, q_active and shutdown_ack */
                //reset tuning status
                tuning_status.brake_flag = 0;
                tuning_status.motorctrl_status = TUNING_MOTORCTRL_OFF;
            }
        } else {
            /* if a unknown or unsupported opmode is requested we simply return
             * no opmode and don't allow any operation.
             * For safety reasons, if no opmode is selected the brake is closed! */
            i_motorcontrol.set_brake_status(0);
            opmode = OPMODE_NONE;
            statusword      = update_statusword(statusword, state, 0, 0, 0); /* FiXME update ack, q_active and shutdown_ack */
        }

#if 1 /* Draft to get PID updates on the fly */
        t :> time; /* FIXME check the timing here! */

        if ((update_position_velocity & UPDATE_POSITION_GAIN) == UPDATE_POSITION_GAIN) {
            /* Update PID vlaues so they can be set on the fly */
            position_velocity_config.position_kp          = i_coe.get_object_value(DICT_POSITION_CONTROLLER, 1); /* POSITION_P_VALUE; */
            position_velocity_config.position_ki          = i_coe.get_object_value(DICT_POSITION_CONTROLLER, 2); /* POSITION_I_VALUE; */
            position_velocity_config.position_kd          = i_coe.get_object_value(DICT_POSITION_CONTROLLER, 3); /* POSITION_D_VALUE; */

            i_position_control.set_position_velocity_control_config(position_velocity_config);
        }

        if ((update_position_velocity & UPDATE_VELOCITY_GAIN) == UPDATE_VELOCITY_GAIN) {
            position_velocity_config.velocity_kp          = i_coe.get_object_value(DICT_VELOCITY_CONTROLLER, 1); /* 18; */
            position_velocity_config.velocity_ki          = i_coe.get_object_value(DICT_VELOCITY_CONTROLLER, 2); /* 22; */
            position_velocity_config.velocity_kd          = i_coe.get_object_value(DICT_VELOCITY_CONTROLLER, 2); /* 25; */

            i_position_control.set_position_velocity_control_config(position_velocity_config);
        }


        /*
        motorcontrol_config.torque_P_gain     = i_coe.get_object_value(DICT_TORQUE_CONTROLLER, 1);
        motorcontrol_config.torque_I_gain     = i_coe.get_object_value(DICT_TORQUE_CONTROLLER, 2);
        motorcontrol_config.torque_D_gain     = i_coe.get_object_value(DICT_TORQUE_CONTROLLER, 3);
         */
#endif

        /* wait 1 ms to respect timing */
        t when timerafter(time + MSEC_STD) :> time;

//#pragma xta endpoint "ecatloop_stop"
    }
}

/*
 * super simple test function for debugging without actual ethercat communication to just
 * test if the motor will move.
 */
void ethercat_drive_service_debug(ProfilerConfig &profiler_config,
                            client interface i_pdo_communication i_pdo,
                            client interface i_coe_communication i_coe,
                            client interface MotorcontrolInterface i_motorcontrol,
                            client interface PositionVelocityCtrlInterface i_position_control,
                            client interface PositionFeedbackInterface i_position_feedback)
{
    MotionControlConfig position_velocity_config = i_position_control.get_position_velocity_control_config();
    PositionFeedbackConfig position_feedback_config = i_position_feedback.get_config();
    MotorcontrolConfig motorcontrol_config = i_motorcontrol.get_config();

    UpstreamControlData   send_to_master;
    DownstreamControlData send_to_control;
    send_to_control.position_cmd = 0;
    send_to_control.velocity_cmd = 0;
    send_to_control.torque_cmd = 0;
    send_to_control.offset_torque = 0;

    int enabled = 0;

    timer t;
    unsigned time;

    printstr("Motorconfig\n");
    printstr("pole pair: "); printintln(motorcontrol_config.pole_pairs);
    printstr("commutation offset: "); printintln(motorcontrol_config.commutation_angle_offset);

    printstr("Protecction limit over current: "); printintln(motorcontrol_config.protection_limit_over_current);
    printstr("Protecction limit over voltage: "); printintln(motorcontrol_config.protection_limit_over_voltage);
    printstr("Protecction limit under voltage: "); printintln(motorcontrol_config.protection_limit_under_voltage);

    t :> time;
//    i_motorcontrol.set_offset_detection_enabled();
//    delay_milliseconds(30000);

    while (1) {

        send_to_master = i_position_control.update_control_data(send_to_control);

//        xscope_int(TARGET_POSITION, send_to_control.position_cmd);
//        xscope_int(ACTUAL_POSITION, send_to_master.position);
//        xscope_int(FAMOUS_FAULT,    send_to_master.error_status * 1000);

        if (enabled == 0) {
            //delay_milliseconds(2000);
//            i_motorcontrol.set_torque_control_enabled();
//            i_position_control.enable_torque_ctrl();
           //i_position_control.enable_velocity_ctrl();
           //printstr("enable\n");
            i_position_control.enable_position_ctrl(POS_PID_CONTROLLER);
            enabled = 1;
        }
        else {
//            i_motorcontrol.set_torque(100);
//            i_position_control.set_velocity(0);
//            i_position_control.set_position(0);
//            i_position_control.set_velocity(500);
            send_to_control.position_cmd = 100000;
//            send_to_control.offset_torque = 0;
        }

        t when timerafter(time + MSEC_STD) :> time;
    }
}<|MERGE_RESOLUTION|>--- conflicted
+++ resolved
@@ -216,12 +216,7 @@
 
     /* Update values with current configuration */
     /* FIXME this looks a little bit obnoxious, is this value really initialized previously? */
-<<<<<<< HEAD
     profiler_config.ticks_per_turn = sensor_resolution;
-    polarity = profiler_config.polarity;
-=======
-    profiler_config.ticks_per_turn = position_feedback_config.resolution;
->>>>>>> 60809187
 
     nominal_speed     = i_coe.get_object_value(DICT_MAX_MOTOR_SPEED, 0);
     limit_switch_type = 0; //i_coe.get_object_value(LIMIT_SWITCH_TYPE, 0); /* not used now */
@@ -402,15 +397,9 @@
 
         /* FIXME: When to update configuration values from OD? only do this in state "Ready to Switch on"? */
         if (read_configuration) {
-<<<<<<< HEAD
             update_configuration(i_coe, i_motorcontrol, i_position_control, i_position_feedback_1, i_position_feedback_2,
                     position_velocity_config, position_feedback_config_1, position_feedback_config_2, motorcontrol_config, profiler_config,
-                    sensor_commutation, sensor_motion_control, limit_switch_type, polarity, sensor_resolution, nominal_speed, homing_method,
-=======
-            update_configuration(i_coe, i_motorcontrol, i_position_control, i_position_feedback,
-                    position_velocity_config, position_feedback_config, motorcontrol_config, profiler_config,
-                    sensor_select, limit_switch_type, sensor_resolution, nominal_speed, homing_method,
->>>>>>> 60809187
+                    sensor_commutation, sensor_motion_control, limit_switch_type, sensor_resolution, nominal_speed, homing_method,
                     opmode
                     );
 
