/**
 * @file ecat_motor_drive.xc
 * @brief EtherCAT Motor Drive Server
 * @author Synapticon GmbH <support@synapticon.com>
 */

#include <cia402_error_codes.h>
#include <ethercat_drive_service.h>
#include <refclk.h>
#include <cia402_wrapper.h>
#include <pdo_handler.h>
#include <statemachine.h>
#include <state_modes.h>
#include <profile.h>
#include <config_manager.h>
#include <position_ctrl_service.h>
#include <position_feedback_service.h>
#include <profile_control.h>
#include <xscope.h>
#include <tuning.h>

/* FIXME move to some stdlib */
#define ABSOLUTE_VALUE(x)   (x < 0 ? -x : x)

const char * state_names[] = {"u shouldn't see me",
"S_NOT_READY_TO_SWITCH_ON",
"S_SWITCH_ON_DISABLED",
"S_READY_TO_SWITCH_ON",
"S_SWITCH_ON",
"S_OPERATION_ENABLE",
"S_QUICK_STOP_ACTIVE",
"S_FAULT"
};

enum eDirection {
    DIRECTION_NEUTRAL = 0
    ,DIRECTION_CLK    = 1
    ,DIRECTION_CCLK   = -1
};

#define MAX_TIME_TO_WAIT_SDO      100000

static int get_cia402_error_code(FaultCode fault)
{
    int error_code = 0;

    switch (fault) {
    case OVER_CURRENT_PHASE_A:
        error_code = ERROR_CODE_PHASE_FAILURE_L1;
        break;
    case OVER_CURRENT_PHASE_B:
        error_code = ERROR_CODE_PHASE_FAILURE_L2;
        break;
    case OVER_CURRENT_PHASE_C:
        error_code = ERROR_CODE_PHASE_FAILURE_L3;
        break;
    case UNDER_VOLTAGE:
        error_code = ERROR_CODE_DC_LINK_UNDER_VOLTAGE;
        break;
    case OVER_VOLTAGE:
        error_code = ERROR_CODE_DC_LINK_OVER_VOLTAGE;
        break;
#if 0 /* FIXME undefined symbol */
    case OVER_TEMPERATURE:
        error_code = ERROR_CODE_EXCESS_TEMPEATUR_DEVICE;
        break;
#endif
    default: /* a fault occured but could not be specified further */
        error_code = ERROR_CODE_CONTROL;
        break;
    }

    return error_code;
}

static void sdo_wait_first_config(client interface i_coe_communication i_coe)
{
    timer t;
    unsigned int delay = MAX_TIME_TO_WAIT_SDO;
    unsigned int time;

    select {
    case i_coe.configuration_ready():
        //printstrln("Master requests OP mode - cyclic operation is about to start.");
        break;
    }

    /* comment in the read_od_config() function to print the object values */
    //read_od_config(i_coe);
    printstrln("start cyclic operation");

    /* clear the notification before proceeding the operation */
    i_coe.configuration_done();
}

{int, int} quick_stop_perform(int steps, int velocity)
{
    static int step = 0;

    if (step >= steps) {
        step = 0;
        return { 0, 0 };
    }

#if 1
    /* This looks like a quick and dirty hack and it is to make the quick_stop stop if we reach
     * a minimal velocity. This avoids the reacceleration of the motor to reach the real quick stop
     * position.
     *
     * FIXME maybe the profile generation is not correct
     *
     */

    if ((velocity < 200) && (velocity > -200)) {
        step = 0;
        return { 0, 0 };
    }
#endif

    int target_position = quick_stop_position_profile_generate(step, velocity);

    step++;

    return { target_position, steps-step };
}

static int quick_stop_init(int opmode,
                                int actual_velocity,
                                int sensor_resolution,
                                int actual_position,
                                ProfilerConfig &profiler_config)
{

    if (opmode == OPMODE_CST || opmode == OPMODE_CSV) {
        /* TODO implement quick stop profile */
    }

    /* FIXME avoid to accelerate to perform a quick stop */
    if ((actual_velocity < 200) && (actual_velocity > -200)) {
        return 0;
    }

    if (actual_velocity < 0) {
        actual_velocity = -actual_velocity;
    }

    int deceleration = profiler_config.max_deceleration;
    int steps = init_quick_stop_position_profile(
                (actual_velocity * sensor_resolution) / 60,
                actual_position,
                (deceleration * sensor_resolution) / 60);

    return steps;
}

static void inline update_configuration(
        client interface i_coe_communication           i_coe,
        client interface MotorcontrolInterface         i_motorcontrol,
        client interface PositionVelocityCtrlInterface i_position_control,
        client interface PositionFeedbackInterface i_pos_feedback,
        PosVelocityControlConfig  &position_config,
        PositionFeedbackConfig    &position_feedback_config,
        MotorcontrolConfig        &motorcontrol_config,
        ProfilerConfig            &profiler_config,
        int &sensor_select,
        int &limit_switch_type,
        int &polarity,
        int &sensor_resolution,
        int &nominal_speed,
        int &homing_method,
        int &opmode)
{
    /* update structures */
    //position_feedback_config;
    //position_config;

    /* FIXME add support for more than one feedback sensor! */
    cm_sync_config_position_feedback(i_coe, i_pos_feedback, position_feedback_config, 1);
    cm_sync_config_profiler(i_coe, profiler_config, PROFILE_TYPE_POSITION); /* FIXME currently only one profile type is used! */
    cm_sync_config_motor_control(i_coe, i_motorcontrol, motorcontrol_config);
    cm_sync_config_pos_velocity_control(i_coe, i_position_control, position_config);

    cm_sync_config_hall_states(i_coe, i_pos_feedback, i_motorcontrol,
                                position_feedback_config, motorcontrol_config, 1);

    /* Update values with current configuration */
    /* FIXME this looks a little bit obnoxious, is this value really initialized previously? */
    profiler_config.ticks_per_turn = position_feedback_config.resolution;
    polarity = profiler_config.polarity;

    nominal_speed     = i_coe.get_object_value(DICT_MAX_MOTOR_SPEED, 0);
    limit_switch_type = 0; //i_coe.get_object_value(LIMIT_SWITCH_TYPE, 0); /* not used now */
    homing_method     = 0; //i_coe.get_object_value(CIA402_HOMING_METHOD, 0); /* not used now */

    /* FIXME assumption: this sensor selection code is for the commutation sensor... */
    int number_of_feedbacks = i_coe.get_object_value(DICT_FEEDBACK_SENSOR_PORTS, 0);
    for (int i = 1; i <= number_of_feedbacks; i++) {
        uint16_t sensor_object = i_coe.get_object_value(DICT_FEEDBACK_SENSOR_PORTS, i);
        int usage = i_coe.get_object_value(sensor_object, SUB_FEEDBACK_SENSOR_FUNCTION);
        if (usage == 1) { /* FIXME introduce define or enum for Commutation or Feedback usage */
            sensor_select = i;
        }
    }

    sensor_resolution = position_feedback_config.resolution;

    //opmode = i_coe.get_object_value(CIA402_OP_MODES, 0);
}

static void debug_print_state(DriveState_t state)
{
    static DriveState_t oldstate = 0;

    if (state == oldstate)
        return;

    switch (state) {
    case S_NOT_READY_TO_SWITCH_ON:
        printstrln("S_NOT_READY_TO_SWITCH_ON");
        break;
    case S_SWITCH_ON_DISABLED:
        printstrln("S_SWITCH_ON_DISABLED");
        break;
    case S_READY_TO_SWITCH_ON:
        printstrln("S_READY_TO_SWITCH_ON");
        break;
    case S_SWITCH_ON:
        printstrln("S_SWITCH_ON");
        break;
    case S_OPERATION_ENABLE:
        printstrln("S_OPERATION_ENABLE");
        break;
    case S_QUICK_STOP_ACTIVE:
        printstrln("S_QUICK_STOP_ACTIVE");
        break;
    case S_FAULT_REACTION_ACTIVE:
        printstrln("S_FAULT_REACTION_ACTIVE");
        break;
    case S_FAULT:
        printstrln("S_FAULT");
        break;
    default:
        printstrln("Never happen State.");
        break;
    }

    oldstate = state;
}

//#pragma xta command "analyze loop ecatloop"
//#pragma xta command "set required - 1.0 ms"

#define QUICK_STOP_WAIT_COUNTER    2000

#define UPDATE_POSITION_GAIN    0x0000000f
#define UPDATE_VELOCITY_GAIN    0x000000f0
#define UPDATE_TORQUE_GAIN      0x00000f00


/* NOTE:
 * - op mode change only when we are in "Ready to Swtich on" state or below (basically op mode is set locally in this state).
 * - if the op mode signal changes in any other state it is ignored until we fall back to "Ready to switch on" state (Transition 2, 6 and 8)
 */
void ethercat_drive_service(ProfilerConfig &profiler_config,
                            client interface i_pdo_communication i_pdo,
                            client interface i_coe_communication i_coe,
                            client interface MotorcontrolInterface i_motorcontrol,
                            client interface PositionVelocityCtrlInterface i_position_control,
                            client interface PositionFeedbackInterface i_position_feedback)
{
    int quick_stop_steps = 0;
    int quick_stop_steps_left = 0;
    int quick_stop_count = 0;

    //int target_torque = 0; /* used for CST */
    //int target_velocity = 0; /* used for CSV */
    int target_position = 0;
    int qs_target_position = 0;
    int actual_torque = 0;
    int actual_velocity = 0;
    int actual_position = 0;
    int update_position_velocity = 0;
    int follow_error = 0;
    //int target_position_progress = 0; /* is current target_position necessary to remember??? */

    enum eDirection direction = DIRECTION_NEUTRAL;

    int nominal_speed;
    timer t;

    int init = 0;
    int op_set_flag = 0;

    int opmode = OPMODE_NONE;
    int opmode_request = OPMODE_NONE;

    PosVelocityControlConfig position_velocity_config = i_position_control.get_position_velocity_control_config();

    pdo_handler_values_t InOut = { 0 };

    int setup_loop_flag = 0;

    int ack = 0;
    int shutdown_ack = 0;
    int sensor_select = 1;

    int communication_active = 0;
    unsigned int c_time;
    int comm_inactive_flag = 0;
    int inactive_timeout_flag = 0;

    /* tuning specific variables */
    int tuning_control = 0;
    //int tuningpdo_status = 0;
    uint32_t tuning_result = 0;
    TuningStatus tuning_status = {0};

    unsigned int time;
    enum e_States state     = S_NOT_READY_TO_SWITCH_ON;
    //enum e_States state_old = state; /* necessary for something??? */

    uint16_t statusword = update_statusword(0, state, 0, 0, 0);
    //uint16_t statusword_old = 0; /* FIXME is the previous statusword send necessary? */
    int controlword = 0;
    //int controlword_old = 0; /* FIXME is the previous controlword received necessary? */

    //int torque_offstate = 0;
    check_list checklist = init_checklist();

    int ctrl_state;
    int limit_switch_type;
    int homing_method;
    int polarity = 1;

    int sensor_resolution = 0;

    PositionFeedbackConfig position_feedback_config = i_position_feedback.get_config();

    MotorcontrolConfig motorcontrol_config = i_motorcontrol.get_config();
    UpstreamControlData   send_to_master = { 0 };
    DownstreamControlData send_to_control = { 0 };

    /*
     * copy the current default configuration into the object dictionary, this will avoid ET_ARITHMETIC in motorcontrol service.
     */

    /* FIXME add support for more than one feedback sensor */
    cm_default_config_position_feedback(i_coe, i_position_feedback, position_feedback_config, 1);
    cm_default_config_profiler(i_coe, profiler_config);
    cm_default_config_motor_control(i_coe, i_motorcontrol, motorcontrol_config);
    cm_default_config_pos_velocity_control(i_coe, i_position_control);

    /* check if the slave enters the operation mode. If this happens we assume the configuration values are
     * written into the object dictionary. So we read the object dictionary values and continue operation.
     *
     * This should be done before we configure anything.
     */
    sdo_wait_first_config(i_coe);

    /* start operation */
    int read_configuration = 1;

    t :> time;
    while (1) {
//#pragma xta endpoint "ecatloop"
        /* FIXME reduce code duplication with above init sequence */
        /* Check if we reenter the operation mode. If so, update the configuration please. */
        select {
            case i_coe.configuration_ready():
                //printstrln("Master requests OP mode - cyclic operation is about to start.");
                read_configuration = 1;
                break;
            default:
                break;
        }

        /* FIXME: When to update configuration values from OD? only do this in state "Ready to Switch on"? */
        if (read_configuration) {
            update_configuration(i_coe, i_motorcontrol, i_position_control, i_position_feedback,
                    position_velocity_config, position_feedback_config, motorcontrol_config, profiler_config,
                    sensor_select, limit_switch_type, polarity, sensor_resolution, nominal_speed, homing_method,
                    opmode
                    );

            read_configuration = 0;
            i_coe.configuration_done();
        }

        /*
         *  local state variables
         */
        controlword     = pdo_get_controlword(InOut);
        opmode_request  = pdo_get_opmode(InOut);
        target_position = pdo_get_target_position(InOut);
        send_to_control.offset_torque = pdo_get_offset_torque(InOut); /* FIXME send this to the controll */
        /* FIXME removed! what is the next way to do it?
        update_position_velocity = pdo_get_command_pid_update(InOut); // Update trigger which PID setting should be updated now
         */

        /* tuning pdos */
        tuning_control = pdo_get_tuning_command(InOut); // mode 3 for tuning (mode 1 and 2 are in controlword)
        tuning_status.value = pdo_get_user_mosi(InOut); // value of tuning command

        /*
        printint(state);
        printstr(" ");
        printhexln(statusword);
        */

        if (opmode != OPMODE_SNCN_TUNING)
            send_to_control.position_cmd = target_position;
        if (quick_stop_steps != 0) {
            send_to_control.position_cmd = qs_target_position;
        }

        send_to_master = i_position_control.update_control_data(send_to_control);

        /* i_position_control.get_all_feedbacks; */
        actual_velocity = send_to_master.velocity; //i_position_control.get_velocity();
        actual_position = send_to_master.position; //i_position_control.get_position();
        actual_torque   = send_to_master.computed_torque; //i_position_control.get_torque(); /* FIXME expected future implementation! */
        FaultCode fault = send_to_master.error_status;

//        xscope_int(TARGET_POSITION, send_to_control.position_cmd);
//        xscope_int(ACTUAL_POSITION, actual_position);
//        xscope_int(FAMOUS_FAULT, fault * 1000);

        /*
         * Fault signaling to the master in the manufacturer specifc bit in the the statusword
         */
        if (fault != NO_FAULT) {
            update_checklist(checklist, opmode, 1);
            if (fault == DEVICE_INTERNAL_CONTINOUS_OVER_CURRENT_NO_1) {
                SET_BIT(statusword, SW_FAULT_OVER_CURRENT);
            } else if (fault == UNDER_VOLTAGE_NO_1) {
                SET_BIT(statusword, SW_FAULT_UNDER_VOLTAGE);
            } else if (fault == OVER_VOLTAGE_NO_1) {
                SET_BIT(statusword, SW_FAULT_OVER_VOLTAGE);
            } else if (fault == 99/*OVER_TEMPERATURE*/) {
                SET_BIT(statusword, SW_FAULT_OVER_TEMPERATURE);
            }

            /* Write error code to object dictionary */
            int error_code = get_cia402_error_code(fault);
            i_coe.set_object_value(DICT_ERROR_CODE, 0, error_code);
        }

        follow_error = target_position - actual_position; /* FIXME only relevant in OP_ENABLED - used for what??? */

        direction = (actual_velocity < 0) ? DIRECTION_CCLK : DIRECTION_CLK;

        /*
         *  update values to send
         */
        pdo_set_statusword(statusword, InOut);
        pdo_set_opmode_display(opmode, InOut);
<<<<<<< HEAD
        pdo_set_velocity_value(actual_velocity, InOut);
        pdo_set_torque_value(actual_torque, InOut );
        pdo_set_position_value(actual_position, InOut);
        // FIXME this is one of the analog inputs?
        pdo_set_analog_input1((1000 * 5 * send_to_master.analogue_input_a_1) / 4096, InOut); /* ticks to (edit:) milli-volt */
        pdo_set_tuning_status(tuning_result, InOut);
=======
        pdo_set_actual_velocity(actual_velocity, InOut);
        pdo_set_actual_torque(actual_torque, InOut );
        pdo_set_actual_position(actual_position, InOut);
        InOut.user1_out = (1000 * 5 * (send_to_master.analogue_input_a_1-send_to_master.analogue_input_b_1)) / 4096;  /* ticks to (edit:) milli-volt */
        InOut.user4_out = tuning_result;
>>>>>>> 36850205

        //xscope_int(USER_TORQUE, (1000 * 5 * send_to_master.sensor_torque) / 4096);

        /* Read/Write packets to ethercat Master application */
        communication_active = pdo_handler(i_pdo, InOut);

        if (communication_active == 0) {
            if (comm_inactive_flag == 0) {
                comm_inactive_flag = 1;
                t :> c_time;
            } else if (comm_inactive_flag == 1) {
                unsigned ts_comm_inactive;
                t :> ts_comm_inactive;
                if (ts_comm_inactive - c_time > 1*SEC_STD) {
                    state = get_next_state(state, checklist, 0, CTRL_COMMUNICATION_TIMEOUT);
                    inactive_timeout_flag = 1;
                }
            }
        } else {
            comm_inactive_flag = 0;
        }

        /* Check states of the motor drive, sensor drive and control servers */
        update_checklist(checklist, opmode, fault);

        /*
         * new, perform actions according to state
         */
        //debug_print_state(state);

        if (opmode == OPMODE_NONE) {
            /* for safety considerations, if no opmode choosen, the brake should blocking. */
            i_motorcontrol.set_brake_status(0);
            if (opmode_request != OPMODE_NONE)
                opmode = opmode_request;

        } else if (opmode == OPMODE_CSP || opmode == OPMODE_CST || opmode == OPMODE_CSV) {
            /* FIXME Put this into a separate CSP, CST, CSV function! */
            statusword      = update_statusword(statusword, state, 0, 0, 0); /* FiXME update ack, q_active and shutdown_ack */

            /*
             * Additionally used bits in statusword for...
             *
             * ...CSP:
             * Bit 10: Reserved -> 0
             * Bit 12: "Target Position Ignored"
             *         -> 0 Target position ignored
             *         -> 1 Target position shall be used as input to position control loop
             * Bit 13: "Following Error"
             *         -> 0 no error
             *         -> 1 if target_position_value || position_offset is outside of following_error_window
             *              around position_demand_value for longer than following_error_time_out
             */
            statusword = SET_BIT(statusword, SW_CSP_TARGET_POSITION_IGNORED);
            statusword = CLEAR_BIT(statusword, SW_CSP_FOLLOWING_ERROR);

            // FIXME make this function: continous_synchronous_operation(controlword, statusword, state, opmode, checklist, i_position_control);
            switch (state) {
            case S_NOT_READY_TO_SWITCH_ON:
                /* internal stuff, automatic transition (1) to next state */
                state = get_next_state(state, checklist, 0, 0);
                break;

            case S_SWITCH_ON_DISABLED:
                if (opmode_request == OPMODE_CSP) { /* FIXME check for supported opmodes if applicable */
                    opmode = opmode;
                } else {
                    opmode = opmode_request;
                }

                /* communication active, idle no motor control; read opmode from PDO and set control accordingly */
                state = get_next_state(state, checklist, controlword, 0);
                break;

            case S_READY_TO_SWITCH_ON:
                /* nothing special, transition form local (when?) or control device */
                state = get_next_state(state, checklist, controlword, 0);
                break;

            case S_SWITCH_ON:
                /* high power shall be switched on  */
                state = get_next_state(state, checklist, controlword, 0);
                if (state == S_OPERATION_ENABLE) {
                    i_position_control.enable_position_ctrl(position_velocity_config.position_control_strategy);
                }
                break;

            case S_OPERATION_ENABLE:
                /* drive function shall be enabled and internal set-points are cleared */

                /* check if state change occured */
                state = get_next_state(state, checklist, controlword, 0);
                if (state == S_SWITCH_ON || state == S_READY_TO_SWITCH_ON || state == S_SWITCH_ON_DISABLED) {
                    i_position_control.disable();
                }

                /* if quick stop is requested start immediately */
                if (state == S_QUICK_STOP_ACTIVE) {
                    quick_stop_steps = quick_stop_init(opmode, actual_velocity, sensor_resolution, actual_position, profiler_config); // <- can be done in the calling command
                }
                break;

            case S_QUICK_STOP_ACTIVE:
                /* quick stop function shall be started and running */
            { qs_target_position, quick_stop_steps_left } = quick_stop_perform(quick_stop_steps, actual_velocity);

            if (quick_stop_steps_left == 0 ) {
                quick_stop_count += 1;
                qs_target_position = actual_position;
                i_position_control.disable();
                if (quick_stop_count >= QUICK_STOP_WAIT_COUNTER) {
                    state = get_next_state(state, checklist, 0, CTRL_QUICK_STOP_FINISHED);
                    quick_stop_steps = 0;
                    quick_stop_count = 0;
                }
            }

            break;

            case S_FAULT_REACTION_ACTIVE:
                /* a fault is detected, perform fault recovery actions like a quick_stop */
                if (quick_stop_steps == 0) {
                    quick_stop_steps = quick_stop_init(opmode, actual_velocity, sensor_resolution, actual_position, profiler_config);
                }

                { qs_target_position, quick_stop_steps_left } = quick_stop_perform(quick_stop_steps, actual_velocity);

                if (quick_stop_steps_left == 0) {
                    state = get_next_state(state, checklist, 0, CTRL_FAULT_REACTION_FINISHED);
                    quick_stop_steps = 0;
                    qs_target_position = actual_position;
                    i_position_control.disable();
                }
                break;

            case S_FAULT:
                /* wait until fault reset from the control device appears */
                state = get_next_state(state, checklist, controlword, 0);

                if (state == S_SWITCH_ON_DISABLED) {
                    CLEAR_BIT(statusword, SW_FAULT_OVER_CURRENT);
                    CLEAR_BIT(statusword, SW_FAULT_UNDER_VOLTAGE);
                    CLEAR_BIT(statusword, SW_FAULT_OVER_VOLTAGE);
                    CLEAR_BIT(statusword, SW_FAULT_OVER_TEMPERATURE);
                }
                break;

            default: /* should never happen! */
                //printstrln("Should never happen happend.");
                state = get_next_state(state, checklist, 0, FAULT_RESET_CONTROL);
                break;
            }

        } else if (opmode == OPMODE_SNCN_TUNING) {
            /* run offset tuning -> this will be called as long as OPMODE_SNCN_TUNING is set */
            if (opmode_request != opmode) {
                opmode = opmode_request; /* stop tuning and switch to new opmode */
                i_position_control.disable();
                state = S_FAULT;
                //reset tuning status
                tuning_status.brake_flag = 0;
                tuning_status.motorctrl_status = TUNING_MOTORCTRL_OFF;
            }

            tuning_handler_ethercat(controlword, tuning_control,
                    statusword, tuning_result,
                    tuning_status,
                    motorcontrol_config, position_velocity_config, position_feedback_config,
                    send_to_master, send_to_control,
                    i_position_control, i_position_feedback);
        } else {
            /* if a unknown or unsupported opmode is requested we simply return
             * no opmode and don't allow any operation.
             * For safety reasons, if no opmode is selected the brake is closed! */
            i_motorcontrol.set_brake_status(0);
            opmode = OPMODE_NONE;
        }

#if 1 /* Draft to get PID updates on the fly */
        t :> time; /* FIXME check the timing here! */

        if ((update_position_velocity & UPDATE_POSITION_GAIN) == UPDATE_POSITION_GAIN) {
            /* Update PID vlaues so they can be set on the fly */
            position_velocity_config.P_pos          = i_coe.get_object_value(DICT_POSITION_CONTROLLER, 1); /* POSITION_P_VALUE; */
            position_velocity_config.I_pos          = i_coe.get_object_value(DICT_POSITION_CONTROLLER, 2); /* POSITION_I_VALUE; */
            position_velocity_config.D_pos          = i_coe.get_object_value(DICT_POSITION_CONTROLLER, 3); /* POSITION_D_VALUE; */

            i_position_control.set_position_velocity_control_config(position_velocity_config);
        }

        if ((update_position_velocity & UPDATE_VELOCITY_GAIN) == UPDATE_VELOCITY_GAIN) {
            position_velocity_config.P_velocity          = i_coe.get_object_value(DICT_VELOCITY_CONTROLLER, 1); /* 18; */
            position_velocity_config.I_velocity          = i_coe.get_object_value(DICT_VELOCITY_CONTROLLER, 2); /* 22; */
            position_velocity_config.D_velocity          = i_coe.get_object_value(DICT_VELOCITY_CONTROLLER, 2); /* 25; */

            i_position_control.set_position_velocity_control_config(position_velocity_config);
        }


        /*
<<<<<<< HEAD
        motorcontrol_config.current_P_gain     = i_coe.get_object_value(DICT_TORQUE_CONTROLLER, 1);
        motorcontrol_config.current_I_gain     = i_coe.get_object_value(DICT_TORQUE_CONTROLLER, 2);
        motorcontrol_config.current_D_gain     = i_coe.get_object_value(DICT_TORQUE_CONTROLLER, 3);
=======
        motorcontrol_config.torque_P_gain     = i_coe.get_object_value(CIA402_CURRENT_GAIN, 1);
        motorcontrol_config.torque_I_gain     = i_coe.get_object_value(CIA402_CURRENT_GAIN, 2);
        motorcontrol_config.torque_D_gain     = i_coe.get_object_value(CIA402_CURRENT_GAIN, 3);
>>>>>>> 36850205
         */
#endif

        /* wait 1 ms to respect timing */
        t when timerafter(time + MSEC_STD) :> time;

//#pragma xta endpoint "ecatloop_stop"
    }
}

/*
 * super simple test function for debugging without actual ethercat communication to just
 * test if the motor will move.
 */
void ethercat_drive_service_debug(ProfilerConfig &profiler_config,
                            client interface i_pdo_communication i_pdo,
                            client interface i_coe_communication i_coe,
                            client interface MotorcontrolInterface i_motorcontrol,
                            client interface PositionVelocityCtrlInterface i_position_control,
                            client interface PositionFeedbackInterface i_position_feedback)
{
    PosVelocityControlConfig position_velocity_config = i_position_control.get_position_velocity_control_config();
    PositionFeedbackConfig position_feedback_config = i_position_feedback.get_config();
    MotorcontrolConfig motorcontrol_config = i_motorcontrol.get_config();

    UpstreamControlData   send_to_master;
    DownstreamControlData send_to_control;
    send_to_control.position_cmd = 0;
    send_to_control.velocity_cmd = 0;
    send_to_control.torque_cmd = 0;
    send_to_control.offset_torque = 0;

    int enabled = 0;

    timer t;
    unsigned time;

    printstr("Motorconfig\n");
    printstr("pole pair: "); printintln(motorcontrol_config.pole_pairs);
    printstr("commutation offset: "); printintln(motorcontrol_config.commutation_angle_offset);

    printstr("Protecction limit over current: "); printintln(motorcontrol_config.protection_limit_over_current);
    printstr("Protecction limit over voltage: "); printintln(motorcontrol_config.protection_limit_over_voltage);
    printstr("Protecction limit under voltage: "); printintln(motorcontrol_config.protection_limit_under_voltage);

    t :> time;
//    i_motorcontrol.set_offset_detection_enabled();
//    delay_milliseconds(30000);

    while (1) {

        send_to_master = i_position_control.update_control_data(send_to_control);

//        xscope_int(TARGET_POSITION, send_to_control.position_cmd);
//        xscope_int(ACTUAL_POSITION, send_to_master.position);
//        xscope_int(FAMOUS_FAULT,    send_to_master.error_status * 1000);

        if (enabled == 0) {
            //delay_milliseconds(2000);
//            i_motorcontrol.set_torque_control_enabled();
//            i_position_control.enable_torque_ctrl();
           //i_position_control.enable_velocity_ctrl();
           //printstr("enable\n");
            i_position_control.enable_position_ctrl(POS_PID_CONTROLLER);
            enabled = 1;
        }
        else {
//            i_motorcontrol.set_torque(100);
//            i_position_control.set_velocity(0);
//            i_position_control.set_position(0);
//            i_position_control.set_velocity(500);
            send_to_control.position_cmd = 100000;
//            send_to_control.offset_torque = 0;
        }

        t when timerafter(time + MSEC_STD) :> time;
    }
}<|MERGE_RESOLUTION|>--- conflicted
+++ resolved
@@ -45,19 +45,13 @@
     int error_code = 0;
 
     switch (fault) {
-    case OVER_CURRENT_PHASE_A:
+    case DEVICE_INTERNAL_CONTINOUS_OVER_CURRENT_NO_1:
         error_code = ERROR_CODE_PHASE_FAILURE_L1;
         break;
-    case OVER_CURRENT_PHASE_B:
-        error_code = ERROR_CODE_PHASE_FAILURE_L2;
-        break;
-    case OVER_CURRENT_PHASE_C:
-        error_code = ERROR_CODE_PHASE_FAILURE_L3;
-        break;
-    case UNDER_VOLTAGE:
+    case UNDER_VOLTAGE_NO_1:
         error_code = ERROR_CODE_DC_LINK_UNDER_VOLTAGE;
         break;
-    case OVER_VOLTAGE:
+    case OVER_VOLTAGE_NO_1:
         error_code = ERROR_CODE_DC_LINK_OVER_VOLTAGE;
         break;
 #if 0 /* FIXME undefined symbol */
@@ -454,20 +448,12 @@
          */
         pdo_set_statusword(statusword, InOut);
         pdo_set_opmode_display(opmode, InOut);
-<<<<<<< HEAD
         pdo_set_velocity_value(actual_velocity, InOut);
         pdo_set_torque_value(actual_torque, InOut );
         pdo_set_position_value(actual_position, InOut);
         // FIXME this is one of the analog inputs?
         pdo_set_analog_input1((1000 * 5 * send_to_master.analogue_input_a_1) / 4096, InOut); /* ticks to (edit:) milli-volt */
         pdo_set_tuning_status(tuning_result, InOut);
-=======
-        pdo_set_actual_velocity(actual_velocity, InOut);
-        pdo_set_actual_torque(actual_torque, InOut );
-        pdo_set_actual_position(actual_position, InOut);
-        InOut.user1_out = (1000 * 5 * (send_to_master.analogue_input_a_1-send_to_master.analogue_input_b_1)) / 4096;  /* ticks to (edit:) milli-volt */
-        InOut.user4_out = tuning_result;
->>>>>>> 36850205
 
         //xscope_int(USER_TORQUE, (1000 * 5 * send_to_master.sensor_torque) / 4096);
 
@@ -668,15 +654,9 @@
 
 
         /*
-<<<<<<< HEAD
-        motorcontrol_config.current_P_gain     = i_coe.get_object_value(DICT_TORQUE_CONTROLLER, 1);
-        motorcontrol_config.current_I_gain     = i_coe.get_object_value(DICT_TORQUE_CONTROLLER, 2);
-        motorcontrol_config.current_D_gain     = i_coe.get_object_value(DICT_TORQUE_CONTROLLER, 3);
-=======
-        motorcontrol_config.torque_P_gain     = i_coe.get_object_value(CIA402_CURRENT_GAIN, 1);
-        motorcontrol_config.torque_I_gain     = i_coe.get_object_value(CIA402_CURRENT_GAIN, 2);
-        motorcontrol_config.torque_D_gain     = i_coe.get_object_value(CIA402_CURRENT_GAIN, 3);
->>>>>>> 36850205
+        motorcontrol_config.torque_P_gain     = i_coe.get_object_value(DICT_TORQUE_CONTROLLER, 1);
+        motorcontrol_config.torque_I_gain     = i_coe.get_object_value(DICT_TORQUE_CONTROLLER, 2);
+        motorcontrol_config.torque_D_gain     = i_coe.get_object_value(DICT_TORQUE_CONTROLLER, 3);
          */
 #endif
 
