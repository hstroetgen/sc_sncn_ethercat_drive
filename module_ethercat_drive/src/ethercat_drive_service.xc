--- conflicted
+++ resolved
@@ -978,77 +978,3 @@
 //#pragma xta endpoint "ecatloop_stop"
     }
 }
-<<<<<<< HEAD
-
-/*
- * super simple test function for debugging without actual ethercat communication to just
- * test if the motor will move.
- */
-void ethercat_drive_service_debug(server SDO_Config sdo_config,
-                            ProfilerConfig &profiler_config,
-                            client interface i_pdo_communication i_pdo,
-                            client interface i_coe_communication i_coe,
-                            client interface TorqueControlInterface i_torque_control,
-                            client interface MotionControlInterface i_motion_control,
-                            client interface PositionFeedbackInterface i_position_feedback,
-                            client SPIFFSInterface i_spiffs)
-{
-    MotionControlConfig motion_control_config = i_motion_control.get_motion_control_config();
-    PositionFeedbackConfig position_feedback_config = i_position_feedback.get_config();
-    MotorcontrolConfig motorcontrol_config = i_torque_control.get_config();
-
-    UpstreamControlData   send_to_master;
-    DownstreamControlData send_to_control;
-    send_to_control.position_cmd = 0;
-    send_to_control.velocity_cmd = 0;
-    send_to_control.torque_cmd = 0;
-    send_to_control.offset_torque = 0;
-
-    int enabled = 0;
-
-    timer t;
-    unsigned time;
-
-    printstr("Motorconfig\n");
-    printstr("pole pair: "); printintln(motorcontrol_config.pole_pairs);
-    printstr("commutation offset: "); printintln(motorcontrol_config.commutation_angle_offset);
-
-    printstr("Protecction limit over current: "); printintln(motorcontrol_config.protection_limit_over_current);
-    printstr("Protecction limit over voltage: "); printintln(motorcontrol_config.protection_limit_over_voltage);
-    printstr("Protecction limit under voltage: "); printintln(motorcontrol_config.protection_limit_under_voltage);
-
-    t :> time;
-//    i_torque_control.set_offset_detection_enabled();
-//    delay_milliseconds(30000);
-
-    while (1) {
-
-        send_to_master = i_motion_control.update_control_data(send_to_control);
-
-//        xscope_int(TARGET_POSITION, send_to_control.position_cmd);
-//        xscope_int(ACTUAL_POSITION, send_to_master.position);
-//        xscope_int(FAMOUS_FAULT,    send_to_master.error_status * 1000);
-
-        if (enabled == 0) {
-            //delay_milliseconds(2000);
-//            i_torque_control.set_torque_control_enabled();
-//            i_motion_control.enable_torque_ctrl();
-           //i_motion_control.enable_velocity_ctrl();
-           //printstr("enable\n");
-            i_motion_control.enable_position_ctrl(POS_PID_CONTROLLER);
-            enabled = 1;
-        }
-        else {
-//            i_torque_control.set_torque(100);
-//            i_motion_control.set_velocity(0);
-//            i_motion_control.set_position(0);
-//            i_motion_control.set_velocity(500);
-            send_to_control.position_cmd = 100000;
-//            send_to_control.offset_torque = 0;
-        }
-
-        t when timerafter(time + MSEC_STD) :> time;
-    }
-}
-=======
->>>>>>> 902b996a
