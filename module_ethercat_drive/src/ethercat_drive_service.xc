/**
 * @file ecat_motor_drive.xc
 * @brief EtherCAT Motor Drive Server
 * @author Synapticon GmbH <support@synapticon.com>
 */

#include <ethercat_drive_service.h>
#include <refclk.h>
#include <cia402_wrapper.h>
#include <pdo_handler.h>
#include <statemachine.h>
#include <state_modes.h>
#include <profile.h>

{int, int} static inline get_position_absolute(int sensor_select, interface HallInterface client ?i_hall,
                                                interface QEIInterface client ?i_qei, interface BISSInterface client ?i_biss, interface AMSInterface client ?i_ams)
{
    int actual_position;
    int direction;

    if (sensor_select == HALL_SENSOR) {
        actual_position = i_hall.get_hall_position_absolute();//get_hall_position_absolute(c_hall);
        direction = i_hall.get_hall_direction();
    } else if (sensor_select == QEI_SENSOR) { /* QEI */
        actual_position = i_qei.get_qei_position_absolute();//get_qei_position_absolute(c_qei);
        direction = i_qei.get_qei_direction();
    } else if (sensor_select == BISS_SENSOR) { /* BISS */
        { actual_position, void, void } = i_biss.get_biss_position();
        if (i_biss.get_biss_velocity() >= 0)
            direction = 1;
        else
            direction = -1;
    } else if (sensor_select == AMS_SENSOR) { /* AMS */
        { actual_position, void} = i_ams.get_ams_position();
        if (i_ams.get_ams_velocity() >= 0)
            direction = 1;
        else
            direction = -1;
    }

    return {actual_position, direction};
}

//#pragma xta command "analyze loop ecatloop"
//#pragma xta command "set required - 1.0 ms"

void ethercat_drive_service(ProfilerConfig &profiler_config,
                            chanend pdo_out, chanend pdo_in,
                            client interface i_coe_communication i_coe,
                            interface MotorcontrolInterface client i_commutation,
                            interface HallInterface client ?i_hall,
                            interface QEIInterface client ?i_qei,
                            interface BISSInterface client ?i_biss,
                            interface AMSInterface client ?i_ams,
                            interface GPIOInterface client ?i_gpio,
                            interface TorqueControlInterface client ?i_torque_control,
                            interface VelocityControlInterface client i_velocity_control,
                            interface PositionControlInterface client i_position_control)
{
    int i = 0;
    int mode = 40;
    int steps = 0;

    int target_torque = 0;
    int actual_torque = 0;
    int target_velocity = 0;
    int actual_velocity = 0;
    int target_position = 0;
    int actual_position = 0;

    int direction = 0;

    int position_ramp = 0;
    int prev_position = 0;

    int velocity_ramp = 0;
    int prev_velocity = 0;

    int torque_ramp = 0;
    int prev_torque = 0;

    int nominal_speed;
    timer t;

    int init = 0;
    int op_set_flag = 0;
    int op_mode = 0;

    ControlConfig position_ctrl_params;
    ControlConfig torque_ctrl_params;
    ControlConfig velocity_ctrl_params;

    QEIConfig qei_params;
    HallConfig hall_config;
    BISSConfig biss_config;
    AMSConfig ams_config;

    MotorcontrolConfig commutation_params;
    ctrl_proto_values_t InOut;

    int setup_loop_flag = 0;
    int sense;

    int ack = 0;
    int quick_active = 0;
    int mode_quick_flag = 0;
    int shutdown_ack = 0;
    int sensor_select = -1;

    int communication_active = 0;
    unsigned int c_time;
    int comm_inactive_flag = 0;
    int inactive_timeout_flag = 0;

    unsigned int time;
    int state;
    int statusword;
    int controlword;

    int status=0;
    int tmp=0;

    //int torque_offstate = 0;
    int mode_selected = 0;
    check_list checklist;

    int home_velocity = 0;
    int home_acceleration = 0;

    int limit_switch = -1;      // positive negative limit switches
    int reset_counter = 0;

    int home_state = 0;
    int safety_state = 0;
    int capture_position = 0;
    int current_position = 0;
    int home_offset = 0;
    int end_state = 0;
    int ctrl_state;
    int limit_switch_type;
    int homing_method;
    int polarity = 1;
    int homing_done = 0;
    state       = init_state(); // init state
    checklist   = init_checklist();
    InOut       = init_ctrl_proto();

    if (!isnull(i_hall))
        hall_config = i_hall.get_hall_config();
    if (!isnull(i_qei))
        qei_params = i_qei.get_qei_config();
    if (!isnull(i_biss))
        biss_config = i_biss.get_biss_config();
    if (!isnull(i_ams))
            ams_config = i_ams.get_ams_config();
    velocity_ctrl_params = i_velocity_control.get_velocity_control_config();
    MotorcontrolConfig motorcontrol_config = i_commutation.get_config();

 //ToDo parameters to be updated over ethercat:
 // hall_config
 // qei_params
 // biss_config
 // ams_config
 // velocity_ctrl_params
 // position_ctrl_params
 // torque_ctrl_params
 // motorcontrol_config
 // profiler_config
 // commutation_params
 //
 // sensor_select
 // nominal_speed
 // homing_method, limit_switch_type
 // polarity


    t :> time;
    while (1) {
//#pragma xta endpoint "ecatloop"
        /* Read/Write packets to ethercat Master application */
        communication_active = ctrlproto_protocol_handler_function(pdo_out, pdo_in, InOut);

        if (communication_active == 0) {
            if (comm_inactive_flag == 0) {
                comm_inactive_flag = 1;
                t :> c_time;
            } else if (comm_inactive_flag == 1) {
                unsigned ts_comm_inactive;
                t :> ts_comm_inactive;
                if (ts_comm_inactive - c_time > 1*SEC_STD) {
                    //printstrln("comm inactive timeout");
                    t :> c_time;
                    t when timerafter(c_time + 2*SEC_STD) :> c_time;
                    inactive_timeout_flag = 1;
                }
            }
        } else if (communication_active >= 1) {
            comm_inactive_flag = 0;
            inactive_timeout_flag = 0;
        }

        /*********************************************************************************
         * If communication is inactive, trigger quick stop mode if motor is in motion 
         *********************************************************************************/
        if (inactive_timeout_flag == 1) {

            /* quick stop for torque mode */
            if (op_mode == CST)
            {
                //ToDo: implement quick stop for CST
            }

            /* quick stop for velocity mode */
            if (op_mode == CSV) {
                //ToDo: implement quick stop for CSV
            }

            /* quick stop for position mode */
            else if (op_mode == CSP) {
                if (sensor_select == HALL_SENSOR && !isnull(i_hall))
                    actual_velocity = i_hall.get_hall_velocity();
                else if (sensor_select == BISS_SENSOR && !isnull(i_biss))
                    actual_velocity = i_biss.get_biss_velocity();
                else if (sensor_select == QEI_SENSOR && !isnull(i_qei))
                    actual_velocity = i_qei.get_qei_velocity();
                else if (sensor_select == AMS_SENSOR && !isnull(i_ams))
                    actual_velocity = i_ams.get_ams_velocity();
                actual_position = i_position_control.get_position();

                int deceleration;
                int max_position_limit;
                int min_position_limit;
                //int polarity;
                deceleration = profiler_config.max_acceleration;
                max_position_limit = profiler_config.max_position;
                min_position_limit = profiler_config.min_position;
                //polarity = cyclic_sync_position_config.velocity_config.polarity;

                if (actual_velocity>=500 || actual_velocity<=-500) {
                    if (actual_velocity < 0) {
                        actual_velocity = -actual_velocity;
                    }

                    int sensor_ticks;
                    if (sensor_select == HALL_SENSOR) {
                        sensor_ticks = hall_config.pole_pairs * HALL_TICKS_PER_ELECTRICAL_ROTATION;//max_ticks_per_turn;
                    } else if (sensor_select == QEI_SENSOR){    /* QEI */
                        sensor_ticks = qei_params.ticks_resolution * QEI_CHANGES_PER_TICK;
                    } else if (sensor_select == BISS_SENSOR){    /* BISS */
                        sensor_ticks = (1 << biss_config.singleturn_resolution);
                    } else if (sensor_select == AMS_SENSOR){    /* AMS */
                        sensor_ticks = (1 << ams_config.resolution_bits);
                    }

                    steps = init_quick_stop_position_profile(
                        (actual_velocity * sensor_ticks) / 60,
                        actual_position,
                        (deceleration * sensor_ticks) / 60);

                    mode_selected = 3; // non interruptible mode
                    mode_quick_flag = 0;
                }

                {actual_position, sense} = get_position_absolute(sensor_select, i_hall, i_qei, i_biss, i_ams);

                t :> c_time;
                for (int i=0; i<steps; i++) {
                    target_position = quick_stop_position_profile_generate(i, sense);
                    i_position_control.set_position(position_limit( target_position, max_position_limit,
                                                                    min_position_limit));

                    //send_actual_position(actual_position * polarity, InOut);
                    t when timerafter(c_time + MSEC_STD) :> c_time;
                }
            }
            mode_selected = 0;
            setup_loop_flag = 0;
            op_set_flag = 0;
            op_mode = 256;      /* FIXME: why 256? */
        }


        /*********************************************************************************
         * EtherCAT communication is Active
         *********************************************************************************/
        if (comm_inactive_flag == 0) {
            /* Read controlword from the received from EtherCAT Master application */
            controlword = InOut.control_word;

            /* Check states of the motor drive, sensor drive and control servers */
            update_checklist(checklist, mode, i_commutation, i_hall, i_qei, i_biss, i_ams, null,
                             i_torque_control, i_velocity_control, i_position_control);

            /* Update state machine */
            state = get_next_state(state, checklist, controlword);

            /* Update statusword sent to the EtherCAT Master Application */
            statusword = update_statusword(statusword, state, ack, quick_active, shutdown_ack);
            InOut.status_word = statusword;

            if (setup_loop_flag == 0) {
                if (controlword == 6) {
                    tmp = i_coe.get_object_value(0x60b0, 0);
                    status = (unsigned char)(tmp&0xff);
                    if (status == 0) {
                        status = 0xaf;
                        i_coe.set_object_value(0x60b0, 0, status);
                        tmp = i_coe.get_object_value(0x60b0, 0);
                        if (tmp == status) {
                            t :> c_time;
                            t when timerafter(c_time + 500*MSEC_STD) :> c_time;
                            InOut.operation_mode_display = 105;

                        }
                    } else if (status == 0xaf) {
                        InOut.operation_mode_display = 105;
                    }
                }
                /* Read Motor Configuration sent from the EtherCAT Master Application */
                if (controlword == 5) {
                    update_commutation_param_ecat(commutation_params, i_coe);
                    sensor_select = sensor_select_sdo(i_coe);

                    //if (sensor_select == HALL_SENSOR)  /* FIXME (?)
                    //{
                    update_hall_config_ecat(hall_config, i_coe);
                    //}
                    biss_config.pole_pairs = hall_config.pole_pairs;
                    ams_config.pole_pairs = hall_config.pole_pairs;
                    if (sensor_select >= QEI_SENSOR) { /* FIXME QEI with Index defined as 2 and without Index as 3  */
                        update_qei_param_ecat(qei_params, i_coe);
                    }
                    nominal_speed = speed_sdo_update(i_coe);
                    update_pp_param_ecat(profiler_config, i_coe);
                    polarity = profiler_config.polarity;//profile_position_config.velocity_config.polarity;
                    //qei_params.poles = hall_config.pole_pairs;

                    //config_sdo_handler(i_coe);
                    {homing_method, limit_switch_type} = homing_sdo_update(i_coe);
                    if (homing_method == HOMING_NEGATIVE_SWITCH)
                        limit_switch = -1;
                    else if (homing_method == HOMING_POSITIVE_SWITCH)
                        limit_switch = 1;

                    /* Configuration of GPIO Digital ports follows here */
                    if (!isnull(i_gpio)) {
                        i_gpio.config_dio_input(0, SWITCH_INPUT_TYPE, limit_switch_type);
                        i_gpio.config_dio_input(1, SWITCH_INPUT_TYPE, limit_switch_type);
                        i_gpio.config_dio_done();//end_config_gpio(c_gpio);
                    }
                    if (!isnull(i_hall))
                        i_hall.set_hall_config(hall_config); //set_hall_conifg_ecat(c_hall, hall_config);
                    if (homing_done == 0 && !isnull(i_qei))
                        i_qei.set_qei_config(qei_params);
                    if (!isnull(i_biss))
                        i_biss.set_biss_config(biss_config);
                    if (!isnull(i_ams))
                        i_ams.set_ams_config(ams_config);
                    i_commutation.set_all_parameters(hall_config, qei_params,
                                               commutation_params);

                    setup_loop_flag = 1;
                    op_set_flag = 0;
                }
            }
            /* Read Position Sensor */
            if (sensor_select == HALL_SENSOR && !isnull(i_hall)) {
                actual_velocity = i_hall.get_hall_velocity();
            } else if (sensor_select == QEI_SENSOR && !isnull(i_qei)) {
                actual_velocity = i_qei.get_qei_velocity();
               //printintln(actual_velocity);
            } else if (sensor_select == BISS_SENSOR && !isnull(i_biss)) {
                actual_velocity = i_biss.get_biss_velocity();
            } else if (sensor_select == AMS_SENSOR && !isnull(i_ams)) {
                actual_velocity = i_ams.get_ams_velocity();
            }
            send_actual_velocity(actual_velocity * polarity, InOut);

            if (mode_selected == 0) {
                /* Select an operation mode requested from EtherCAT Master Application */
                switch (InOut.operation_mode) {
<<<<<<< HEAD
                    /* Homing Mode initialization */
                case HM:
                    if (op_set_flag == 0) {
                        if(motorcontrol_config.commutation_method == FOC){
                            ctrl_state = i_commutation.check_busy();
                        } else {
                            ctrl_state = i_torque_control.check_busy();
                        }
                        if (ctrl_state == 1){
                            if(motorcontrol_config.commutation_method == FOC){
                                i_commutation.set_fets_state(0);
                            } else {
                                i_torque_control.disable_torque_ctrl();
                            }
                        }
                        init_velocity_control(i_velocity_control);
                    }
                    if (i_velocity_control.check_busy() == INIT) {
                        op_set_flag = 1;
                        mode_selected = 1;
                        op_mode = HM;
                        steps = 0;
                        mode_quick_flag = 10;
                        ack = 0;
                        shutdown_ack = 0;

                        i_velocity_control.set_velocity_sensor(QEI_SENSOR); //QEI
                        InOut.operation_mode_display = HM;
                    }
                    break;

                    /* Profile Position Mode initialization */
                case PP:
                    if (op_set_flag == 0) {
                        update_position_ctrl_param_ecat(position_ctrl_params, i_coe);
                        sensor_select = sensor_select_sdo(i_coe);

                        if (sensor_select == HALL_SENSOR && !isnull(i_hall)) {
                            i_hall.set_hall_config(hall_config);
                        } else if (sensor_select == QEI_SENSOR && !isnull(i_qei)) { /* QEI */
                            i_qei.set_qei_config(qei_params);
                        } else if (sensor_select == BISS_SENSOR && !isnull(i_biss)) { /* BiSS */
                            i_biss.set_biss_config(biss_config);
                        } else if (sensor_select == AMS_SENSOR && !isnull(i_ams)) { /* AMS */
                            i_ams.set_ams_config(ams_config);
                        }
                        i_position_control.set_position_control_config(position_ctrl_params);
                        if(motorcontrol_config.commutation_method == SINE){
                            i_torque_control.set_torque_sensor(sensor_select);
                        }
                        i_velocity_control.set_velocity_sensor(sensor_select);
                        i_position_control.set_position_sensor(sensor_select);

                        ctrl_state = i_velocity_control.check_busy();
                        if (ctrl_state == 1)
                            i_velocity_control.disable_velocity_ctrl();
                            init_position_control(i_position_control);
                    }
                    if (i_position_control.check_busy() == INIT) {
                        op_set_flag = 1;
                        mode_selected = 1;
                        op_mode = PP;
                        steps = 0;
                        mode_quick_flag = 10;
                        ack = 0;
                        shutdown_ack = 0;

                        update_pp_param_ecat(profiler_config, i_coe);
                        init_position_profile_limits(profiler_config.max_acceleration,
                                                     profiler_config.max_velocity,
                                                     qei_params, hall_config, biss_config, ams_config, sensor_select,
                                                     profiler_config.max_position,
                                                     profiler_config.min_position);
                        InOut.operation_mode_display = PP;
                    }
                    break;

                    /* Profile Torque Mode initialization */
                case TQ:
                    if (op_set_flag == 0) {
                        update_torque_ctrl_param_ecat(torque_ctrl_params, i_coe);
                        sensor_select = sensor_select_sdo(i_coe);
                        if (sensor_select == HALL_SENSOR && !isnull(i_hall)) {
                            i_hall.set_hall_config(hall_config);
                        } else if (sensor_select == QEI_SENSOR && !isnull(i_qei)) { /* QEI */
                            i_qei.set_qei_config(qei_params);
                        } else if (sensor_select == BISS_SENSOR && !isnull(i_biss)) { /* BiSS */
                            i_biss.set_biss_config(biss_config);
                        } else if (sensor_select == AMS_SENSOR && !isnull(i_ams)) { /* AMS */
                            i_ams.set_ams_config(ams_config);
                        }

                        if(motorcontrol_config.commutation_method == SINE){
                            i_torque_control.set_torque_control_config(torque_ctrl_params);
                            i_torque_control.set_torque_sensor(sensor_select);
                        }
                        i_velocity_control.set_velocity_sensor(sensor_select);
                        i_position_control.set_position_sensor(sensor_select);

                        ctrl_state = i_position_control.check_busy();
                        if (ctrl_state == 1)
                            i_position_control.disable_position_ctrl();
                        init_torque_control(i_torque_control);
                    }
                    if(motorcontrol_config.commutation_method == SINE){
                        if (i_torque_control.check_busy() == INIT) {
                            op_set_flag = 1;
                            mode_selected = 1;
                            op_mode = TQ;
                            steps = 0;
                            mode_quick_flag = 10;
                            ack = 0;
                            shutdown_ack = 0;

                            update_cst_param_ecat(profiler_config, i_coe);
                            update_pt_param_ecat(profiler_config, i_coe);
                            init_linear_profile_limits(profiler_config.max_current, profiler_config.polarity);

                            InOut.operation_mode_display = TQ;
                        }
                    } else {
                        delay_milliseconds(500);
                        op_set_flag = 1;
                        mode_selected = 1;
                        op_mode = TQ;
                        steps = 0;
                        mode_quick_flag = 10;
                        ack = 0;
                        shutdown_ack = 0;

                        update_cst_param_ecat(profiler_config, i_coe);
                        update_pt_param_ecat(profiler_config, i_coe);
                        init_linear_profile_limits(profiler_config.max_current, profiler_config.polarity);

                        InOut.operation_mode_display = TQ;
                    }
                    break;

                    /* Profile Velocity Mode initialization */
                case PV:
                    if (op_set_flag == 0) {
                        update_velocity_ctrl_param_ecat(velocity_ctrl_params, i_coe);
                        sensor_select = sensor_select_sdo(i_coe);

                        if (sensor_select == HALL_SENSOR && !isnull(i_hall)) {
                            i_hall.set_hall_config(hall_config);
                        } else if (sensor_select == QEI_SENSOR && !isnull(i_qei)) { /* QEI */
                            i_qei.set_qei_config(qei_params);
                        } else if (sensor_select == BISS_SENSOR && !isnull(i_biss)) { /* BiSS */
                            i_biss.set_biss_config(biss_config);
                        } else if (sensor_select == AMS_SENSOR && !isnull(i_ams)) { /* AMS */
                            i_ams.set_ams_config(ams_config);
                        }

                        i_velocity_control.set_velocity_control_config(velocity_ctrl_params);
                        if(motorcontrol_config.commutation_method == SINE){
                            i_torque_control.set_torque_sensor(sensor_select);
                        }
                        i_velocity_control.set_velocity_sensor(sensor_select);
                        i_position_control.set_position_sensor(sensor_select);

                        ctrl_state = i_position_control.check_busy();
                        if (ctrl_state == 1)
                            i_position_control.disable_position_ctrl();
                        init_velocity_control(i_velocity_control);
                    }
                    if (i_velocity_control.check_busy() == INIT) {
                        op_set_flag = 1;
                        mode_selected = 1;
                        op_mode = PV;
                        steps = 0;
                        mode_quick_flag = 10;
                        ack = 0;
                        shutdown_ack = 0;

                        update_pv_param_ecat(profiler_config, i_coe);
                        init_velocity_profile_limits(profiler_config.max_velocity,profiler_config.max_deceleration,
                                                        profiler_config.max_deceleration);//profile_velocity_config.quick_stop_deceleration);
                        InOut.operation_mode_display = PV;
                    }
                    break;

=======
>>>>>>> 392c915f
                    /* Cyclic synchronous position mode initialization */
                //FixMe: initialization should take place before we start PDO communication
                case CSP:
                    if (op_set_flag == 0) {
                        update_position_ctrl_param_ecat(position_ctrl_params, i_coe);
                        sensor_select = sensor_select_sdo(i_coe);

                        if (sensor_select == HALL_SENSOR && !isnull(i_hall)) {
                            i_hall.set_hall_config(hall_config);
                        } else if (sensor_select == QEI_SENSOR && !isnull(i_qei)) { /* QEI */
                            i_qei.set_qei_config(qei_params);
                        } else if (sensor_select == BISS_SENSOR && !isnull(i_biss)) { /* BiSS */
                            i_biss.set_biss_config(biss_config);
                        } else if (sensor_select == AMS_SENSOR && !isnull(i_ams)) { /* AMS */
                            i_ams.set_ams_config(ams_config);
                        }
                        i_position_control.set_position_control_config(position_ctrl_params);
                        if(motorcontrol_config.commutation_method == SINE && !isnull(i_torque_control)){
                            i_torque_control.set_torque_sensor(sensor_select);
                        }
                        i_velocity_control.set_velocity_sensor(sensor_select);
                        i_position_control.set_position_sensor(sensor_select);

                        ctrl_state = i_velocity_control.check_busy();
                        if (ctrl_state == 1)
                            i_velocity_control.disable_velocity_ctrl();
                            init_position_control(i_position_control);
                    }
                    if (i_position_control.check_busy() == INIT) {
                        op_set_flag = 1;
                        mode_selected = 1;
                        mode_quick_flag = 10;
                        op_mode = CSP;
                        ack = 0;
                        shutdown_ack = 0;

                        update_csp_param_ecat(profiler_config, i_coe);
                        InOut.operation_mode_display = CSP;
                    }
                    break;

                    /* Cyclic synchronous velocity mode initialization */
                case CSV:   //csv mode index
<<<<<<< HEAD
                    if (op_set_flag == 0) {
                        update_velocity_ctrl_param_ecat(velocity_ctrl_params, i_coe);
                        sensor_select = sensor_select_sdo(i_coe);

                        if (sensor_select == HALL_SENSOR && !isnull(i_hall)) {
                            i_hall.set_hall_config(hall_config);
                        } else if (sensor_select == QEI_SENSOR && !isnull(i_qei)) { /* QEI */
                            i_qei.set_qei_config(qei_params);
                        } else if (sensor_select == BISS_SENSOR && !isnull(i_biss)) { /* BiSS */
                            i_biss.set_biss_config(biss_config);
                        } else if (sensor_select == AMS_SENSOR && !isnull(i_ams)) { /* AMS */
                            i_ams.set_ams_config(ams_config);
                        }

                        i_velocity_control.set_velocity_control_config(velocity_ctrl_params);
                        if(motorcontrol_config.commutation_method == SINE){
                            i_torque_control.set_torque_sensor(sensor_select);
                        }
                        i_velocity_control.set_velocity_sensor(sensor_select);
                        i_position_control.set_position_sensor(sensor_select);
                        ctrl_state = i_position_control.check_busy();
                        if (ctrl_state == 1)
                            i_position_control.disable_position_ctrl();
                        init_velocity_control(i_velocity_control);
                    }
                    if (i_velocity_control.check_busy() == INIT) {
                        op_set_flag = 1;
                        mode_selected = 1;
                        mode_quick_flag = 10;
                        op_mode = CSV;
                        ack = 0;
                        shutdown_ack = 0;

                        update_csv_param_ecat(profiler_config, i_coe);
                        InOut.operation_mode_display = CSV;
                    }
=======
>>>>>>> 392c915f
                    break;

                    /* Cyclic synchronous torque mode initialization */
                case CST:
<<<<<<< HEAD
                    if (op_set_flag == 0) {
                        update_torque_ctrl_param_ecat(torque_ctrl_params, i_coe);
                        sensor_select = sensor_select_sdo(i_coe);

                        if (sensor_select == HALL_SENSOR && !isnull(i_hall)) {
                            i_hall.set_hall_config(hall_config);
                        } else if (sensor_select == QEI_SENSOR && !isnull(i_qei)) { /* QEI */
                            i_qei.set_qei_config(qei_params);
                        } else if (sensor_select == BISS_SENSOR && !isnull(i_biss)) { /* BiSS */
                            i_biss.set_biss_config(biss_config);
                        } else if (sensor_select == AMS_SENSOR && !isnull(i_ams)) { /* AMS */
                            i_ams.set_ams_config(ams_config);
                        }

                        if(motorcontrol_config.commutation_method == SINE){
                            i_torque_control.set_torque_control_config(torque_ctrl_params);
                            i_torque_control.set_torque_sensor(sensor_select);
                        }
                        i_velocity_control.set_velocity_sensor(sensor_select);
                        i_position_control.set_position_sensor(sensor_select);

                        ctrl_state = i_velocity_control.check_busy();
                        if (ctrl_state == 1)
                            i_velocity_control.disable_velocity_ctrl();
                        ctrl_state = i_position_control.check_busy(); /* FIXME: why twice? */
                        if (ctrl_state == 1)
                            i_position_control.disable_position_ctrl();
                            init_torque_control(i_torque_control);
                    }
                    if(motorcontrol_config.commutation_method == SINE){
                        if (i_torque_control.check_busy() == INIT) {
                            op_set_flag = 1;
                            mode_selected = 1;
                            mode_quick_flag = 10;
                            op_mode = CST;
                            ack = 0;
                            shutdown_ack = 0;

                            update_cst_param_ecat(profiler_config, i_coe);
                            update_pt_param_ecat(profiler_config, i_coe);
                            //torque_offstate = (cyclic_sync_torque_config.max_torque * 15) / (cyclic_sync_torque_config.nominal_current * 100 * cyclic_sync_torque_config.motor_torque_constant);
                            InOut.operation_mode_display = CST;
                        }
                    } else {
                        delay_milliseconds(500);
                        op_set_flag = 1;
                        mode_selected = 1;
                        mode_quick_flag = 10;
                        op_mode = CST;
                        ack = 0;
                        shutdown_ack = 0;

                        update_cst_param_ecat(profiler_config, i_coe);
                        update_pt_param_ecat(profiler_config, i_coe);
                        //torque_offstate = (cyclic_sync_torque_config.max_torque * 15) / (cyclic_sync_torque_config.nominal_current * 100 * cyclic_sync_torque_config.motor_torque_constant);
                        InOut.operation_mode_display = CST;
                    }
=======
>>>>>>> 392c915f
                    break;
                }
            }

            /* After operation mode is selected the loop enters a continuous operation
             * until the operation is shutdown */
            if (mode_selected == 1) {
                switch (InOut.control_word) {
                case QUICK_STOP:
                    if (op_mode == CST) {
                        //ToDo: implement quickstop for CST
                    }
                    else if (op_mode == CSV) {
                        //ToDo: implement quickstop for CSV
                    } else if (op_mode == CSP) {
                        if (sensor_select == HALL_SENSOR && !isnull(i_hall))
                            actual_velocity = i_hall.get_hall_velocity();
                        else if (sensor_select == BISS_SENSOR && !isnull(i_biss))
                            actual_velocity = i_biss.get_biss_velocity();
                        else if (sensor_select == AMS_SENSOR && !isnull(i_ams))
                            actual_velocity = i_ams.get_ams_velocity();
                        else if (sensor_select == QEI_SENSOR && !isnull(i_qei))
                            actual_velocity = i_qei.get_qei_velocity();
                        actual_position = i_position_control.get_position();

                        if (actual_velocity>=500 || actual_velocity<=-500) {
                            if (actual_velocity < 0) {
                                actual_velocity = -actual_velocity;
                            }

                            int deceleration;
                            if (op_mode == CSP) {
                                deceleration = profiler_config.max_acceleration;
                            } else { /* op_ode == PP */
                                deceleration = profiler_config.max_deceleration;
                            }

                            int sensor_ticks;
                            if (sensor_select == HALL_SENSOR) {
                                sensor_ticks = hall_config.pole_pairs * HALL_TICKS_PER_ELECTRICAL_ROTATION;//max_ticks_per_turn;
                            } else if (sensor_select == QEI_SENSOR){    /* QEI */
                                sensor_ticks = qei_params.ticks_resolution * QEI_CHANGES_PER_TICK;
                            } else if (sensor_select == BISS_SENSOR){    /* BiSS */
                                sensor_ticks = (1 << biss_config.singleturn_resolution);
                            } else if (sensor_select == AMS_SENSOR){    /* AMS */
                                sensor_ticks = (1 << ams_config.resolution_bits);
                            }

                            steps = init_quick_stop_position_profile(
                                (actual_velocity * sensor_ticks) / 60,
                                actual_position,
                                (deceleration * sensor_ticks) / 60);

                            i = 0;
                            mode_selected = 3; // non interruptible mode
                            mode_quick_flag = 0;
                        } else {
                            mode_selected = 100;
                            op_set_flag = 0;
                            init = 0;
                            mode_quick_flag = 0;
                        }
                    }
                    break;

                    /* continuous controlword */
                case SWITCH_ON: //switch on cyclic
                    //printstrln("cyclic");
                    if (op_mode == CSV) {
                        //ToDo: implement CSV
                    } else if (op_mode == CST) {
                        //ToDo: implement CST
                    } else if (op_mode == CSP) {
                        target_position = get_target_position(InOut);
                        i_position_control.set_position(position_limit( (target_position) * profiler_config.polarity,
                                                        profiler_config.max_position, profiler_config.min_position));
                       // set_position_csp(profiler_config, target_position, 0, 0, 0, i_position_control);

                        actual_position = i_position_control.get_position() * profiler_config.polarity;//cyclic_sync_position_config.velocity_config.polarity;
                        send_actual_position(actual_position, InOut);
                        //safety_state = read_gpio_digital_input(c_gpio, 1);        // read port 1
                        //value = (port_3_value<<3 | port_2_value<<2 | port_1_value <<1| safety_state );  pack values if more than one port inputs
                    }
                    break;

                case SHUTDOWN:
                    if (op_mode == CST) {
                        //ToDo implement shutdown for CST
                    } else if (op_mode == CSV) {
                        //ToDo implement shutdown for CSV
                    } else if (op_mode == CSP) {
                        //FixMe: verify if we are doing it right
                        i_position_control.disable_position_ctrl();
                        shutdown_ack = 1;
                        op_set_flag = 0;
                        init = 0;
                        mode_selected = 0;  // to reenable the op selection and reset the controller
                        setup_loop_flag = 0;
                    }
                    break;
                }
            }

            /* quick stop controlword routine */
            else if (mode_selected == 3) { // non interrupt
                if (op_mode == CST) {
                    //ToDO: implement CST quick stop execution routine here
                } else if (op_mode == CSV) {
                    //ToDO: implement CSV quick stop execution routine here
                } else if (op_mode == CSP) {
                    {actual_position, sense} = get_position_absolute(sensor_select, i_hall, i_qei, i_biss, i_ams);

                    t :> c_time;
                    while (i < steps) {
                        target_position = quick_stop_position_profile_generate(i, sense);
                        if (op_mode == CSP) {
                            i_position_control.set_position(position_limit(target_position,
                                                                    profiler_config.max_position,
                                                                    profiler_config.min_position));
                                                                 //  cyclic_sync_position_config.max_position_limit,
                                                                 //  cyclic_sync_position_config.min_position_limit));
                        } else if (op_mode == PP) {
                            i_position_control.set_position(position_limit(target_position,
                                                            profiler_config.max_position,
                                                            profiler_config.min_position));
                        }
                        t when timerafter(c_time + MSEC_STD) :> c_time;
                        i++;
                    }

                    if (i == steps) {
                        t when timerafter(c_time + 100*MSEC_STD) :> c_time;
                    }
                    if (i >= steps) {
                        if (sensor_select == HALL_SENSOR && !isnull(i_hall))
                            actual_velocity = i_hall.get_hall_velocity();
                        else if (sensor_select == BISS_SENSOR && !isnull(i_biss))
                            actual_velocity = i_biss.get_biss_velocity();
                        else if (sensor_select == QEI_SENSOR && !isnull(i_qei))
                            actual_velocity = i_qei.get_qei_velocity();
                        else if (sensor_select == AMS_SENSOR && !isnull(i_ams))
                            actual_velocity = i_ams.get_ams_velocity();
                        if (actual_velocity < 50 || actual_velocity > -50) {
                            mode_selected = 100;
                            op_set_flag = 0;
                            init = 0;
                        }
                    }
                }
            } else if (mode_selected == 100) {
                if (mode_quick_flag == 0)
                    quick_active = 1;

                if (op_mode == CST) {
                    //Here was just sending toque feedback, but why not always?
                } else if (op_mode == CSV) {
                    //Here was just sending velocity feedback, but why not always?
                }
                //FixMe: what is logic here?
                switch (InOut.operation_mode) {
                case 100:
                    mode_selected = 0;
                    quick_active = 0;
                    mode_quick_flag = 1;
                    InOut.operation_mode_display = 100;
                    break;
                }
            }

            /* Read Torque and Position */
            {actual_position, direction} = get_position_absolute(sensor_select, i_hall, i_qei, i_biss, i_ams);

            if(motorcontrol_config.commutation_method == FOC){
                send_actual_torque( i_commutation.get_torque_actual(), InOut );
            } else {
                if(!isnull(i_torque_control))
                    send_actual_torque( i_torque_control.get_torque() * polarity, InOut );
            }
            //send_actual_torque( get_torque(c_torque_ctrl) * polarity, InOut );
            send_actual_position(actual_position * polarity, InOut);
            t when timerafter(time + MSEC_STD) :> time;
        }
//#pragma xta endpoint "ecatloop_stop"
    }
}<|MERGE_RESOLUTION|>--- conflicted
+++ resolved
@@ -379,191 +379,6 @@
             if (mode_selected == 0) {
                 /* Select an operation mode requested from EtherCAT Master Application */
                 switch (InOut.operation_mode) {
-<<<<<<< HEAD
-                    /* Homing Mode initialization */
-                case HM:
-                    if (op_set_flag == 0) {
-                        if(motorcontrol_config.commutation_method == FOC){
-                            ctrl_state = i_commutation.check_busy();
-                        } else {
-                            ctrl_state = i_torque_control.check_busy();
-                        }
-                        if (ctrl_state == 1){
-                            if(motorcontrol_config.commutation_method == FOC){
-                                i_commutation.set_fets_state(0);
-                            } else {
-                                i_torque_control.disable_torque_ctrl();
-                            }
-                        }
-                        init_velocity_control(i_velocity_control);
-                    }
-                    if (i_velocity_control.check_busy() == INIT) {
-                        op_set_flag = 1;
-                        mode_selected = 1;
-                        op_mode = HM;
-                        steps = 0;
-                        mode_quick_flag = 10;
-                        ack = 0;
-                        shutdown_ack = 0;
-
-                        i_velocity_control.set_velocity_sensor(QEI_SENSOR); //QEI
-                        InOut.operation_mode_display = HM;
-                    }
-                    break;
-
-                    /* Profile Position Mode initialization */
-                case PP:
-                    if (op_set_flag == 0) {
-                        update_position_ctrl_param_ecat(position_ctrl_params, i_coe);
-                        sensor_select = sensor_select_sdo(i_coe);
-
-                        if (sensor_select == HALL_SENSOR && !isnull(i_hall)) {
-                            i_hall.set_hall_config(hall_config);
-                        } else if (sensor_select == QEI_SENSOR && !isnull(i_qei)) { /* QEI */
-                            i_qei.set_qei_config(qei_params);
-                        } else if (sensor_select == BISS_SENSOR && !isnull(i_biss)) { /* BiSS */
-                            i_biss.set_biss_config(biss_config);
-                        } else if (sensor_select == AMS_SENSOR && !isnull(i_ams)) { /* AMS */
-                            i_ams.set_ams_config(ams_config);
-                        }
-                        i_position_control.set_position_control_config(position_ctrl_params);
-                        if(motorcontrol_config.commutation_method == SINE){
-                            i_torque_control.set_torque_sensor(sensor_select);
-                        }
-                        i_velocity_control.set_velocity_sensor(sensor_select);
-                        i_position_control.set_position_sensor(sensor_select);
-
-                        ctrl_state = i_velocity_control.check_busy();
-                        if (ctrl_state == 1)
-                            i_velocity_control.disable_velocity_ctrl();
-                            init_position_control(i_position_control);
-                    }
-                    if (i_position_control.check_busy() == INIT) {
-                        op_set_flag = 1;
-                        mode_selected = 1;
-                        op_mode = PP;
-                        steps = 0;
-                        mode_quick_flag = 10;
-                        ack = 0;
-                        shutdown_ack = 0;
-
-                        update_pp_param_ecat(profiler_config, i_coe);
-                        init_position_profile_limits(profiler_config.max_acceleration,
-                                                     profiler_config.max_velocity,
-                                                     qei_params, hall_config, biss_config, ams_config, sensor_select,
-                                                     profiler_config.max_position,
-                                                     profiler_config.min_position);
-                        InOut.operation_mode_display = PP;
-                    }
-                    break;
-
-                    /* Profile Torque Mode initialization */
-                case TQ:
-                    if (op_set_flag == 0) {
-                        update_torque_ctrl_param_ecat(torque_ctrl_params, i_coe);
-                        sensor_select = sensor_select_sdo(i_coe);
-                        if (sensor_select == HALL_SENSOR && !isnull(i_hall)) {
-                            i_hall.set_hall_config(hall_config);
-                        } else if (sensor_select == QEI_SENSOR && !isnull(i_qei)) { /* QEI */
-                            i_qei.set_qei_config(qei_params);
-                        } else if (sensor_select == BISS_SENSOR && !isnull(i_biss)) { /* BiSS */
-                            i_biss.set_biss_config(biss_config);
-                        } else if (sensor_select == AMS_SENSOR && !isnull(i_ams)) { /* AMS */
-                            i_ams.set_ams_config(ams_config);
-                        }
-
-                        if(motorcontrol_config.commutation_method == SINE){
-                            i_torque_control.set_torque_control_config(torque_ctrl_params);
-                            i_torque_control.set_torque_sensor(sensor_select);
-                        }
-                        i_velocity_control.set_velocity_sensor(sensor_select);
-                        i_position_control.set_position_sensor(sensor_select);
-
-                        ctrl_state = i_position_control.check_busy();
-                        if (ctrl_state == 1)
-                            i_position_control.disable_position_ctrl();
-                        init_torque_control(i_torque_control);
-                    }
-                    if(motorcontrol_config.commutation_method == SINE){
-                        if (i_torque_control.check_busy() == INIT) {
-                            op_set_flag = 1;
-                            mode_selected = 1;
-                            op_mode = TQ;
-                            steps = 0;
-                            mode_quick_flag = 10;
-                            ack = 0;
-                            shutdown_ack = 0;
-
-                            update_cst_param_ecat(profiler_config, i_coe);
-                            update_pt_param_ecat(profiler_config, i_coe);
-                            init_linear_profile_limits(profiler_config.max_current, profiler_config.polarity);
-
-                            InOut.operation_mode_display = TQ;
-                        }
-                    } else {
-                        delay_milliseconds(500);
-                        op_set_flag = 1;
-                        mode_selected = 1;
-                        op_mode = TQ;
-                        steps = 0;
-                        mode_quick_flag = 10;
-                        ack = 0;
-                        shutdown_ack = 0;
-
-                        update_cst_param_ecat(profiler_config, i_coe);
-                        update_pt_param_ecat(profiler_config, i_coe);
-                        init_linear_profile_limits(profiler_config.max_current, profiler_config.polarity);
-
-                        InOut.operation_mode_display = TQ;
-                    }
-                    break;
-
-                    /* Profile Velocity Mode initialization */
-                case PV:
-                    if (op_set_flag == 0) {
-                        update_velocity_ctrl_param_ecat(velocity_ctrl_params, i_coe);
-                        sensor_select = sensor_select_sdo(i_coe);
-
-                        if (sensor_select == HALL_SENSOR && !isnull(i_hall)) {
-                            i_hall.set_hall_config(hall_config);
-                        } else if (sensor_select == QEI_SENSOR && !isnull(i_qei)) { /* QEI */
-                            i_qei.set_qei_config(qei_params);
-                        } else if (sensor_select == BISS_SENSOR && !isnull(i_biss)) { /* BiSS */
-                            i_biss.set_biss_config(biss_config);
-                        } else if (sensor_select == AMS_SENSOR && !isnull(i_ams)) { /* AMS */
-                            i_ams.set_ams_config(ams_config);
-                        }
-
-                        i_velocity_control.set_velocity_control_config(velocity_ctrl_params);
-                        if(motorcontrol_config.commutation_method == SINE){
-                            i_torque_control.set_torque_sensor(sensor_select);
-                        }
-                        i_velocity_control.set_velocity_sensor(sensor_select);
-                        i_position_control.set_position_sensor(sensor_select);
-
-                        ctrl_state = i_position_control.check_busy();
-                        if (ctrl_state == 1)
-                            i_position_control.disable_position_ctrl();
-                        init_velocity_control(i_velocity_control);
-                    }
-                    if (i_velocity_control.check_busy() == INIT) {
-                        op_set_flag = 1;
-                        mode_selected = 1;
-                        op_mode = PV;
-                        steps = 0;
-                        mode_quick_flag = 10;
-                        ack = 0;
-                        shutdown_ack = 0;
-
-                        update_pv_param_ecat(profiler_config, i_coe);
-                        init_velocity_profile_limits(profiler_config.max_velocity,profiler_config.max_deceleration,
-                                                        profiler_config.max_deceleration);//profile_velocity_config.quick_stop_deceleration);
-                        InOut.operation_mode_display = PV;
-                    }
-                    break;
-
-=======
->>>>>>> 392c915f
                     /* Cyclic synchronous position mode initialization */
                 //FixMe: initialization should take place before we start PDO communication
                 case CSP:
@@ -607,109 +422,10 @@
 
                     /* Cyclic synchronous velocity mode initialization */
                 case CSV:   //csv mode index
-<<<<<<< HEAD
-                    if (op_set_flag == 0) {
-                        update_velocity_ctrl_param_ecat(velocity_ctrl_params, i_coe);
-                        sensor_select = sensor_select_sdo(i_coe);
-
-                        if (sensor_select == HALL_SENSOR && !isnull(i_hall)) {
-                            i_hall.set_hall_config(hall_config);
-                        } else if (sensor_select == QEI_SENSOR && !isnull(i_qei)) { /* QEI */
-                            i_qei.set_qei_config(qei_params);
-                        } else if (sensor_select == BISS_SENSOR && !isnull(i_biss)) { /* BiSS */
-                            i_biss.set_biss_config(biss_config);
-                        } else if (sensor_select == AMS_SENSOR && !isnull(i_ams)) { /* AMS */
-                            i_ams.set_ams_config(ams_config);
-                        }
-
-                        i_velocity_control.set_velocity_control_config(velocity_ctrl_params);
-                        if(motorcontrol_config.commutation_method == SINE){
-                            i_torque_control.set_torque_sensor(sensor_select);
-                        }
-                        i_velocity_control.set_velocity_sensor(sensor_select);
-                        i_position_control.set_position_sensor(sensor_select);
-                        ctrl_state = i_position_control.check_busy();
-                        if (ctrl_state == 1)
-                            i_position_control.disable_position_ctrl();
-                        init_velocity_control(i_velocity_control);
-                    }
-                    if (i_velocity_control.check_busy() == INIT) {
-                        op_set_flag = 1;
-                        mode_selected = 1;
-                        mode_quick_flag = 10;
-                        op_mode = CSV;
-                        ack = 0;
-                        shutdown_ack = 0;
-
-                        update_csv_param_ecat(profiler_config, i_coe);
-                        InOut.operation_mode_display = CSV;
-                    }
-=======
->>>>>>> 392c915f
                     break;
 
                     /* Cyclic synchronous torque mode initialization */
                 case CST:
-<<<<<<< HEAD
-                    if (op_set_flag == 0) {
-                        update_torque_ctrl_param_ecat(torque_ctrl_params, i_coe);
-                        sensor_select = sensor_select_sdo(i_coe);
-
-                        if (sensor_select == HALL_SENSOR && !isnull(i_hall)) {
-                            i_hall.set_hall_config(hall_config);
-                        } else if (sensor_select == QEI_SENSOR && !isnull(i_qei)) { /* QEI */
-                            i_qei.set_qei_config(qei_params);
-                        } else if (sensor_select == BISS_SENSOR && !isnull(i_biss)) { /* BiSS */
-                            i_biss.set_biss_config(biss_config);
-                        } else if (sensor_select == AMS_SENSOR && !isnull(i_ams)) { /* AMS */
-                            i_ams.set_ams_config(ams_config);
-                        }
-
-                        if(motorcontrol_config.commutation_method == SINE){
-                            i_torque_control.set_torque_control_config(torque_ctrl_params);
-                            i_torque_control.set_torque_sensor(sensor_select);
-                        }
-                        i_velocity_control.set_velocity_sensor(sensor_select);
-                        i_position_control.set_position_sensor(sensor_select);
-
-                        ctrl_state = i_velocity_control.check_busy();
-                        if (ctrl_state == 1)
-                            i_velocity_control.disable_velocity_ctrl();
-                        ctrl_state = i_position_control.check_busy(); /* FIXME: why twice? */
-                        if (ctrl_state == 1)
-                            i_position_control.disable_position_ctrl();
-                            init_torque_control(i_torque_control);
-                    }
-                    if(motorcontrol_config.commutation_method == SINE){
-                        if (i_torque_control.check_busy() == INIT) {
-                            op_set_flag = 1;
-                            mode_selected = 1;
-                            mode_quick_flag = 10;
-                            op_mode = CST;
-                            ack = 0;
-                            shutdown_ack = 0;
-
-                            update_cst_param_ecat(profiler_config, i_coe);
-                            update_pt_param_ecat(profiler_config, i_coe);
-                            //torque_offstate = (cyclic_sync_torque_config.max_torque * 15) / (cyclic_sync_torque_config.nominal_current * 100 * cyclic_sync_torque_config.motor_torque_constant);
-                            InOut.operation_mode_display = CST;
-                        }
-                    } else {
-                        delay_milliseconds(500);
-                        op_set_flag = 1;
-                        mode_selected = 1;
-                        mode_quick_flag = 10;
-                        op_mode = CST;
-                        ack = 0;
-                        shutdown_ack = 0;
-
-                        update_cst_param_ecat(profiler_config, i_coe);
-                        update_pt_param_ecat(profiler_config, i_coe);
-                        //torque_offstate = (cyclic_sync_torque_config.max_torque * 15) / (cyclic_sync_torque_config.nominal_current * 100 * cyclic_sync_torque_config.motor_torque_constant);
-                        InOut.operation_mode_display = CST;
-                    }
-=======
->>>>>>> 392c915f
                     break;
                 }
             }
