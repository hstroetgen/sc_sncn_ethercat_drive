/**
 * @file ecat_motor_drive.xc
 * @brief EtherCAT Motor Drive Server
 * @author Synapticon GmbH <support@synapticon.com>
 */

#include <cia402_error_codes.h>
#include <ethercat_drive_service.h>
#include <refclk.h>
#include <cia402_wrapper.h>
#include <pdo_handler.h>
#include <statemachine.h>
#include <state_modes.h>
#include <profile.h>
#include <config_manager.h>
#include <motion_control_service.h>
#include <position_feedback_service.h>
#include <profile_control.h>
#include <xscope.h>
#include <tuning.h>

/* FIXME move to some stdlib */
#define ABSOLUTE_VALUE(x)   (x < 0 ? -x : x)

const char * state_names[] = {"u shouldn't see me",
"S_NOT_READY_TO_SWITCH_ON",
"S_SWITCH_ON_DISABLED",
"S_READY_TO_SWITCH_ON",
"S_SWITCH_ON",
"S_OPERATION_ENABLE",
"S_QUICK_STOP_ACTIVE",
"S_FAULT"
};

enum eDirection {
    DIRECTION_NEUTRAL = 0
    ,DIRECTION_CLK    = 1
    ,DIRECTION_CCLK   = -1
};

#define MAX_TIME_TO_WAIT_SDO      100000

static int get_cia402_error_code(FaultCode fault)
{
    int error_code = 0;

    switch (fault) {
    case DEVICE_INTERNAL_CONTINOUS_OVER_CURRENT_NO_1:
        error_code = ERROR_CODE_PHASE_FAILURE_L1;
        break;
    case UNDER_VOLTAGE_NO_1:
        error_code = ERROR_CODE_DC_LINK_UNDER_VOLTAGE;
        break;
    case OVER_VOLTAGE_NO_1:
        error_code = ERROR_CODE_DC_LINK_OVER_VOLTAGE;
        break;
#if 0 /* FIXME undefined symbol */
    case OVER_TEMPERATURE:
        error_code = ERROR_CODE_EXCESS_TEMPEATUR_DEVICE;
        break;
#endif
    default: /* a fault occured but could not be specified further */
        error_code = ERROR_CODE_CONTROL;
        break;
    }

    return error_code;
}

static void sdo_wait_first_config(client interface i_coe_communication i_coe)
{
    timer t;
    unsigned int delay = MAX_TIME_TO_WAIT_SDO;
    unsigned int time;

    select {
    case i_coe.configuration_ready():
        //printstrln("Master requests OP mode - cyclic operation is about to start.");
        break;
    }

    /* comment in the read_od_config() function to print the object values */
    //read_od_config(i_coe);
    printstrln("start cyclic operation");

    /* clear the notification before proceeding the operation */
    i_coe.configuration_done();
}

{int, int} quick_stop_perform(int opmode, int steps, int velocity)
{
    static int step = 0;

    if (step >= steps) {
        step = 0;
        return { 0, 0 };
    }

#if 1
    /* This looks like a quick and dirty hack and it is to make the quick_stop stop if we reach
     * a minimal velocity. This avoids the reacceleration of the motor to reach the real quick stop
     * position.
     *
     * FIXME maybe the profile generation is not correct
     *
     */

    if ((velocity < 200) && (velocity > -200)) {
        step = 0;
        return { 0, 0 };
    }
#endif

    int target = 0;

    switch (opmode) {
    case OPMODE_CSP:
        target = quick_stop_position_profile_generate(step, velocity);
        break;

    case OPMODE_CSV:
        target = quick_stop_velocity_profile_generate(step);
        break;

    case OPMODE_CST:
        target = quick_stop_torque_profile_generate(step);
        break;
    }

    step++;

    return { target, steps-step };
}

static int quick_stop_init(int opmode,
                                int actual_velocity,
                                int sensor_resolution,
                                int actual_position,
                                ProfilerConfig &profiler_config)
{

    int steps = 0;
    int deceleration = profiler_config.max_deceleration;

    /* FIXME avoid to accelerate to perform a quick stop */
    if ((actual_velocity < 200) && (actual_velocity > -200)) {
        return 0;
    }

    if (opmode == OPMODE_CSP) {
        if (actual_velocity < 0) {
            actual_velocity = -actual_velocity;
        }

        steps = init_quick_stop_position_profile(
                (actual_velocity * sensor_resolution) / 60,
                actual_position,
                (deceleration * sensor_resolution) / 60);

    } else if (opmode == OPMODE_CSV) {
        if (actual_velocity < 0) {
            actual_velocity = -actual_velocity;
        }

        steps = init_quick_stop_velocity_profile(
                (actual_velocity * sensor_resolution) / 60,
                (deceleration * sensor_resolution) / 60);

    } else {
        steps = 0;
    }

    return steps;
}

static void inline update_configuration(
        client interface i_coe_communication           i_coe,
        client interface MotorcontrolInterface         i_motorcontrol,
        client interface PositionVelocityCtrlInterface i_position_control,
        client interface PositionFeedbackInterface i_pos_feedback_1,
        client interface PositionFeedbackInterface ?i_pos_feedback_2,
        MotionControlConfig  &position_config,
        PositionFeedbackConfig    &position_feedback_config_1,
        PositionFeedbackConfig    &position_feedback_config_2,
        MotorcontrolConfig        &motorcontrol_config,
        ProfilerConfig            &profiler_config,
        int &sensor_commutation, int &sensor_motion_control,
        int &limit_switch_type,
        int &sensor_resolution,
        int &nominal_speed,
        int &homing_method,
        int &opmode)
{

    // set position feedback services parameters
    int restart = 0; //we need to restart position feedback service(s) when sensor type is changed
    int number_of_feedbacks_ports = i_coe.get_object_value(DICT_FEEDBACK_SENSOR_PORTS, 0);
    int feedback_port_index = 1;
    restart = cm_sync_config_position_feedback(i_coe, i_pos_feedback_1, position_feedback_config_1, 1,
            sensor_commutation, sensor_motion_control,
            number_of_feedbacks_ports, feedback_port_index);
    if (!isnull(i_pos_feedback_2)) {
        restart = cm_sync_config_position_feedback(i_coe, i_pos_feedback_2, position_feedback_config_2, 2,
                sensor_commutation, sensor_motion_control,
                number_of_feedbacks_ports, feedback_port_index);
        if (restart)
            i_pos_feedback_2.exit();
    }
    if (restart) {
        i_pos_feedback_1.exit();
    }

    // set sensor resolution from the resolution of the sensor used for motion control (used by profiler)
    if (sensor_motion_control == 2) {
        sensor_resolution = position_feedback_config_2.resolution;
    } else {
        sensor_resolution = position_feedback_config_1.resolution;
    }

    // set commutation sensor type (used by motorcontrol service to detect if hall is used)
    int sensor_commutation_type = 0;
    if (sensor_commutation == 2) {
        sensor_commutation_type = position_feedback_config_2.sensor_type;
    } else {
        sensor_commutation_type = position_feedback_config_1.sensor_type;
    }

    cm_sync_config_profiler(i_coe, profiler_config, PROFILE_TYPE_POSITION); /* FIXME currently only one profile type is used! */
    cm_sync_config_motor_control(i_coe, i_motorcontrol, motorcontrol_config, sensor_commutation, sensor_commutation_type);
    cm_sync_config_pos_velocity_control(i_coe, i_position_control, position_config, sensor_resolution);

    //FIXME: as the hall_states params are still in the motorcontrol config they are set in cm_sync_config_motor_control
//    cm_sync_config_hall_states(i_coe, i_pos_feedback_1, i_motorcontrol, position_feedback_config_1, motorcontrol_config, 1);

    /* Update values with current configuration */
    /* FIXME this looks a little bit obnoxious, is this value really initialized previously? */
    profiler_config.ticks_per_turn = sensor_resolution;

    nominal_speed     = i_coe.get_object_value(DICT_MAX_MOTOR_SPEED, 0);
    limit_switch_type = 0; //i_coe.get_object_value(LIMIT_SWITCH_TYPE, 0); /* not used now */
    homing_method     = 0; //i_coe.get_object_value(CIA402_HOMING_METHOD, 0); /* not used now */
}

static void motioncontrol_enable(int opmode,
                                 client interface PositionVelocityCtrlInterface i_position_control)
{
    switch (opmode) {
    case OPMODE_CSP:
        i_position_control.enable_position_ctrl(NL_POSITION_CONTROLLER);
        break;

    case OPMODE_CSV:
        i_position_control.enable_velocity_ctrl(0);
        break;

    case OPMODE_CST:
        i_position_control.enable_torque_ctrl();
        break;

    default:
        break;
    }
}

static void debug_print_state(DriveState_t state)
{
    static DriveState_t oldstate = 0;

    if (state == oldstate)
        return;

    switch (state) {
    case S_NOT_READY_TO_SWITCH_ON:
        printstrln("S_NOT_READY_TO_SWITCH_ON");
        break;
    case S_SWITCH_ON_DISABLED:
        printstrln("S_SWITCH_ON_DISABLED");
        break;
    case S_READY_TO_SWITCH_ON:
        printstrln("S_READY_TO_SWITCH_ON");
        break;
    case S_SWITCH_ON:
        printstrln("S_SWITCH_ON");
        break;
    case S_OPERATION_ENABLE:
        printstrln("S_OPERATION_ENABLE");
        break;
    case S_QUICK_STOP_ACTIVE:
        printstrln("S_QUICK_STOP_ACTIVE");
        break;
    case S_FAULT_REACTION_ACTIVE:
        printstrln("S_FAULT_REACTION_ACTIVE");
        break;
    case S_FAULT:
        printstrln("S_FAULT");
        break;
    default:
        printstrln("Never happen State.");
        break;
    }

    oldstate = state;
}

//#pragma xta command "analyze loop ecatloop"
//#pragma xta command "set required - 1.0 ms"

#define QUICK_STOP_WAIT_COUNTER    2000

#define UPDATE_POSITION_GAIN    0x0000000f
#define UPDATE_VELOCITY_GAIN    0x000000f0
#define UPDATE_TORQUE_GAIN      0x00000f00


/* NOTE:
 * - op mode change only when we are in "Ready to Swtich on" state or below (basically op mode is set locally in this state).
 * - if the op mode signal changes in any other state it is ignored until we fall back to "Ready to switch on" state (Transition 2, 6 and 8)
 */
void ethercat_drive_service(ProfilerConfig &profiler_config,
                            client interface i_pdo_communication i_pdo,
                            client interface i_coe_communication i_coe,
                            client interface MotorcontrolInterface i_motorcontrol,
                            client interface PositionVelocityCtrlInterface i_position_control,
                            client interface PositionFeedbackInterface i_position_feedback_1,
                            client interface PositionFeedbackInterface ?i_position_feedback_2)
{
    int quick_stop_steps = 0;
    int quick_stop_steps_left = 0;
    int quick_stop_count = 0;

    //int target_torque = 0; /* used for CST */
    //int target_velocity = 0; /* used for CSV */
    int target_position = 0;
    int target_velocity = 0;
    int target_torque   = 0;
    int qs_target = 0;
    int actual_torque = 0;
    int actual_velocity = 0;
    int actual_position = 0;
    int update_position_velocity = 0;
    int follow_error = 0;
    //int target_position_progress = 0; /* is current target_position necessary to remember??? */

    enum eDirection direction = DIRECTION_NEUTRAL;

    int nominal_speed;
    timer t;

    int init = 0;
    int op_set_flag = 0;

    int opmode = OPMODE_NONE;
    int opmode_request = OPMODE_NONE;

    MotionControlConfig position_velocity_config = i_position_control.get_position_velocity_control_config();

    pdo_handler_values_t InOut = { 0 };

    int setup_loop_flag = 0;

    int ack = 0;
    int shutdown_ack = 0;
    int sensor_commutation = 1;     //sensor service used for commutation (1 or 2)
    int sensor_motion_control = 1;  //sensor service used for motion control (1 or 2)

    int communication_active = 0;
    unsigned int c_time;
    int comm_inactive_flag = 0;
    int inactive_timeout_flag = 0;

    /* tuning specific variables */
    int tuning_control = 0;
    //int tuningpdo_status = 0;
    uint32_t tuning_result = 0;
    TuningStatus tuning_status = {0};

    unsigned int time;
    enum e_States state     = S_NOT_READY_TO_SWITCH_ON;
    //enum e_States state_old = state; /* necessary for something??? */

    uint16_t statusword = update_statusword(0, state, 0, 0, 0);
    //uint16_t statusword_old = 0; /* FIXME is the previous statusword send necessary? */
    int controlword = 0;
    //int controlword_old = 0; /* FIXME is the previous controlword received necessary? */

    //int torque_offstate = 0;
    check_list checklist = init_checklist();

    int ctrl_state;
    int limit_switch_type;
    int homing_method;

    int sensor_resolution = 0;

    PositionFeedbackConfig position_feedback_config_1 = i_position_feedback_1.get_config();
    PositionFeedbackConfig position_feedback_config_2;

    MotorcontrolConfig motorcontrol_config = i_motorcontrol.get_config();
    UpstreamControlData   send_to_master = { 0 };
    DownstreamControlData send_to_control = { 0 };

    /*
     * copy the current default configuration into the object dictionary, this will avoid ET_ARITHMETIC in motorcontrol service.
     */
    cm_default_config_position_feedback(i_coe, i_position_feedback_1, position_feedback_config_1, 1);
    if (!isnull(i_position_feedback_2)) {
        cm_default_config_position_feedback(i_coe, i_position_feedback_2, position_feedback_config_2, 2);
    }
    cm_default_config_profiler(i_coe, profiler_config);
    cm_default_config_motor_control(i_coe, i_motorcontrol, motorcontrol_config);
    cm_default_config_pos_velocity_control(i_coe, i_position_control);

    /* check if the slave enters the operation mode. If this happens we assume the configuration values are
     * written into the object dictionary. So we read the object dictionary values and continue operation.
     *
     * This should be done before we configure anything.
     */
    sdo_wait_first_config(i_coe);

    /* start operation */
    int read_configuration = 1;

    t :> time;
    while (1) {
//#pragma xta endpoint "ecatloop"
        /* FIXME reduce code duplication with above init sequence */
        /* Check if we reenter the operation mode. If so, update the configuration please. */
        select {
            case i_coe.configuration_ready():
                //printstrln("Master requests OP mode - cyclic operation is about to start.");
                read_configuration = 1;
                break;
            default:
                break;
        }

        /* FIXME: When to update configuration values from OD? only do this in state "Ready to Switch on"? */
        if (read_configuration) {
            update_configuration(i_coe, i_motorcontrol, i_position_control, i_position_feedback_1, i_position_feedback_2,
                    position_velocity_config, position_feedback_config_1, position_feedback_config_2, motorcontrol_config, profiler_config,
                    sensor_commutation, sensor_motion_control, limit_switch_type, sensor_resolution, nominal_speed, homing_method,
                    opmode
                    );

            read_configuration = 0;
            i_coe.configuration_done();
        }

        /*
         *  local state variables
         */
        controlword     = pdo_get_controlword(InOut);
        opmode_request  = pdo_get_opmode(InOut);
        target_position = pdo_get_target_position(InOut);
<<<<<<< HEAD
        target_velocity = pdo_get_target_velocity(InOut);
        target_torque   = pdo_get_target_torque(InOut);
        send_to_control.offset_torque = InOut.user1_in; /* FIXME send this to the controll */
        update_position_velocity = InOut.user2_in; /* Update trigger which PID setting should be updated now */
=======
        send_to_control.offset_torque = pdo_get_offset_torque(InOut); /* FIXME send this to the controll */
        /* FIXME removed! what is the next way to do it?
        update_position_velocity = pdo_get_command_pid_update(InOut); // Update trigger which PID setting should be updated now
         */
>>>>>>> c0d8a691

        /* tuning pdos */
        tuning_control = pdo_get_tuning_command(InOut); // mode 3 for tuning (mode 1 and 2 are in controlword)
        tuning_status.value = pdo_get_user_mosi(InOut); // value of tuning command

        /*
        printint(state);
        printstr(" ");
        printhexln(statusword);
        */

        if (opmode != OPMODE_SNCN_TUNING) {
            send_to_control.position_cmd = target_position;
            send_to_control.velocity_cmd = target_velocity;
            send_to_control.torque_cmd   = target_velocity;
        }

        if (quick_stop_steps != 0) {
            switch (opmode) {
            case OPMODE_CSP:
                send_to_control.position_cmd = qs_target;
                break;

            case OPMODE_CSV:
                send_to_control.velocity_cmd = qs_target;
                break;

            case OPMODE_CST:
                send_to_control.torque_cmd = qs_target;
                break;

            /* FIXME what to do for the default? */
            }
        }

        send_to_master = i_position_control.update_control_data(send_to_control);

        /* i_position_control.get_all_feedbacks; */
        actual_velocity = send_to_master.velocity; //i_position_control.get_velocity();
        actual_position = send_to_master.position; //i_position_control.get_position();
        actual_torque   = send_to_master.computed_torque; //i_position_control.get_torque(); /* FIXME expected future implementation! */
        FaultCode fault = send_to_master.error_status;

//        xscope_int(TARGET_POSITION, send_to_control.position_cmd);
//        xscope_int(ACTUAL_POSITION, actual_position);
//        xscope_int(FAMOUS_FAULT, fault * 1000);

        /*
         * Fault signaling to the master in the manufacturer specifc bit in the the statusword
         */
        if (fault != NO_FAULT) {
            update_checklist(checklist, opmode, 1);
            if (fault == DEVICE_INTERNAL_CONTINOUS_OVER_CURRENT_NO_1) {
                SET_BIT(statusword, SW_FAULT_OVER_CURRENT);
            } else if (fault == UNDER_VOLTAGE_NO_1) {
                SET_BIT(statusword, SW_FAULT_UNDER_VOLTAGE);
            } else if (fault == OVER_VOLTAGE_NO_1) {
                SET_BIT(statusword, SW_FAULT_OVER_VOLTAGE);
            } else if (fault == 99/*OVER_TEMPERATURE*/) {
                SET_BIT(statusword, SW_FAULT_OVER_TEMPERATURE);
            }

            /* Write error code to object dictionary */
            int error_code = get_cia402_error_code(fault);
            i_coe.set_object_value(DICT_ERROR_CODE, 0, error_code);
        }

        follow_error = target_position - actual_position; /* FIXME only relevant in OP_ENABLED - used for what??? */

        direction = (actual_velocity < 0) ? DIRECTION_CCLK : DIRECTION_CLK;

        /*
         *  update values to send
         */
        pdo_set_statusword(statusword, InOut);
        pdo_set_opmode_display(opmode, InOut);
        pdo_set_velocity_value(actual_velocity, InOut);
        pdo_set_torque_value(actual_torque, InOut );
        pdo_set_position_value(actual_position, InOut);
        // FIXME this is one of the analog inputs?
        pdo_set_analog_input1((1000 * 5 * send_to_master.analogue_input_a_1) / 4096, InOut); /* ticks to (edit:) milli-volt */
        pdo_set_tuning_status(tuning_result, InOut);

        //xscope_int(USER_TORQUE, (1000 * 5 * send_to_master.sensor_torque) / 4096);

        /* Read/Write packets to ethercat Master application */
        communication_active = pdo_handler(i_pdo, InOut);

        if (communication_active == 0) {
            if (comm_inactive_flag == 0) {
                comm_inactive_flag = 1;
                t :> c_time;
            } else if (comm_inactive_flag == 1) {
                unsigned ts_comm_inactive;
                t :> ts_comm_inactive;
                if (ts_comm_inactive - c_time > 1*SEC_STD) {
                    state = get_next_state(state, checklist, 0, CTRL_COMMUNICATION_TIMEOUT);
                    inactive_timeout_flag = 1;
                }
            }
        } else {
            comm_inactive_flag = 0;
        }

        /* Check states of the motor drive, sensor drive and control servers */
        update_checklist(checklist, opmode, fault);

        /*
         * new, perform actions according to state
         */
        //debug_print_state(state);

        if (opmode == OPMODE_NONE) {
            statusword      = update_statusword(statusword, state, 0, 0, 0); /* FiXME update ack, q_active and shutdown_ack */
            /* for safety considerations, if no opmode choosen, the brake should blocking. */
            i_motorcontrol.set_brake_status(0);
            if (opmode_request != OPMODE_NONE)
                opmode = opmode_request;

        } else if (opmode == OPMODE_CSP || opmode == OPMODE_CST || opmode == OPMODE_CSV) {
            /* FIXME Put this into a separate CSP, CST, CSV function! */
            statusword      = update_statusword(statusword, state, 0, 0, 0); /* FiXME update ack, q_active and shutdown_ack */

            /*
             * Additionally used bits in statusword for...
             *
             * ...CSP:
             * Bit 10: Reserved -> 0
             * Bit 12: "Target Position Ignored"
             *         -> 0 Target position ignored
             *         -> 1 Target position shall be used as input to position control loop
             * Bit 13: "Following Error"
             *         -> 0 no error
             *         -> 1 if target_position_value || position_offset is outside of following_error_window
             *              around position_demand_value for longer than following_error_time_out
             */
            statusword = SET_BIT(statusword, SW_CSP_TARGET_POSITION_IGNORED);
            statusword = CLEAR_BIT(statusword, SW_CSP_FOLLOWING_ERROR);

            // FIXME make this function: continous_synchronous_operation(controlword, statusword, state, opmode, checklist, i_position_control);
            switch (state) {
            case S_NOT_READY_TO_SWITCH_ON:
                /* internal stuff, automatic transition (1) to next state */
                state = get_next_state(state, checklist, 0, 0);
                break;

            case S_SWITCH_ON_DISABLED:
                if (opmode_request == OPMODE_CSP) { /* FIXME check for supported opmodes if applicable */
                    opmode = opmode;
                } else {
                    opmode = opmode_request;
                }

                /* communication active, idle no motor control; read opmode from PDO and set control accordingly */
                state = get_next_state(state, checklist, controlword, 0);
                break;

            case S_READY_TO_SWITCH_ON:
                /* nothing special, transition form local (when?) or control device */
                state = get_next_state(state, checklist, controlword, 0);
                break;

            case S_SWITCH_ON:
                /* high power shall be switched on  */
                state = get_next_state(state, checklist, controlword, 0);
                if (state == S_OPERATION_ENABLE) {
<<<<<<< HEAD
                    motioncontrol_enable(opmode, i_position_control);
=======
                    i_position_control.enable_position_ctrl(position_velocity_config.position_control_strategy);
>>>>>>> c0d8a691
                }
                break;

            case S_OPERATION_ENABLE:
                /* drive function shall be enabled and internal set-points are cleared */

                /* check if state change occured */
                state = get_next_state(state, checklist, controlword, 0);
                if (state == S_SWITCH_ON || state == S_READY_TO_SWITCH_ON || state == S_SWITCH_ON_DISABLED) {
                    i_position_control.disable();
                }

                /* if quick stop is requested start immediately */
                if (state == S_QUICK_STOP_ACTIVE) {
                    quick_stop_steps = quick_stop_init(opmode, actual_velocity, sensor_resolution, actual_position, profiler_config); // <- can be done in the calling command
                }
                break;

            case S_QUICK_STOP_ACTIVE:
                /* quick stop function shall be started and running */
                { qs_target, quick_stop_steps_left } = quick_stop_perform(opmode, quick_stop_steps, actual_velocity);

                if (quick_stop_steps_left == 0 ) {
                    quick_stop_count += 1;

                    switch (opmode) {
                    case OPMODE_CSP:
                        qs_target = actual_position;
                        break;
                    case OPMODE_CSV:
                        qs_target = actual_velocity;
                        break;
                    case OPMODE_CST:
                        qs_target = 0;
                        break;
                    }

                    i_position_control.disable();
                    if (quick_stop_count >= QUICK_STOP_WAIT_COUNTER) {
                        state = get_next_state(state, checklist, 0, CTRL_QUICK_STOP_FINISHED);
                        quick_stop_steps = 0;
                        quick_stop_count = 0;
                    }
                }

                break;

            case S_FAULT_REACTION_ACTIVE:
                /* a fault is detected, perform fault recovery actions like a quick_stop */
                if (quick_stop_steps == 0) {
                    quick_stop_steps = quick_stop_init(opmode, actual_velocity, sensor_resolution, actual_position, profiler_config);
                }

                { qs_target, quick_stop_steps_left } = quick_stop_perform(opmode, quick_stop_steps, actual_velocity);

                if (quick_stop_steps_left == 0) {
                    state = get_next_state(state, checklist, 0, CTRL_FAULT_REACTION_FINISHED);
                    quick_stop_steps = 0;

                    switch (opmode) {
                    case OPMODE_CSP:
                        qs_target = actual_position;
                        break;
                    case OPMODE_CSV:
                        qs_target = actual_velocity;
                        break;
                    case OPMODE_CST:
                        qs_target = 0;
                    }

                    i_position_control.disable();
                }
                break;

            case S_FAULT:
                /* wait until fault reset from the control device appears */
                state = get_next_state(state, checklist, controlword, 0);

                if (state == S_SWITCH_ON_DISABLED) {
                    CLEAR_BIT(statusword, SW_FAULT_OVER_CURRENT);
                    CLEAR_BIT(statusword, SW_FAULT_UNDER_VOLTAGE);
                    CLEAR_BIT(statusword, SW_FAULT_OVER_VOLTAGE);
                    CLEAR_BIT(statusword, SW_FAULT_OVER_TEMPERATURE);
                }
                break;

            default: /* should never happen! */
                //printstrln("Should never happen happend.");
                state = get_next_state(state, checklist, 0, FAULT_RESET_CONTROL);
                break;
            }

        } else if (opmode == OPMODE_SNCN_TUNING) {
            /* run offset tuning -> this will be called as long as OPMODE_SNCN_TUNING is set */
            tuning_handler_ethercat(controlword, tuning_control,
                    statusword, tuning_result,
                    tuning_status,
                    motorcontrol_config, position_velocity_config, position_feedback_config_1, position_feedback_config_2,
                    sensor_commutation, sensor_motion_control,
                    send_to_master, send_to_control,
                    i_position_control, i_position_feedback_1, i_position_feedback_2);

            //exit tuning mode
            if (opmode_request != opmode) {
                opmode = opmode_request; /* stop tuning and switch to new opmode */
                i_position_control.disable();
                state = S_SWITCH_ON_DISABLED;
                statusword      = update_statusword(0, state, 0, 0, 0); /* FiXME update ack, q_active and shutdown_ack */
                //reset tuning status
                tuning_status.brake_flag = 0;
                tuning_status.motorctrl_status = TUNING_MOTORCTRL_OFF;
            }
        } else {
            /* if a unknown or unsupported opmode is requested we simply return
             * no opmode and don't allow any operation.
             * For safety reasons, if no opmode is selected the brake is closed! */
            i_motorcontrol.set_brake_status(0);
            opmode = OPMODE_NONE;
            statusword      = update_statusword(statusword, state, 0, 0, 0); /* FiXME update ack, q_active and shutdown_ack */
        }

#if 1 /* Draft to get PID updates on the fly */
        t :> time; /* FIXME check the timing here! */

        if ((update_position_velocity & UPDATE_POSITION_GAIN) == UPDATE_POSITION_GAIN) {
            /* Update PID vlaues so they can be set on the fly */
            position_velocity_config.position_kp          = i_coe.get_object_value(DICT_POSITION_CONTROLLER, 1); /* POSITION_P_VALUE; */
            position_velocity_config.position_ki          = i_coe.get_object_value(DICT_POSITION_CONTROLLER, 2); /* POSITION_I_VALUE; */
            position_velocity_config.position_kd          = i_coe.get_object_value(DICT_POSITION_CONTROLLER, 3); /* POSITION_D_VALUE; */

            i_position_control.set_position_velocity_control_config(position_velocity_config);
        }

        if ((update_position_velocity & UPDATE_VELOCITY_GAIN) == UPDATE_VELOCITY_GAIN) {
            position_velocity_config.velocity_kp          = i_coe.get_object_value(DICT_VELOCITY_CONTROLLER, 1); /* 18; */
            position_velocity_config.velocity_ki          = i_coe.get_object_value(DICT_VELOCITY_CONTROLLER, 2); /* 22; */
            position_velocity_config.velocity_kd          = i_coe.get_object_value(DICT_VELOCITY_CONTROLLER, 2); /* 25; */

            i_position_control.set_position_velocity_control_config(position_velocity_config);
        }


        /*
        motorcontrol_config.torque_P_gain     = i_coe.get_object_value(DICT_TORQUE_CONTROLLER, 1);
        motorcontrol_config.torque_I_gain     = i_coe.get_object_value(DICT_TORQUE_CONTROLLER, 2);
        motorcontrol_config.torque_D_gain     = i_coe.get_object_value(DICT_TORQUE_CONTROLLER, 3);
         */
#endif

        /* wait 1 ms to respect timing */
        t when timerafter(time + MSEC_STD) :> time;

//#pragma xta endpoint "ecatloop_stop"
    }
}

/*
 * super simple test function for debugging without actual ethercat communication to just
 * test if the motor will move.
 */
void ethercat_drive_service_debug(ProfilerConfig &profiler_config,
                            client interface i_pdo_communication i_pdo,
                            client interface i_coe_communication i_coe,
                            client interface MotorcontrolInterface i_motorcontrol,
                            client interface PositionVelocityCtrlInterface i_position_control,
                            client interface PositionFeedbackInterface i_position_feedback)
{
    MotionControlConfig position_velocity_config = i_position_control.get_position_velocity_control_config();
    PositionFeedbackConfig position_feedback_config = i_position_feedback.get_config();
    MotorcontrolConfig motorcontrol_config = i_motorcontrol.get_config();

    UpstreamControlData   send_to_master;
    DownstreamControlData send_to_control;
    send_to_control.position_cmd = 0;
    send_to_control.velocity_cmd = 0;
    send_to_control.torque_cmd = 0;
    send_to_control.offset_torque = 0;

    int enabled = 0;

    timer t;
    unsigned time;

    printstr("Motorconfig\n");
    printstr("pole pair: "); printintln(motorcontrol_config.pole_pairs);
    printstr("commutation offset: "); printintln(motorcontrol_config.commutation_angle_offset);

    printstr("Protecction limit over current: "); printintln(motorcontrol_config.protection_limit_over_current);
    printstr("Protecction limit over voltage: "); printintln(motorcontrol_config.protection_limit_over_voltage);
    printstr("Protecction limit under voltage: "); printintln(motorcontrol_config.protection_limit_under_voltage);

    t :> time;
//    i_motorcontrol.set_offset_detection_enabled();
//    delay_milliseconds(30000);

    while (1) {

        send_to_master = i_position_control.update_control_data(send_to_control);

//        xscope_int(TARGET_POSITION, send_to_control.position_cmd);
//        xscope_int(ACTUAL_POSITION, send_to_master.position);
//        xscope_int(FAMOUS_FAULT,    send_to_master.error_status * 1000);

        if (enabled == 0) {
            //delay_milliseconds(2000);
//            i_motorcontrol.set_torque_control_enabled();
//            i_position_control.enable_torque_ctrl();
           //i_position_control.enable_velocity_ctrl();
           //printstr("enable\n");
            i_position_control.enable_position_ctrl(POS_PID_CONTROLLER);
            enabled = 1;
        }
        else {
//            i_motorcontrol.set_torque(100);
//            i_position_control.set_velocity(0);
//            i_position_control.set_position(0);
//            i_position_control.set_velocity(500);
            send_to_control.position_cmd = 100000;
//            send_to_control.offset_torque = 0;
        }

        t when timerafter(time + MSEC_STD) :> time;
    }
}<|MERGE_RESOLUTION|>--- conflicted
+++ resolved
@@ -123,7 +123,9 @@
         break;
 
     case OPMODE_CST:
-        target = quick_stop_torque_profile_generate(step);
+        //FIXME: add quick_stop_torque_profile_generate
+//        target = quick_stop_torque_profile_generate(step);
+        target = 1;
         break;
     }
 
@@ -241,16 +243,16 @@
     homing_method     = 0; //i_coe.get_object_value(CIA402_HOMING_METHOD, 0); /* not used now */
 }
 
-static void motioncontrol_enable(int opmode,
+static void motioncontrol_enable(int opmode, int position_control_strategy,
                                  client interface PositionVelocityCtrlInterface i_position_control)
 {
     switch (opmode) {
     case OPMODE_CSP:
-        i_position_control.enable_position_ctrl(NL_POSITION_CONTROLLER);
+        i_position_control.enable_position_ctrl(position_control_strategy);
         break;
 
     case OPMODE_CSV:
-        i_position_control.enable_velocity_ctrl(0);
+        i_position_control.enable_velocity_ctrl();
         break;
 
     case OPMODE_CST:
@@ -452,17 +454,12 @@
         controlword     = pdo_get_controlword(InOut);
         opmode_request  = pdo_get_opmode(InOut);
         target_position = pdo_get_target_position(InOut);
-<<<<<<< HEAD
         target_velocity = pdo_get_target_velocity(InOut);
         target_torque   = pdo_get_target_torque(InOut);
-        send_to_control.offset_torque = InOut.user1_in; /* FIXME send this to the controll */
-        update_position_velocity = InOut.user2_in; /* Update trigger which PID setting should be updated now */
-=======
         send_to_control.offset_torque = pdo_get_offset_torque(InOut); /* FIXME send this to the controll */
         /* FIXME removed! what is the next way to do it?
         update_position_velocity = pdo_get_command_pid_update(InOut); // Update trigger which PID setting should be updated now
          */
->>>>>>> c0d8a691
 
         /* tuning pdos */
         tuning_control = pdo_get_tuning_command(InOut); // mode 3 for tuning (mode 1 and 2 are in controlword)
@@ -629,11 +626,7 @@
                 /* high power shall be switched on  */
                 state = get_next_state(state, checklist, controlword, 0);
                 if (state == S_OPERATION_ENABLE) {
-<<<<<<< HEAD
-                    motioncontrol_enable(opmode, i_position_control);
-=======
-                    i_position_control.enable_position_ctrl(position_velocity_config.position_control_strategy);
->>>>>>> c0d8a691
+                    motioncontrol_enable(opmode, position_velocity_config.position_control_strategy, i_position_control);
                 }
                 break;
 
