/**
 * @file ecat_motor_drive.xc
 * @brief EtherCAT Motor Drive Server
 * @author Synapticon GmbH <support@synapticon.com>
 */

#include <cia402_error_codes.h>
#include <ethercat_drive_service.h>
#include <refclk.h>
#include <cia402_wrapper.h>
#include <pdo_handler.h>
#include <statemachine.h>
#include <state_modes.h>
#include <profile.h>
#include <config_manager.h>
#include <motion_control_service.h>
#include <position_feedback_service.h>
#include <spiffs_service.h>
#include <config_parser.h>
#include <profile_control.h>
#include <xscope.h>
#include <tuning.h>

/* FIXME move to some stdlib */
#define ABSOLUTE_VALUE(x)   (x < 0 ? -x : x)


const char * state_names[] = {"u shouldn't see me",
"S_NOT_READY_TO_SWITCH_ON",
"S_SWITCH_ON_DISABLED",
"S_READY_TO_SWITCH_ON",
"S_SWITCH_ON",
"S_OPERATION_ENABLE",
"S_QUICK_STOP_ACTIVE",
"S_FAULT"
};

enum eDirection {
    DIRECTION_NEUTRAL = 0
    ,DIRECTION_CLK    = 1
    ,DIRECTION_CCLK   = -1
};



static unsigned int set_configuration_to_dictionary(
        client interface i_coe_communication i_canopen,
        ConfigParameter_t* Config)
{
    unsigned int i;

    for (i = 0; i < Config->param_count; i++) {
        i_canopen.set_object_value(Config->parameter[i][0].index, Config->parameter[i][0].subindex, Config->parameter[i][0].value);
    }
    return i;
}


static int exclude_object(uint16_t index)
{
    const uint16_t blacklist[] = {
            0x2000, 0x603f, /* special objects */
            0x6040, 0x6060, 0x6071, 0x607a, 0x60ff, 0x2300, 0x2a01, 0x2601, 0x2602, 0x2603, 0x2604, 0x2ffe, /* receive pdos */
            0x6041, 0x6061, 0x6064, 0x606c, 0x6077, 0x230a, 0x230b, 0x2401, 0x2402, 0x2403, 0x2404, 0x2a03, 0x2501, 0x2502, 0x2503, 0x2504, 0x2fff, 0x2ffd /* send pdos */
    };

    for (int i = 0; i < sizeof(blacklist)/sizeof(blacklist[0]); i++) {
        if (index == blacklist[i])
            return 1;
    }

    return 0;
}


static unsigned get_configuration_from_dictionary(
        client interface i_coe_communication i_canopen,
        ConfigParameter_t* Config)
{
    uint16_t list_lengths[5];
    //i_canopen.od_get_all_list_length(list_lengths);

   /* if (list_lengths[0] > MAX_CONFIG_SDO_ENTRIES) {
        printstrln("Warning OD to large, only get what fits.");
    }*/

    uint16_t all_od_objects[MAX_CONFIG_SDO_ENTRIES] = { 0 };
    //i_canopen.od_get_list(all_od_objects, list_lengths[0], OD_LIST_ALL);

    struct _sdoinfo_entry_description od_entry;

    int count = 0;
    uint32_t value = 0;
    //uint8_t error = 0;
    for (unsigned i = 0; i < list_lengths[0]; i++) {
        /* Skip objects below index 0x2000 */
        if (all_od_objects[i] < 0x2000) {
            continue;
        }

        /* filter out unnecessary objects (like PDOs and command objects or read only stuff) */
        if (exclude_object(all_od_objects[i])) {
            continue;
        }

       // error = i_canopen.od_get_object_description(od_entry, all_od_objects[i], 0);

        /* object is no simple variable and subindex 0 holds the highest subindex then read all sub elements */
        if (od_entry.objectCode != CANOD_TYPE_VAR && od_entry.value > 0) {
            for (unsigned k = 1; k <= od_entry.value; k++) {
                value = i_canopen.get_object_value(all_od_objects[i], k);
                Config->parameter[count][0].index    = all_od_objects[i];
                Config->parameter[count][0].subindex = k;
                Config->parameter[count][0].value    = value;
                count++;
            }
        } else { /* simple variable object */
            value = i_canopen.get_object_value(all_od_objects[i], 0);
            Config->parameter[count][0].index    = od_entry.index;
            Config->parameter[count][0].subindex = 0;
            Config->parameter[count][0].value    = value;
            count++;
        }
    }

    Config->param_count = count;
    Config->node_count = 1;

    return count;
}


static int flash_write_od_config(
        client SPIFFSInterface i_spiffs,
        client interface i_coe_communication i_canopen)
{
    int result = 0;
    ConfigParameter_t Config;

    get_configuration_from_dictionary(i_canopen, &Config);

    if ((result = write_config(CONFIG_FILE_NAME, &Config, i_spiffs)) >= 0)

    if (result == 0) {
        // put the flash configuration into the dictionary
        set_configuration_to_dictionary(i_canopen, &Config);
    }

    return result;
}



static int flash_read_od_config(
        client SPIFFSInterface i_spiffs,
        client interface i_coe_communication i_canopen)
{
    int result = 0;
    ConfigParameter_t Config;

    if ((result = read_config(CONFIG_FILE_NAME, &Config, i_spiffs)) >= 0)

    if (result == 0) {
        // put the flash configuration into the dictionary
        set_configuration_to_dictionary(i_canopen, &Config);
    }
    return result;
}





static int get_cia402_error_code(FaultCode motorcontrol_fault, SensorError motion_sensor_error,
                                 SensorError commutation_sensor_error, MotionControlError motion_control_error,
                                 int inactive_timeout_flag)
{
    int error_code = 0;

    switch (motorcontrol_fault) {
    case DEVICE_INTERNAL_CONTINOUS_OVER_CURRENT_NO_1:
        error_code = ERROR_CODE_PHASE_FAILURE_L1;
        break;
    case UNDER_VOLTAGE_NO_1:
        error_code = ERROR_CODE_DC_LINK_UNDER_VOLTAGE;
        break;
    case OVER_VOLTAGE_NO_1:
        error_code = ERROR_CODE_DC_LINK_OVER_VOLTAGE;
        break;
    case EXCESS_TEMPERATURE_DRIVE:
        error_code = ERROR_CODE_EXCESS_TEMPERATURE_DEVICE;
        break;
    case NO_FAULT:
        /* if there is no motorcontrol fault check sensor fault
         * it means that motorcontrol faults take precedence over sensor faults
         * */
        if (commutation_sensor_error != SENSOR_NO_ERROR || motion_sensor_error != SENSOR_NO_ERROR) {
            error_code = ERROR_CODE_SENSOR;
        } else {
            /* if there is no sensor fault check motion control fault */
            switch(motion_control_error) {
            case MOTION_CONTROL_BRAKE_NOT_RELEASED:
                error_code = ERROR_CODE_MOTOR_BLOCKED;
                break;
            case MOTION_CONTROL_NO_ERROR: //if there is no motioncontrol fault check communication fault
                if (inactive_timeout_flag) {
                    error_code = ERROR_CODE_COMMUNICATION;
                }
                break;
            default:
                error_code = ERROR_CODE_CONTROL;
                break;
            }
        }
        break;
    default: /* a fault occured but could not be specified further */
        error_code = ERROR_CODE_CONTROL;
        break;
    }

    return error_code;
}

static void sdo_wait_first_config(client interface i_coe_communication i_coe)
{
    select {
    case i_coe.operational_state_change():
        //printstrln("Master requests OP mode - cyclic operation is about to start.");
        break;
    }

    /* comment in the read_od_config() function to print the object values */
    //read_od_config(i_coe);
    printstrln("start cyclic operation");

    /* clear the notification before proceeding the operation */
    i_coe.configuration_done();
}

static int quick_stop_perform(int opmode, int &step)
{
    int target = 0;

    switch (opmode) {
    case OPMODE_CSP:
        target = quick_stop_position_profile_generate(step);
        break;

    case OPMODE_CSV:
        target = quick_stop_velocity_profile_generate(step);
        break;

    case OPMODE_CST:
        /* We can use the same linear profile for torque because it's actually independant on units */
        target = quick_stop_velocity_profile_generate(step);
        break;
    }

    step++;

    return target;
}

static int quick_stop_init(int opmode,
        int actual_position,
        int actual_velocity,
        int actual_torque,
        int sensor_resolution,
        int quick_stop_deceleration)
{
    int steps = 0;

    switch(opmode) {
    case OPMODE_CSP:
        steps = init_quick_stop_position_profile(
                (actual_velocity * sensor_resolution) / 60,
                actual_position,
                (quick_stop_deceleration * sensor_resolution) / 60);
        break;
    case OPMODE_CSV:
        steps = init_quick_stop_velocity_profile(actual_velocity, quick_stop_deceleration);
        break;
    case OPMODE_CST:
        // we get the time needed to stop using the velocity quick stop
        steps = init_quick_stop_velocity_profile(actual_velocity, quick_stop_deceleration);
        // we set the torque deceleration to decrease to 0 with the same duration
        if (steps != 0) {
            if (actual_torque < 0) {
                quick_stop_deceleration = (1000*(-actual_torque))/steps;
            } else {
                quick_stop_deceleration = (1000*actual_torque)/steps;
            }
            // we use the same linear profile for torque because it's actually independant on units
            steps = init_quick_stop_velocity_profile(actual_torque, quick_stop_deceleration);
        }
        break;
    default:
        steps = 0;
        break;
    }

    //limit steps
    if (actual_velocity < 0) {
        actual_velocity = -actual_velocity;
    }
    if (quick_stop_deceleration == 0) {
        quick_stop_deceleration = 1;
    }
    int steps_limit = (1000*actual_velocity)/quick_stop_deceleration + 1;
    if (steps > steps_limit) {
        steps = steps_limit;
    }

    return steps;
}

static void inline update_configuration(
        client interface i_coe_communication           i_coe,
        client interface TorqueControlInterface         i_torque_control,
        client interface MotionControlInterface i_motion_control,
        client interface PositionFeedbackInterface i_pos_feedback_1,
        client interface PositionFeedbackInterface ?i_pos_feedback_2,
        MotionControlConfig  &position_config,
        PositionFeedbackConfig    &position_feedback_config_1,
        PositionFeedbackConfig    &position_feedback_config_2,
        MotorcontrolConfig        &motorcontrol_config,
        int &sensor_commutation, int &sensor_motion_control,
        int &sensor_resolution,
        uint8_t &polarity,
        int &quick_stop_deceleration,
        int &position_range_limit_min, int &position_range_limit_max)
{

    // set position feedback services parameters
    int restart = 0; //we need to restart position feedback service(s) when sensor type is changed
    int number_of_feedbacks_ports = i_coe.get_object_value(DICT_FEEDBACK_SENSOR_PORTS, 0);
    int feedback_port_index = 1;
    restart += cm_sync_config_position_feedback(i_coe, i_pos_feedback_1, position_feedback_config_1, 1,
            sensor_commutation, sensor_motion_control,
            number_of_feedbacks_ports, feedback_port_index);
    if (!isnull(i_pos_feedback_2)) {
        restart += cm_sync_config_position_feedback(i_coe, i_pos_feedback_2, position_feedback_config_2, 2,
                sensor_commutation, sensor_motion_control,
                number_of_feedbacks_ports, feedback_port_index);
        if (restart)
            i_pos_feedback_2.exit();
    }
    if (restart) {
        i_pos_feedback_1.exit();
    }

    // set sensor resolution from the resolution of the sensor used for motion control (used for quick stop profiler)
    if (sensor_motion_control == 2) {
        sensor_resolution = position_feedback_config_2.resolution;
    } else {
        sensor_resolution = position_feedback_config_1.resolution;
    }

    // set commutation sensor type (used by motorcontrol service to detect if hall is used)
    int sensor_commutation_type = 0;
    if (sensor_commutation == 2) {
        sensor_commutation_type = position_feedback_config_2.sensor_type;
    } else {
        sensor_commutation_type = position_feedback_config_1.sensor_type;
    }

    int max_torque = cm_sync_config_motor_control(i_coe, i_torque_control, motorcontrol_config, sensor_commutation, sensor_commutation_type);
    cm_sync_config_pos_velocity_control(i_coe, i_motion_control, position_config, sensor_resolution, max_torque);

    /* Update values with current configuration */
    polarity          = i_coe.get_object_value(DICT_POLARITY, 0);
    quick_stop_deceleration = i_coe.get_object_value(DICT_QUICK_STOP_DECELERATION, 0);
    position_range_limit_min = i_coe.get_object_value(DICT_POSITION_RANGE_LIMITS, SUB_POSITION_RANGE_LIMITS_MIN_POSITION_RANGE_LIMIT);
    position_range_limit_max = i_coe.get_object_value(DICT_POSITION_RANGE_LIMITS, SUB_POSITION_RANGE_LIMITS_MAX_POSITION_RANGE_LIMIT);
    // add home offset to range limit and check overflow
    int home_offset = i_coe.get_object_value(DICT_HOME_OFFSET, 0);
    int temp = 0;
    temp = position_range_limit_min + home_offset;
    if ( (home_offset >= 0 && temp >= position_range_limit_min) || (home_offset < 0 && temp < position_range_limit_min) ) { //no overflow
        position_range_limit_min = temp;
    }
    temp = position_range_limit_max + home_offset;
    if ( (home_offset >= 0 && temp >= position_range_limit_max) || (home_offset < 0 && temp < position_range_limit_max) ) { //no overflow
        position_range_limit_max = temp;
    }
}

static void motioncontrol_enable(int opmode, int position_control_strategy,
                                 client interface MotionControlInterface i_motion_control)
{
    switch (opmode) {
    case OPMODE_CSP:
        i_motion_control.enable_position_ctrl(position_control_strategy);
        break;

    case OPMODE_CSV:
        i_motion_control.enable_velocity_ctrl();
        break;

    case OPMODE_CST:
        i_motion_control.enable_torque_ctrl();
        break;

    default:
        break;
    }
}

static void debug_print_state(DriveState_t state)
{
    static DriveState_t oldstate = 0;

    if (state == oldstate)
        return;

    switch (state) {
    case S_NOT_READY_TO_SWITCH_ON:
        printstrln("S_NOT_READY_TO_SWITCH_ON");
        break;
    case S_SWITCH_ON_DISABLED:
        printstrln("S_SWITCH_ON_DISABLED");
        break;
    case S_READY_TO_SWITCH_ON:
        printstrln("S_READY_TO_SWITCH_ON");
        break;
    case S_SWITCH_ON:
        printstrln("S_SWITCH_ON");
        break;
    case S_OPERATION_ENABLE:
        printstrln("S_OPERATION_ENABLE");
        break;
    case S_QUICK_STOP_ACTIVE:
        printstrln("S_QUICK_STOP_ACTIVE");
        break;
    case S_FAULT_REACTION_ACTIVE:
        printstrln("S_FAULT_REACTION_ACTIVE");
        break;
    case S_FAULT:
        printstrln("S_FAULT");
        break;
    default:
        printstrln("Never happen State.");
        break;
    }

    oldstate = state;
}

//#pragma xta command "analyze loop ecatloop"
//#pragma xta command "set required - 1.0 ms"

#define UPDATE_POSITION_GAIN    0x0000000f
#define UPDATE_VELOCITY_GAIN    0x000000f0
#define UPDATE_TORQUE_GAIN      0x00000f00


/* NOTE:
 * - op mode change only when we are in "Ready to Swtich on" state or below (basically op mode is set locally in this state).
 * - if the op mode signal changes in any other state it is ignored until we fall back to "Ready to switch on" state (Transition 2, 6 and 8)
 */
<<<<<<< HEAD
void ethercat_drive_service(server SDO_Config sdo_config,
                            ProfilerConfig &profiler_config,
                            client interface i_pdo_communication i_pdo,
=======
void ethercat_drive_service(client interface i_pdo_communication i_pdo,
>>>>>>> 903444f6
                            client interface i_coe_communication i_coe,
                            client interface TorqueControlInterface i_torque_control,
                            client interface MotionControlInterface i_motion_control,
                            client interface PositionFeedbackInterface i_position_feedback_1,
                            client interface PositionFeedbackInterface ?i_position_feedback_2,
                            client SPIFFSInterface i_spiffs)
{

    //int target_torque = 0; /* used for CST */
    //int target_velocity = 0; /* used for CSV */
    int target_position = 0;
    int target_velocity = 0;
    int target_torque   = 0;
    int quick_stop_deceleration = 0;
    int qs_target = 0;
    int qs_start_velocity = 0;
    int quick_stop_steps = 0;
    int quick_stop_step = 0;
    int actual_torque = 0;
    int actual_velocity = 0;
    int actual_position = 0;
    int follow_error = 0;
    //int target_position_progress = 0; /* is current target_position necessary to remember??? */

    enum eDirection direction = DIRECTION_NEUTRAL;

    timer t;

    int opmode = OPMODE_NONE;
    int opmode_request = OPMODE_NONE;

    MotionControlConfig motion_control_config = i_motion_control.get_motion_control_config();

    pdo_handler_values_t InOut = { 0 };

    int sensor_commutation = 1;     //sensor service used for commutation (1 or 2)
    int sensor_motion_control = 1;  //sensor service used for motion control (1 or 2)

    int communication_active = 0;
    unsigned int c_time;
    int comm_inactive_flag = 0;
    int inactive_timeout_flag = 0;

    /* tuning specific variables */
    uint32_t tuning_command = 0;
    uint32_t tuning_status = 0;
    uint32_t user_miso = 0;
    TuningModeState tuning_mode_state = {0};

    unsigned int time;
    enum e_States state     = S_NOT_READY_TO_SWITCH_ON;

    uint16_t statusword = update_statusword(0, state, 0, 0, 0);
    int controlword = 0;
    uint16_t error_code = 0;

    //int torque_offstate = 0;
    check_list checklist = init_checklist();
    unsigned int fault_reset_wait_time;

    int sensor_resolution = 0;
    uint8_t polarity = 0;
    int position_range_limit_min = motion_control_config.min_pos_range_limit;
    int position_range_limit_max = motion_control_config.max_pos_range_limit;

    PositionFeedbackConfig position_feedback_config_1 = i_position_feedback_1.get_config();
    PositionFeedbackConfig position_feedback_config_2;

    MotorcontrolConfig motorcontrol_config = i_torque_control.get_config();
    UpstreamControlData   send_to_master = { 0 };
    DownstreamControlData send_to_control = { 0 };

    /* read tile frequency
     * this needs to be after the first call to i_torque_control
     * so when we read it the frequency has already been changed by the torque controller
     */
    unsigned int tile_usec = USEC_STD;
    unsigned ctrlReadData;
    read_sswitch_reg(get_local_tile_id(), 8, ctrlReadData);
    if(ctrlReadData == 1) {
        tile_usec = USEC_FAST;
    }

    /*
            * copy the current default configuration into the object dictionary, this will avoid ET_ARITHMETIC in motorcontrol service.
            */
    cm_default_config_position_feedback(i_coe, i_position_feedback_1, position_feedback_config_1, 1);
    if (!isnull(i_position_feedback_2)) {
        cm_default_config_position_feedback(i_coe, i_position_feedback_2, position_feedback_config_2, 2);
    }
    cm_default_config_motor_control(i_coe, i_torque_control, motorcontrol_config);
    cm_default_config_pos_velocity_control(i_coe, i_motion_control, motion_control_config);
    i_coe.set_object_value(DICT_QUICK_STOP_DECELERATION, 0, motion_control_config.max_deceleration_profiler);
    i_coe.set_object_value(DICT_POSITION_RANGE_LIMITS, SUB_POSITION_RANGE_LIMITS_MIN_POSITION_RANGE_LIMIT, position_range_limit_min);
    i_coe.set_object_value(DICT_POSITION_RANGE_LIMITS, SUB_POSITION_RANGE_LIMITS_MAX_POSITION_RANGE_LIMIT, position_range_limit_max);


    if (flash_read_od_config(i_spiffs, i_coe) != 0) {
          printstrln("Warning: Could not read object dictionary from file system.");

    }
    /* check if the slave enters the operation mode. If this happens we assume the configuration values are
     * written into the object dictionary. So we read the object dictionary values and continue operation.
     *
     * This should be done before we configure anything.
     */
    sdo_wait_first_config(i_coe);

    /* if we reach this point the EtherCAT service is considered in OPMODE */
    int drive_in_opstate = 1;

    /* start operation */
    int read_configuration = 1;

    t :> time;
    while (1) {
//#pragma xta endpoint "ecatloop"
        /* FIXME reduce code duplication with above init sequence */
        /* Check if we reenter the operation mode. If so, update the configuration please. */
        select {
            case i_coe.operational_state_change():
                //printstrln("Master requests OP mode - cyclic operation is about to start.");
                drive_in_opstate = i_coe.in_op_state();
                if (drive_in_opstate) {
                    read_configuration = 1;
                }
                break;
            default:
                break;
        }

<<<<<<< HEAD
        select {
            case sdo_config.write_od_config() -> int res:

                    res = flash_write_od_config(i_spiffs, i_coe);
                    break;

           case sdo_config.read_od_config() -> int res:

                   res = flash_read_od_config(i_spiffs, i_coe);
                   break;
           default:
               break;
        }

        /* FIXME: When to update configuration values from OD? only do this in state "Ready to Switch on"? */
=======
        /* update configuration values from OD */
>>>>>>> 903444f6
        if (read_configuration) {
            update_configuration(i_coe, i_torque_control, i_motion_control, i_position_feedback_1, i_position_feedback_2,
                    motion_control_config, position_feedback_config_1, position_feedback_config_2, motorcontrol_config,
                    sensor_commutation, sensor_motion_control, sensor_resolution, polarity, quick_stop_deceleration,
                    position_range_limit_min, position_range_limit_max
                    );
            tuning_mode_state.flags = tuning_set_flags(tuning_mode_state, motorcontrol_config, motion_control_config,
                    position_feedback_config_1, position_feedback_config_2, sensor_commutation);
            read_configuration = 0;
            i_coe.configuration_done();
        }

        /*
         *  local state variables
         */
        controlword     = pdo_get_controlword(InOut);
        opmode_request  = pdo_get_op_mode(InOut);
        target_position = pdo_get_target_position(InOut);
        target_velocity = pdo_get_target_velocity(InOut);
        target_torque   = (pdo_get_target_torque(InOut)*motorcontrol_config.rated_torque) / 1000; //target torque received in 1/1000 of rated torque
        send_to_control.offset_torque = (pdo_get_offset_torque(InOut)*motorcontrol_config.rated_torque) / 1000; //offset torque received in 1/1000 of rated torque
        send_to_control.gpio_output = ((pdo_get_digital_output4(InOut)&1) << 3) | ((pdo_get_digital_output3(InOut)&1) << 2)
                                    | ((pdo_get_digital_output2(InOut)&1) << 1)| (pdo_get_digital_output1(InOut) & 1);

        /* tuning pdos */
        tuning_command = pdo_get_tuning_command(InOut); // mode 3, 2 and 1 in tuning command
        tuning_mode_state.value = pdo_get_user_mosi(InOut); // value of tuning command


        /* position limit */
        // first test Software position limit
        if (target_position > motion_control_config.max_pos_range_limit) {
            target_position = motion_control_config.max_pos_range_limit;
        } else if (target_position < motion_control_config.min_pos_range_limit) {
            target_position = motion_control_config.min_pos_range_limit;
        } else {
            // then test Position range limit (and wrap-around)
            if (target_position > position_range_limit_max) {
                target_position = position_range_limit_min + (target_position - position_range_limit_max)%(position_range_limit_max - position_range_limit_min);
            } else if (target_position < position_range_limit_min) {
                target_position = position_range_limit_max - (position_range_limit_min - target_position)%(position_range_limit_max - position_range_limit_min);
            }
        }


        /*
        printint(state);
        printstr(" ");
        printhexln(statusword);
        */


        if (quick_stop_steps == 0) {
            send_to_control.position_cmd = target_position;
            send_to_control.velocity_cmd = target_velocity;
            send_to_control.torque_cmd   = target_torque;
        } else {
            switch (opmode) {
            case OPMODE_CSP:
                // we update the position command only if the qs target is in the right direction
                if ((qs_start_velocity > 0 && qs_target > send_to_control.position_cmd) || (qs_start_velocity < 0 && qs_target < send_to_control.position_cmd)) {
                    send_to_control.position_cmd = qs_target;
                }
                break;

            case OPMODE_CSV:
                // we update the velocity command only if decreasing
                if ((send_to_control.velocity_cmd > 0 && qs_target < send_to_control.velocity_cmd) || (send_to_control.velocity_cmd < 0 && qs_target > send_to_control.velocity_cmd)) {
                    send_to_control.velocity_cmd = qs_target;
                }
                break;

            case OPMODE_CST:
                // we update the torque command only if decreasing
                if ((send_to_control.torque_cmd > 0 && qs_target < send_to_control.torque_cmd) || (send_to_control.torque_cmd < 0 && qs_target > send_to_control.torque_cmd)) {
                    send_to_control.torque_cmd = qs_target;
                }
                break;

            /* FIXME what to do for the default? */
            }
        }

        send_to_master = i_motion_control.update_control_data(send_to_control);

        /* i_motion_control.get_all_feedbacks; */
        actual_velocity = send_to_master.velocity; //i_motion_control.get_velocity();
        actual_position = send_to_master.position; //i_motion_control.get_position();
        actual_torque   = (send_to_master.computed_torque*1000) / motorcontrol_config.rated_torque; //torque sent to master in 1/1000 of rated torque
        FaultCode motorcontrol_fault = send_to_master.error_status;
        SensorError motion_sensor_error = send_to_master.last_sensor_error;
        SensorError commutation_sensor_error = send_to_master.angle_last_sensor_error;
        MotionControlError motion_control_error = send_to_master.motion_control_error;

//        xscope_int(TARGET_POSITION, send_to_control.position_cmd);
//        xscope_int(ACTUAL_POSITION, actual_position);
//        xscope_int(FAMOUS_FAULT, motorcontrol_fault * 1000);

        /*
         * Check states of the motor drive, sensor drive and control servers
         * Fault signaling to the master in the manufacturer specifc bit in the the statusword
         */
        if (motorcontrol_fault != NO_FAULT ||
                motion_sensor_error != SENSOR_NO_ERROR || commutation_sensor_error != SENSOR_NO_ERROR ||
                motion_control_error != MOTION_CONTROL_NO_ERROR ||
                inactive_timeout_flag)
        {
            update_checklist(checklist, opmode, 1);
            if (motorcontrol_fault == DEVICE_INTERNAL_CONTINOUS_OVER_CURRENT_NO_1) {
                SET_BIT(statusword, SW_FAULT_OVER_CURRENT);
            } else if (motorcontrol_fault == UNDER_VOLTAGE_NO_1) {
                SET_BIT(statusword, SW_FAULT_UNDER_VOLTAGE);
            } else if (motorcontrol_fault == OVER_VOLTAGE_NO_1) {
                SET_BIT(statusword, SW_FAULT_OVER_VOLTAGE);
            } else if (motorcontrol_fault == 99/*OVER_TEMPERATURE*/) {
                SET_BIT(statusword, SW_FAULT_OVER_TEMPERATURE);
            }

            /* Write error code to object dictionary */
            error_code = get_cia402_error_code(motorcontrol_fault, motion_sensor_error, commutation_sensor_error,
                                               motion_control_error, inactive_timeout_flag);
            i_coe.set_object_value(DICT_ERROR_CODE, 0, error_code);
        } else {
            update_checklist(checklist, opmode, 0); //no error
            error_code = 0;
            i_coe.set_object_value(DICT_ERROR_CODE, 0, 0);
        }

        //put error_code in user_miso pdo when not in tuning mode
        if (opmode != OPMODE_SNCN_TUNING) {
            user_miso = error_code;
        }

        follow_error = target_position - actual_position; /* FIXME only relevant in OP_ENABLED - used for what??? */

        direction = (actual_velocity < 0) ? DIRECTION_CCLK : DIRECTION_CLK;

        /*
         *  update values to send
         */
        pdo_set_statusword(statusword, InOut);
        pdo_set_op_mode_display(opmode, InOut);
        pdo_set_velocity_value(actual_velocity, InOut);
        pdo_set_torque_value(actual_torque, InOut );
        pdo_set_position_value(actual_position, InOut);
        pdo_set_secondary_position_value(send_to_master.secondary_position, InOut);
        pdo_set_secondary_velocity_value(send_to_master.secondary_velocity, InOut);
        // FIXME this is one of the analog inputs?
        pdo_set_analog_input1((1000 * 5 * send_to_master.analogue_input_a_1) / 4096, InOut); /* ticks to (edit:) milli-volt */
        pdo_set_tuning_status(tuning_status, InOut);
        pdo_set_user_miso(user_miso, InOut);
        pdo_set_timestamp(send_to_master.sensor_timestamp, InOut);
        // send gpio input to master
        pdo_set_digital_input1(send_to_master.gpio[0], InOut);
        pdo_set_digital_input2(send_to_master.gpio[1], InOut);
        pdo_set_digital_input3(send_to_master.gpio[2], InOut);
        pdo_set_digital_input4(send_to_master.gpio[3], InOut);

//        xscope_int(ACTUAL_VELOCITY, actual_velocity);
//        xscope_int(ACTUAL_POSITION, actual_position);

        /* Read/Write packets to ethercat Master application */
        communication_active = pdo_handler(i_pdo, InOut);

        if (communication_active == 0) {
            if (comm_inactive_flag == 0) {
                comm_inactive_flag = 1;
                t :> c_time;
            } else if (comm_inactive_flag == 1) {
                unsigned ts_comm_inactive;
                t :> ts_comm_inactive;
                if (ts_comm_inactive - c_time > 1000000*tile_usec) {
                    state = get_next_state(state, checklist, 0, CTRL_COMMUNICATION_TIMEOUT);
                    inactive_timeout_flag = 1;
                }
            }
        } else if (communication_active != 0 && drive_in_opstate != 1) {
            state = get_next_state(state, checklist, 0, CTRL_COMMUNICATION_TIMEOUT);
            inactive_timeout_flag = 1;
        } else {
            comm_inactive_flag = 0;
        }


        /*
         * new, perform actions according to state
         */
//        debug_print_state(state);

        if (opmode == OPMODE_NONE) {
            statusword      = update_statusword(statusword, state, 0, quick_stop_steps, 0); /* FiXME update ack and shutdown_ack */
            /* for safety considerations, if no opmode choosen, the brake should blocking. */
            i_torque_control.set_brake_status(0);

            //check and update opmode
            opmode = update_opmode(opmode, opmode_request, i_motion_control, motion_control_config, polarity);

        } else if (opmode == OPMODE_CSP || opmode == OPMODE_CST || opmode == OPMODE_CSV) {
            /* FIXME Put this into a separate CSP, CST, CSV function! */
            statusword      = update_statusword(statusword, state, 0, quick_stop_steps, 0); /* FiXME update ack and shutdown_ack */

            /*
             * Additionally used bits in statusword for...
             *
             * ...CSP:
             * Bit 10: Reserved -> 0
             * Bit 12: "Target Position Ignored"
             *         -> 0 Target position ignored
             *         -> 1 Target position shall be used as input to position control loop
             * Bit 13: "Following Error"
             *         -> 0 no error
             *         -> 1 if target_position_value || position_offset is outside of following_error_window
             *              around position_demand_value for longer than following_error_time_out
             */
            statusword = SET_BIT(statusword, SW_CSP_TARGET_POSITION_IGNORED);
            statusword = CLEAR_BIT(statusword, SW_CSP_FOLLOWING_ERROR);

            // FIXME make this function: continous_synchronous_operation(controlword, statusword, state, opmode, checklist, i_motion_control);
            switch (state) {
            case S_NOT_READY_TO_SWITCH_ON:
                /* internal stuff, automatic transition (1) to next state */
                state = get_next_state(state, checklist, 0, 0);
                break;

            case S_SWITCH_ON_DISABLED:
                /* we allow opmode change in this state */
                opmode = update_opmode(opmode, opmode_request, i_motion_control, motion_control_config, polarity);

                /* communication active, idle no motor control; read opmode from PDO and set control accordingly */
                state = get_next_state(state, checklist, controlword, 0);

                /* update config on the S_SWITCH_ON_DISABLED -> S_READY_TO_SWITCH_ON transition */
                if (state == S_READY_TO_SWITCH_ON) {
                    read_configuration = 1;
                }
                break;

            case S_READY_TO_SWITCH_ON:
                /* nothing special, transition form local (when?) or control device */
                state = get_next_state(state, checklist, controlword, 0);
                break;

            case S_SWITCH_ON:
                /* high power shall be switched on  */
                state = get_next_state(state, checklist, controlword, 0);
                if (state == S_OPERATION_ENABLE) {
                    motioncontrol_enable(opmode, motion_control_config.position_control_strategy, i_motion_control);
                }
                break;

            case S_OPERATION_ENABLE:
                /* drive function shall be enabled and internal set-points are cleared */

                /* check if state change occured */
                state = get_next_state(state, checklist, controlword, 0);
                if (state == S_SWITCH_ON || state == S_READY_TO_SWITCH_ON || state == S_SWITCH_ON_DISABLED) {
                    i_motion_control.disable();
                }

                /* if quick stop is requested start immediately */
                if (state == S_QUICK_STOP_ACTIVE) {
                    qs_start_velocity = actual_velocity;
                    quick_stop_steps = quick_stop_init(opmode, actual_position, actual_velocity, actual_torque, sensor_resolution, quick_stop_deceleration); // <- can be done in the calling command
                    quick_stop_step = 0;
                    qs_target = quick_stop_perform(opmode, quick_stop_step); // compute the fisrt step now
                }
                break;

            case S_QUICK_STOP_ACTIVE:
                /* quick stop function shall be started and running */
                qs_target = quick_stop_perform(opmode, quick_stop_step);

                if (quick_stop_step > quick_stop_steps) {
                    i_motion_control.disable();
                    state = get_next_state(state, checklist, 0, CTRL_QUICK_STOP_FINISHED);
                    quick_stop_steps = 0;
                }
                break;

            case S_FAULT_REACTION_ACTIVE:
                /* a fault is detected, perform fault recovery actions like a quick_stop */
                if (quick_stop_steps == 0) {
                    quick_stop_steps = quick_stop_init(opmode, actual_position, actual_velocity, actual_torque, sensor_resolution, quick_stop_deceleration);
                    quick_stop_step = 0;
                }

                qs_target= quick_stop_perform(opmode, quick_stop_step);

                if (quick_stop_step > quick_stop_steps) {
                    state = get_next_state(state, checklist, 0, CTRL_FAULT_REACTION_FINISHED);
                    quick_stop_steps = 0;
                    i_motion_control.disable();
                }
                break;

            case S_FAULT:
                /* Wait until fault reset from the control device appears.
                 * When we receive the fault reset, start a timer
                 * and send the fault reset commands.
                 * The fault can only be reset after the end of the timer.
                 * This is because the motorcontrol needs time before restarting.
                 */
                if (read_controlword_fault_reset(controlword) && checklist.fault_reset_wait == false) {
                    //reset fault in motorcontrol
                    if (motorcontrol_fault != NO_FAULT) {
                        i_torque_control.reset_faults();
                        checklist.fault_reset_wait = true;
                    }
                    //reset fault in position feedback
                    if (motion_sensor_error != SENSOR_NO_ERROR || commutation_sensor_error != SENSOR_NO_ERROR) {
                        if (!isnull(i_position_feedback_2)) {
                            i_position_feedback_2.set_config(position_feedback_config_2);
                        }
                        i_position_feedback_1.set_config(position_feedback_config_1);
                        checklist.fault_reset_wait = true;
                    }
                    //reset fault in position feedback
                    if (motion_control_error != MOTION_CONTROL_NO_ERROR) {
                        i_motion_control.set_motion_control_config(motion_control_config);
                    }
                    //reset communication fault
                    inactive_timeout_flag = 0;
                    //start timer
                    fault_reset_wait_time = time + 1000000*tile_usec; //wait 1s before restarting the motorcontrol
                } else if (checklist.fault_reset_wait == true) {
                    //check if timer ended
                    if (timeafter(time, fault_reset_wait_time)) {
                        checklist.fault_reset_wait = false;
                        /* recheck fault to see if it's realy removed */
                        if (motorcontrol_fault != NO_FAULT || motion_sensor_error != SENSOR_NO_ERROR || commutation_sensor_error != SENSOR_NO_ERROR) {
                            update_checklist(checklist, opmode, 1);
                        }
                    }
                }

                state = get_next_state(state, checklist, controlword, 0);

                if (state == S_SWITCH_ON_DISABLED) {
                    CLEAR_BIT(statusword, SW_FAULT_OVER_CURRENT);
                    CLEAR_BIT(statusword, SW_FAULT_UNDER_VOLTAGE);
                    CLEAR_BIT(statusword, SW_FAULT_OVER_VOLTAGE);
                    CLEAR_BIT(statusword, SW_FAULT_OVER_TEMPERATURE);
                }
                break;

            default: /* should never happen! */
                //printstrln("Should never happen happend.");
                state = get_next_state(state, checklist, 0, FAULT_RESET_CONTROL);
                break;
            }

        } else if (opmode == OPMODE_SNCN_TUNING) {
            /* run offset tuning -> this will be called as long as OPMODE_SNCN_TUNING is set */
            tuning_handler_ethercat(tuning_command,
                    user_miso, tuning_status,
                    tuning_mode_state,
                    motorcontrol_config, motion_control_config, position_feedback_config_1, position_feedback_config_2,
                    sensor_commutation, sensor_motion_control,
                    send_to_master,
                    i_motion_control, i_position_feedback_1, i_position_feedback_2);

            //check and update opmode
            opmode = update_opmode(opmode, opmode_request, i_motion_control, motion_control_config, polarity);

            //exit tuning mode
            if (opmode != OPMODE_SNCN_TUNING) {
                opmode = opmode_request; /* stop tuning and switch to new opmode */
                i_motion_control.disable();
                state = S_SWITCH_ON_DISABLED;
                statusword      = update_statusword(0, state, 0, quick_stop_steps, 0); /* FiXME update ack and shutdown_ack */
                //reset tuning status
                tuning_mode_state.brake_flag = 0;
                tuning_mode_state.flags = tuning_set_flags(tuning_mode_state, motorcontrol_config, motion_control_config,
                        position_feedback_config_1, position_feedback_config_2, sensor_commutation);
                tuning_mode_state.motorctrl_status = TUNING_MOTORCTRL_OFF;
                user_miso = 0;
            }
        } else {
            /* if a unknown or unsupported opmode is requested we simply return
             * no opmode and don't allow any operation.
             * For safety reasons, if no opmode is selected the brake is closed! */
            i_torque_control.set_brake_status(0);
            opmode = OPMODE_NONE;
            statusword      = update_statusword(statusword, state, 0, quick_stop_steps, 0); /* FiXME update ack and shutdown_ack */
        }

        /* wait 1 ms to respect timing */
        t when timerafter(time + tile_usec*1000) :> time;

//#pragma xta endpoint "ecatloop_stop"
    }
}
<|MERGE_RESOLUTION|>--- conflicted
+++ resolved
@@ -458,13 +458,9 @@
  * - op mode change only when we are in "Ready to Swtich on" state or below (basically op mode is set locally in this state).
  * - if the op mode signal changes in any other state it is ignored until we fall back to "Ready to switch on" state (Transition 2, 6 and 8)
  */
-<<<<<<< HEAD
 void ethercat_drive_service(server SDO_Config sdo_config,
                             ProfilerConfig &profiler_config,
                             client interface i_pdo_communication i_pdo,
-=======
-void ethercat_drive_service(client interface i_pdo_communication i_pdo,
->>>>>>> 903444f6
                             client interface i_coe_communication i_coe,
                             client interface TorqueControlInterface i_torque_control,
                             client interface MotionControlInterface i_motion_control,
@@ -596,25 +592,7 @@
                 break;
         }
 
-<<<<<<< HEAD
-        select {
-            case sdo_config.write_od_config() -> int res:
-
-                    res = flash_write_od_config(i_spiffs, i_coe);
-                    break;
-
-           case sdo_config.read_od_config() -> int res:
-
-                   res = flash_read_od_config(i_spiffs, i_coe);
-                   break;
-           default:
-               break;
-        }
-
         /* FIXME: When to update configuration values from OD? only do this in state "Ready to Switch on"? */
-=======
-        /* update configuration values from OD */
->>>>>>> 903444f6
         if (read_configuration) {
             update_configuration(i_coe, i_torque_control, i_motion_control, i_position_feedback_1, i_position_feedback_2,
                     motion_control_config, position_feedback_config_1, position_feedback_config_2, motorcontrol_config,
