--- conflicted
+++ resolved
@@ -49,8 +49,7 @@
 void cm_sync_config_pos_velocity_control(
         client interface i_coe_communication i_coe,
         client interface PositionVelocityCtrlInterface i_position_control,
-<<<<<<< HEAD
-        PosVelocityControlConfig &position_config,
+        MotionControlConfig &position_config,
         int sensor_resolution);
 
 /* This function is a workaround until the hall and motorconfig is reorganized. */
@@ -61,9 +60,6 @@
         PositionFeedbackConfig &feedback_config,
         MotorcontrolConfig &motorcontrol_config,
         int sensor_index);
-=======
-        MotionControlConfig &position_config);
->>>>>>> c7f09efa
 
 /*
  * Set default configuration of the modules in the object dictionary. If nothing
