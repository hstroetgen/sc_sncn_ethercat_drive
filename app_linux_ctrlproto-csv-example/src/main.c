--- conflicted
+++ resolved
@@ -2,18 +2,12 @@
 /**
  * \file main.c
  * \brief Example Master App for Cyclic Synchronous Velocity (on PC)
-<<<<<<< HEAD
- *
- *
- *
-=======
  * \author Pavan Kanajar <pkanajar@synapticon.com>
  * \author Christian Holl <choll@synapticon.com>
  * \version 1.0
  * \date 10/04/2014
  */
 /*
->>>>>>> 8fa3ce45
  * Copyright (c) 2014, Synapticon GmbH
  * All rights reserved.
  *
@@ -151,8 +145,7 @@
 
 	enable_operation(slave_number, &master_setup, slv_handles, TOTAL_NUM_OF_SLAVES);
 
-<<<<<<< HEAD
-=======
+
 	/*i = 0;
 	flag = 0;
 	final_target_velocity = 1000; //rpm
@@ -192,7 +185,6 @@
 
 */
 	/* Shutdown node operations */
->>>>>>> 8fa3ce45
 	shutdown_operation(CSV, slave_number, &master_setup, slv_handles, TOTAL_NUM_OF_SLAVES);
 
 	return 0;
