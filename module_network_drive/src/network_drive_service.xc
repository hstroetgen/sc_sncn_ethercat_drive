/**
 * @file network_drive_service.xc
 * @brief CANopen Motor Drive Service
 * @author Synapticon GmbH <support@synapticon.com>
 */

#include <cia402_error_codes.h>
#include <network_drive_service.h>

#include <refclk.h>
#include <cia402_wrapper.h>
#include <pdo_handler.h>
#include <statemachine.h>
#include <state_modes.h>
#include <profile.h>
#include <string.h>
#include <config_manager.h>
#include <motion_control_service.h>
#include <position_feedback_service.h>
#include <profile_control.h>
#include <xscope.h>
#include <tuning.h>

/* FIXME move to some stdlib */
#define ABSOLUTE_VALUE(x)   (x < 0 ? -x : x)

const char * state_names[] = {"u shouldn't see me",
"S_NOT_READY_TO_SWITCH_ON",
"S_SWITCH_ON_DISABLED",
"S_READY_TO_SWITCH_ON",
"S_SWITCH_ON",
"S_OPERATION_ENABLE",
"S_QUICK_STOP_ACTIVE",
"S_FAULT"
};

enum eDirection {
    DIRECTION_NEUTRAL = 0
    ,DIRECTION_CLK    = 1
    ,DIRECTION_CCLK   = -1
};

#define MAX_TIME_TO_WAIT_SDO      100000

static int get_cia402_error_code(FaultCode motorcontrol_fault, WatchdogError watchdog_error,
                                 SensorError motion_sensor_error, SensorError commutation_sensor_error,
                                 MotionControlError motion_control_error,
                                 int inactive_timeout_flag)
{
    int error_code = 0;

    switch(watchdog_error) {
    /* if there is no watchdog fault check motorcontrol fault
     * it means that motorcontrol faults take precedence over sensor faults
     * */
    case WATCHDOG_TICKS_ERROR:
        error_code = ERROR_CODE_SOFTWARE_RESET_WATCHDOG;
        break;
    case WATCHDOG_DEAD_TIME_PHASE_A_ERROR:
        error_code = ERROR_CODE_PHASE_FAILURE_L1;
        break;
    case WATCHDOG_DEAD_TIME_PHASE_B_ERROR:
        error_code = ERROR_CODE_PHASE_FAILURE_L1;
        break;
    case WATCHDOG_DEAD_TIME_PHASE_C_ERROR:
        error_code = ERROR_CODE_PHASE_FAILURE_L1;
        break;
    case WATCHDOG_DEAD_TIME_PHASE_D_ERROR:
        error_code = ERROR_CODE_PHASE_FAILURE;
        break;
    case WATCHDOG_OVER_CURRENT_ERROR:
        error_code = ERROR_CODE_CONTINUOUS_OVER_CURRENT_DEVICE_INTERNAL;
        break;
    case WATCHDOG_OVER_UNDER_VOLTAGE_OVER_TEMP_ERROR:
        error_code = ERROR_CODE_DC_LINK_UNDER_VOLTAGE;
        break;
    case WATCHDOG_UNKNOWN_ERROR:
        error_code = ERROR_CODE_CONTROL;
        break;
    case WATCHDOG_NO_ERROR://if there is no watchdog fault check motorcontrol fault
        switch (motorcontrol_fault) {
        case DEVICE_INTERNAL_CONTINOUS_OVER_CURRENT_NO_1:
            error_code = ERROR_CODE_CONTINUOUS_OVER_CURRENT_DEVICE_INTERNAL;
            break;
        case UNDER_VOLTAGE_NO_1:
            error_code = ERROR_CODE_DC_LINK_UNDER_VOLTAGE;
            break;
        case OVER_VOLTAGE_NO_1:
            error_code = ERROR_CODE_DC_LINK_OVER_VOLTAGE;
            break;
        case EXCESS_TEMPERATURE_DRIVE:
            error_code = ERROR_CODE_EXCESS_TEMPERATURE_DEVICE;
            break;
        case PHASE_FAILURE_L1:
            error_code = ERROR_CODE_PHASE_FAILURE_L1;
            break;
        case PHASE_FAILURE_L2:
            error_code = ERROR_CODE_PHASE_FAILURE_L2;
            break;
        case PHASE_FAILURE_L3:
            error_code = ERROR_CODE_PHASE_FAILURE_L3;
            break;
        case NO_FAULT:
            /* if there is no motorcontrol fault check sensor fault
             * it means that motorcontrol faults take precedence over sensor faults
             * */
            if (commutation_sensor_error != SENSOR_NO_ERROR || motion_sensor_error != SENSOR_NO_ERROR) {
                if (commutation_sensor_error == SENSOR_QEI_INDEX_LOSING_TICKS || motion_sensor_error == SENSOR_QEI_INDEX_LOSING_TICKS)
                    error_code = ERROR_CODE_INCREMENTAL_SENSOR_1_FAULT;
                else if (commutation_sensor_error == SENSOR_INCREMENTAL_FAULT || motion_sensor_error == SENSOR_INCREMENTAL_FAULT)
                    error_code = ERROR_CODE_INCREMENTAL_SENSOR_1_FAULT;
                else if (commutation_sensor_error == SENSOR_SPEED_FAULT  || motion_sensor_error == SENSOR_SPEED_FAULT)
                    error_code = ERROR_CODE_SPEED;
                else if (commutation_sensor_error == SENSOR_POSITION_FAULT  || motion_sensor_error == SENSOR_POSITION_FAULT)
                    error_code = ERROR_CODE_POSITION;
                else
                    error_code = ERROR_CODE_SENSOR;
            } else {
                /* if there is no sensor fault check motion control fault */
                switch(motion_control_error) {
                case MOTION_CONTROL_BRAKE_NOT_RELEASED:
                    error_code = ERROR_CODE_MOTOR_BLOCKED;
                    break;
                case MOTION_CONTROL_NO_ERROR: //if there is no motioncontrol fault check communication fault
                    if (inactive_timeout_flag) {
                        error_code = ERROR_CODE_COMMUNICATION;
                    }
                    break;
                default:
                    error_code = ERROR_CODE_CONTROL;
                    break;
                }
            }
            break;
        default: /* a fault occured but could not be specified further */
            error_code = ERROR_CODE_CONTROL;
            break;
        } // end switch motorcontrol_fault
        break;
    default: /* a fault occured but could not be specified further */
        error_code = ERROR_CODE_CONTROL;
        break;
    } //end switch watchdog error

    return error_code;
}

static void sdo_wait_first_config(client interface i_co_communication i_co)
{
    while (!i_co.configuration_get());
        //printstrln("Master requests OP mode - cyclic operation is about to start.");

    /* comment in the read_od_config() function to print the object values */
    //read_od_config(i_co);
    printstrln("start cyclic operation");

    //print_object_dictionary(i_co);
    /* clear the notification before proceeding the operation */
    i_co.configuration_done();
}

static int initial_object_dictionary_read(client interface i_co_communication i_co)
{
    timer t;
    unsigned time;

    i_co.od_set_object_value(DICT_COMMAND_OBJECT, 0, OD_COMMAND_READ_CONFIG);
    enum eSdoState command_state = OD_COMMAND_STATE_IDLE;

    while (command_state <= OD_COMMAND_STATE_PROCESSING) {
        t :> time;
        t when timerafter(time + 1000 * USEC_STD) :> void;

        {command_state, void, void} = i_co.od_get_object_value(DICT_COMMAND_OBJECT, 0);
    }

    return ((command_state == OD_COMMAND_STATE_SUCCESS) ? 0 : 1);
}

/*
 * For tuning of the PID values it is necessary to modify these values during
 * the motion of the drive. This function checks if any of the relevant entries
 * changed since the last check.
 *
 * This functions only gets the next changed entry element at a time.
 *
 * Return 0 if nothing changed
 *        1 if a value is updated
 */
static int check_for_pid_updatate(
        client interface i_co_communication i_co,
        client interface MotionControlInterface i_motion_control,
        MotionControlConfig &position_config)
{
    uint16_t changed_index = 0;
    uint8_t  changed_subindex = 0;

    {changed_index, changed_subindex} = i_co.od_get_next_changed_element();
    if (changed_index == 0) {
        return 0;
    }

    union sdo_value value;
    uint8_t od_err = 0;

    {value.i, void, od_err} = i_co.od_get_object_value(changed_index, changed_subindex);
    if (od_err != 0) {
        return 0;
    }

    int changed = 0;
    position_config = i_motion_control.get_motion_control_config();
    if (changed_index    == DICT_FILTER_COEFFICIENTS &&
        changed_subindex == SUB_FILTER_COEFFICIENTS_POSITION_FILTER_COEFFICIENT) {
        position_config.filter = value.i;
        changed = 1;
    } else if (changed_index    == DICT_POSITION_CONTROLLER &&
               changed_subindex == SUB_POSITION_CONTROLLER_CONTROLLER_KP) {
        position_config.position_kp = (int)value.f;
        changed = 1;
    } else if (changed_index    == DICT_POSITION_CONTROLLER &&
               changed_subindex == SUB_POSITION_CONTROLLER_CONTROLLER_KI) {
        position_config.position_ki = (int)value.f;
        changed = 1;
    } else if (changed_index    == DICT_POSITION_CONTROLLER &&
               changed_subindex == SUB_POSITION_CONTROLLER_CONTROLLER_KD) {
        position_config.position_kd = (int)value.f;
        changed = 1;
    } else if (changed_index    == DICT_POSITION_CONTROLLER &&
               changed_subindex == SUB_POSITION_CONTROLLER_POSITION_INTEGRAL_LIMIT) {
        position_config.position_integral_limit = value.i;
        changed = 1;
    } else if (changed_index    == DICT_VELOCITY_CONTROLLER &&
               changed_subindex == SUB_VELOCITY_CONTROLLER_CONTROLLER_KP) {
        position_config.velocity_kp = (int)value.f;
        changed = 1;
    } else if (changed_index    == DICT_VELOCITY_CONTROLLER &&
               changed_subindex == SUB_VELOCITY_CONTROLLER_CONTROLLER_KI) {
        position_config.velocity_ki = (int)value.f;
        changed = 1;
    } else if (changed_index    == DICT_VELOCITY_CONTROLLER &&
               changed_subindex == SUB_VELOCITY_CONTROLLER_CONTROLLER_KD) {
        position_config.velocity_kd = (int)value.f;
        changed = 1;
    } else if (changed_index    == DICT_VELOCITY_CONTROLLER &&
               changed_subindex == SUB_VELOCITY_CONTROLLER_CONTROLLER_INTEGRAL_LIMIT) {
        position_config.velocity_integral_limit = value.i;
        changed = 1;
    }

    i_motion_control.set_motion_control_config(position_config);

    return changed;
}

static int quick_stop_perform(int opmode, int &step)
{
    int target = 0;

    switch (opmode) {
    case OPMODE_CSP:
        target = quick_stop_position_profile_generate(step);
        break;

    case OPMODE_CSV:
        target = quick_stop_velocity_profile_generate(step);
        break;

    case OPMODE_CST:
        /* We can use the same linear profile for torque because it's actually independant on units */
        target = quick_stop_velocity_profile_generate(step);
        break;
    }

    step++;

    return target;
}

static int quick_stop_init(int opmode,
        int actual_position,
        int actual_velocity,
        int actual_torque,
        int sensor_resolution,
        int quick_stop_deceleration)
{
    int steps = 0;

    switch(opmode) {
    case OPMODE_CSP:
        steps = init_quick_stop_position_profile(
                (actual_velocity * sensor_resolution) / 60,
                actual_position,
                (quick_stop_deceleration * sensor_resolution) / 60);
        break;
    case OPMODE_CSV:
        steps = init_quick_stop_velocity_profile(actual_velocity, quick_stop_deceleration);
        break;
    case OPMODE_CST:
        // we get the time needed to stop using the velocity quick stop
        steps = init_quick_stop_velocity_profile(actual_velocity, quick_stop_deceleration);
        // we set the torque deceleration to decrease to 0 with the same duration
        if (steps != 0) {
            if (actual_torque < 0) {
                quick_stop_deceleration = (1000*(-actual_torque))/steps;
            } else {
                quick_stop_deceleration = (1000*actual_torque)/steps;
            }
            // we use the same linear profile for torque because it's actually independant on units
            steps = init_quick_stop_velocity_profile(actual_torque, quick_stop_deceleration);
        }
        break;
    default:
        steps = 0;
        break;
    }

    //limit steps
    if (actual_velocity < 0) {
        actual_velocity = -actual_velocity;
    }
    if (quick_stop_deceleration == 0) {
        quick_stop_deceleration = 1;
    }
    int steps_limit = (1000*actual_velocity)/quick_stop_deceleration + 1;
    if (steps > steps_limit) {
        steps = steps_limit;
    }

    return steps;
}

static void inline update_configuration(
        client interface i_co_communication           i_co,
        client interface TorqueControlInterface         i_torque_control,
        client interface MotionControlInterface i_motion_control,
        client interface PositionFeedbackInterface i_pos_feedback_1,
        client interface PositionFeedbackInterface ?i_pos_feedback_2,
        MotionControlConfig  &position_config,
        PositionFeedbackConfig    &position_feedback_config_1,
        PositionFeedbackConfig    &position_feedback_config_2,
        MotorcontrolConfig        &motorcontrol_config,
        ProfilerConfig            &profiler_config,
        int &sensor_commutation, int &sensor_motion_control,
        int &limit_switch_type,
        int &sensor_resolution,
        uint8_t &polarity,
        int &nominal_speed,
        int &homing_method,
        int &quick_stop_deceleration)
{

    // set position feedback services parameters
    int restart = 0; //we need to restart position feedback service(s) when sensor type is changed
    int number_of_feedbacks_ports;
    {number_of_feedbacks_ports, void, void}= i_co.od_get_object_value(DICT_FEEDBACK_SENSOR_PORTS, 0);
    int feedback_port_index = 1;
    restart += cm_sync_config_position_feedback(i_co, i_pos_feedback_1, position_feedback_config_1, 1,
            sensor_commutation, sensor_motion_control,
            number_of_feedbacks_ports, feedback_port_index);
    if (!isnull(i_pos_feedback_2)) {
        restart += cm_sync_config_position_feedback(i_co, i_pos_feedback_2, position_feedback_config_2, 2,
                sensor_commutation, sensor_motion_control,
                number_of_feedbacks_ports, feedback_port_index);
        if (restart)
            i_pos_feedback_2.exit();
    }
    if (restart) {
        i_pos_feedback_1.exit();
    }

    // set sensor resolution from the resolution of the sensor used for motion control (used by profiler)
    if (sensor_motion_control == 2) {
        sensor_resolution = position_feedback_config_2.resolution;
    } else {
        sensor_resolution = position_feedback_config_1.resolution;
    }

    // set commutation sensor type (used by motorcontrol service to detect if hall is used)
    int sensor_commutation_type = 0;
    if (sensor_commutation == 2) {
        sensor_commutation_type = position_feedback_config_2.sensor_type;
    } else {
        sensor_commutation_type = position_feedback_config_1.sensor_type;
    }

    cm_sync_config_profiler(i_co, profiler_config, PROFILE_TYPE_POSITION); /* FIXME currently only one profile type is used! */
    int max_torque = cm_sync_config_motor_control(i_co, i_torque_control, motorcontrol_config, sensor_commutation_type);
    cm_sync_config_pos_velocity_control(i_co, i_motion_control, position_config, sensor_resolution, max_torque);

    /* Update values with current configuration */
    profiler_config.ticks_per_turn = sensor_resolution;

    {nominal_speed, void, void}     = i_co.od_get_object_value(DICT_MAX_MOTOR_SPEED, 0);
    limit_switch_type = 0; //i_co.od_get_object_value(LIMIT_SWITCH_TYPE, 0); /* not used now */
    homing_method     = 0; //i_co.od_get_object_value(CIA402_HOMING_METHOD, 0); /* not used now */
    {polarity, void, void}          = i_co.od_get_object_value(DICT_POLARITY, 0);
    {quick_stop_deceleration, void, void} = i_co.od_get_object_value(DICT_QUICK_STOP_DECELERATION, 0);
}

static void motioncontrol_enable(int opmode, int position_control_strategy,
                                 client interface MotionControlInterface i_motion_control)
{
    switch (opmode) {
    case OPMODE_CSP:
        i_motion_control.enable_position_ctrl(position_control_strategy);
        break;

    case OPMODE_CSV:
        i_motion_control.enable_velocity_ctrl();
        break;

    case OPMODE_CST:
        i_motion_control.enable_torque_ctrl();
        break;

    default:
        break;
    }

}

#ifdef NETWORK_DRIVE_DEBUG_PRINT_STATE
static void debug_print_state(DriveState_t state)
{
    static DriveState_t oldstate = 0;

    if (state == oldstate)
        return;

    switch (state) {
    case S_NOT_READY_TO_SWITCH_ON:
        printstrln("S_NOT_READY_TO_SWITCH_ON");
        break;
    case S_SWITCH_ON_DISABLED:
        printstrln("S_SWITCH_ON_DISABLED");
        break;
    case S_READY_TO_SWITCH_ON:
        printstrln("S_READY_TO_SWITCH_ON");
        break;
    case S_SWITCH_ON:
        printstrln("S_SWITCH_ON");
        break;
    case S_OPERATION_ENABLE:
        printstrln("S_OPERATION_ENABLE");
        break;
    case S_QUICK_STOP_ACTIVE:
        printstrln("S_QUICK_STOP_ACTIVE");
        break;
    case S_FAULT_REACTION_ACTIVE:
        printstrln("S_FAULT_REACTION_ACTIVE");
        break;
    case S_FAULT:
        printstrln("S_FAULT");
        break;
    default:
        printstrln("Never happen State.");
        break;
    }

    oldstate = state;
}
#endif

//#pragma xta command "analyze loop ecatloop"
//#pragma xta command "set required - 1.0 ms"

#define UPDATE_POSITION_GAIN    0x0000000f
#define UPDATE_VELOCITY_GAIN    0x000000f0
#define UPDATE_TORQUE_GAIN      0x00000f00


/* NOTE:
 * - op mode change only when we are in "Ready to Swtich on" state or below (basically op mode is set locally in this state).
 * - if the op mode signal changes in any other state it is ignored until we fall back to "Ready to switch on" state (Transition 2, 6 and 8)
 */
void network_drive_service(ProfilerConfig &profiler_config,
                            client interface i_pdo_handler_exchange i_pdo,
                            client interface i_co_communication i_co,
                            client interface TorqueControlInterface i_torque_control,
                            client interface MotionControlInterface i_motion_control,
                            client interface PositionFeedbackInterface i_position_feedback_1,
                            client interface PositionFeedbackInterface ?i_position_feedback_2,
                                    client interface FileServiceInterface i_file_service)
{


    //int target_torque = 0; /* used for CST */
    //int target_velocity = 0; /* used for CSV */
    int target_position = 0;
    int target_velocity = 0;
    int target_torque   = 0;
    int quick_stop_deceleration = 0;
    int qs_target = 0;
    int qs_start_velocity = 0;
    int quick_stop_steps = 0;
    int quick_stop_step = 0;
    int actual_torque = 0;
    int actual_velocity = 0;
    int actual_position = 0;
    int follow_error = 0;
    //int target_position_progress = 0; /* is current target_position necessary to remember??? */

    enum eDirection direction = DIRECTION_NEUTRAL;

    int nominal_speed;
    timer t;

    int opmode = OPMODE_NONE;
    int opmode_request = OPMODE_NONE;

    MotionControlConfig motion_control_config = i_motion_control.get_motion_control_config();

    pdo_values_t InOut = i_pdo.pdo_init();

    int sensor_commutation = 1;     //sensor service used for commutation (1 or 2)
    int sensor_motion_control = 1;  //sensor service used for motion control (1 or 2)

    int communication_active = 0;
    unsigned int c_time;
    int comm_inactive_flag = 0;
    int inactive_timeout_flag = 0;

    /* tuning specific variables */
    uint32_t tuning_command = 0;
    uint32_t tuning_status = 0;
    uint32_t user_miso = 0;
    TuningModeState tuning_mode_state = {0};

    unsigned int time;
    enum e_States state     = S_NOT_READY_TO_SWITCH_ON;

    uint16_t statusword = update_statusword(0, state, 0, 0, 0);
    int controlword = 0;
    uint16_t error_code = 0;

    //int torque_offstate = 0;
    check_list checklist = init_checklist();
    unsigned int fault_reset_wait_time;

    int limit_switch_type;
    int homing_method;

    int sensor_resolution = 0;
    uint8_t polarity = 0;

    PositionFeedbackConfig position_feedback_config_1 = i_position_feedback_1.get_config();
    PositionFeedbackConfig position_feedback_config_2;

    MotorcontrolConfig motorcontrol_config = i_torque_control.get_config();
    UpstreamControlData   send_to_master = { 0 };
    DownstreamControlData send_to_control = { 0 };

    /* read tile frequency
     * this needs to be after the first call to i_torque_control
     * so when we read it the frequency has already been changed by the torque controller
     */
    unsigned int tile_usec = USEC_STD;
    unsigned ctrlReadData;
    read_sswitch_reg(get_local_tile_id(), 8, ctrlReadData);
    if(ctrlReadData == 1) {
        tile_usec = USEC_FAST;
    }

#if STARTUP_READ_FLASH_OBJECTS == 1
    /* Before anything else, read the object data values from flash - if existing. */
    if (initial_object_dictionary_read(i_co) != 0) {
        printstrln("Warning: Could not read object dictionary from file system.");
#endif /* STARTUP_READ_FLASH_OBJECTS */

    /*
     * copy the current default configuration into the object dictionary, this will avoid ET_ARITHMETIC in motorcontrol service.
     */
    /* FIXME add support for more than one feedback sensor */
    cm_default_config_position_feedback(i_co, i_position_feedback_1, position_feedback_config_1, 1);
    if (!isnull(i_position_feedback_2)) {
        cm_default_config_position_feedback(i_co, i_position_feedback_2, position_feedback_config_2, 2);
    }

    cm_default_config_profiler(i_co, profiler_config);
    cm_default_config_motor_control(i_co, i_torque_control, motorcontrol_config);
    cm_default_config_pos_velocity_control(i_co, i_motion_control);

#if STARTUP_READ_FLASH_OBJECTS == 1
    }
#endif /* STARTUP_READ_FLASH_OBJECTS */

    i_co.od_set_object_value(DICT_QUICK_STOP_DECELERATION, 0, profiler_config.max_deceleration); //we use profiler.max_deceleration as the default value for quick stop deceleration

    /* check if the slave enters the operation mode. If this happens we assume the configuration values are
     * written into the object dictionary. So we read the object dictionary values and continue operation.
     *
     * This should be done before we configure anything.
     */
    sdo_wait_first_config(i_co);


    /* if we reach this point the EtherCAT service is considered in OPMODE */
    int drive_in_opstate = 1;

    /* start operation */
    int read_configuration = 1;

    t :> time;
    while (1) {
//#pragma xta endpoint "ecatloop"

        /* Read the configuration in SWITCH_ON_DISABLE */
        if (read_configuration) {
            update_configuration(i_co, i_torque_control, i_motion_control, i_position_feedback_1, i_position_feedback_2,
                    motion_control_config, position_feedback_config_1, position_feedback_config_2, motorcontrol_config, profiler_config,
                    sensor_commutation, sensor_motion_control, limit_switch_type, sensor_resolution, polarity, nominal_speed, homing_method,
                    quick_stop_deceleration
                    );
            //Load cogging torque data
            char filename [] = "cogging_torque.bin";
            int status = i_file_service.read_torque_array(motorcontrol_config.torque_offset);
            if (status != SPIFFS_ERR_NOT_FOUND)
                i_motion_control.enable_cogging_compensation(1);


            tuning_mode_state.flags = tuning_set_flags(tuning_mode_state, motorcontrol_config, motion_control_config,
                    position_feedback_config_1, position_feedback_config_2, sensor_commutation);
            read_configuration = 0;
            i_co.configuration_done();
        } else {
            /* if there is no "read the whole configuration", just check if single values changed.
             * More precisely, the PID configuration values, one at time. */
            check_for_pid_updatate(i_co, i_motion_control, motion_control_config);
        }

        /*
         *  local state variables
         */
        controlword     = pdo_get_controlword(InOut);
        opmode_request  = pdo_get_op_mode(InOut);
        target_position = pdo_get_target_position(InOut);
        target_velocity = pdo_get_target_velocity(InOut);
        target_torque   = (pdo_get_target_torque(InOut)*motorcontrol_config.rated_torque) / 1000; //target torque received in 1/1000 of rated torque
        send_to_control.offset_torque = (pdo_get_offset_torque(InOut)*motorcontrol_config.rated_torque) / 1000; //offset torque received in 1/1000 of rated torque

        /* tuning pdos */
        tuning_command = pdo_get_tuning_command(InOut); // mode 3, 2 and 1 in tuning command
        tuning_mode_state.value = pdo_get_user_mosi(InOut); // value of tuning command

        /*
        printint(state);
        printstr(" ");
        printhexln(statusword);
        */


        if (quick_stop_steps == 0) {
            send_to_control.position_cmd = target_position;
            send_to_control.velocity_cmd = target_velocity;
            send_to_control.torque_cmd   = target_torque;
        } else {
            switch (opmode) {
            case OPMODE_CSP:
                // we update the position command only if the qs target is in the right direction
                if ((qs_start_velocity > 0 && qs_target > send_to_control.position_cmd) || (qs_start_velocity < 0 && qs_target < send_to_control.position_cmd)) {
                    send_to_control.position_cmd = qs_target;
                }
                break;

            case OPMODE_CSV:
                // we update the velocity command only if decreasing
                if ((send_to_control.velocity_cmd > 0 && qs_target < send_to_control.velocity_cmd) || (send_to_control.velocity_cmd < 0 && qs_target > send_to_control.velocity_cmd)) {
                    send_to_control.velocity_cmd = qs_target;
                }
                break;

            case OPMODE_CST:
                // we update the torque command only if decreasing
                if ((send_to_control.torque_cmd > 0 && qs_target < send_to_control.torque_cmd) || (send_to_control.torque_cmd < 0 && qs_target > send_to_control.torque_cmd)) {
                    send_to_control.torque_cmd = qs_target;
                }
                break;

            /* FIXME what to do for the default? */
            }
        }

        send_to_master = i_motion_control.update_control_data(send_to_control);

        /* i_motion_control.get_all_feedbacks; */
        actual_velocity = send_to_master.velocity; //i_motion_control.get_velocity();
        actual_position = send_to_master.position; //i_motion_control.get_position();
        actual_torque   = (send_to_master.computed_torque*1000) / motorcontrol_config.rated_torque; //torque sent to master in 1/1000 of rated torque
        FaultCode motorcontrol_fault = send_to_master.error_status;
        SensorError motion_sensor_error = send_to_master.last_sensor_error;
        SensorError commutation_sensor_error = send_to_master.angle_last_sensor_error;
        MotionControlError motion_control_error = send_to_master.motion_control_error;
        WatchdogError watchdog_error = send_to_master.watchdog_error;

//        xscope_int(TARGET_POSITION, send_to_control.position_cmd);
//        xscope_int(ACTUAL_POSITION, actual_position);
//        xscope_int(FAMOUS_FAULT, motorcontrol_fault * 1000);

        /*
         * Check states of the motor drive, sensor drive and control servers
         * Fault signaling to the master in the manufacturer specifc bit in the the statusword
         */
        if ( motorcontrol_fault != NO_FAULT ||
             motion_sensor_error != SENSOR_NO_ERROR ||
             commutation_sensor_error != SENSOR_NO_ERROR ||
             motion_control_error != MOTION_CONTROL_NO_ERROR ||
             watchdog_error != WATCHDOG_NO_ERROR ||
             inactive_timeout_flag)
        {
            update_checklist(checklist, opmode, 1);
            if (motorcontrol_fault == DEVICE_INTERNAL_CONTINOUS_OVER_CURRENT_NO_1 || watchdog_error == WATCHDOG_OVER_CURRENT_ERROR) {
                SET_BIT(statusword, SW_FAULT_OVER_CURRENT);
            } else if (motorcontrol_fault == UNDER_VOLTAGE_NO_1 || watchdog_error == WATCHDOG_OVER_UNDER_VOLTAGE_OVER_TEMP_ERROR) {
                SET_BIT(statusword, SW_FAULT_UNDER_VOLTAGE);
            } else if (motorcontrol_fault == OVER_VOLTAGE_NO_1) {
                SET_BIT(statusword, SW_FAULT_OVER_VOLTAGE);
            } else if (motorcontrol_fault == 99/*OVER_TEMPERATURE*/) {
                SET_BIT(statusword, SW_FAULT_OVER_TEMPERATURE);
            }

            /* Write error code to object dictionary */
            error_code = get_cia402_error_code(motorcontrol_fault, watchdog_error,
                                               motion_sensor_error, commutation_sensor_error,
                                               motion_control_error, inactive_timeout_flag);
            i_co.od_set_object_value(DICT_ERROR_CODE, 0, error_code);
        } else {
            update_checklist(checklist, opmode, 0); //no error
            error_code = 0;
            i_co.od_set_object_value(DICT_ERROR_CODE, 0, 0);
        }

        //put error_code in user_miso pdo when not in tuning mode
        if (opmode != OPMODE_SNCN_TUNING) {
            user_miso = error_code;
        }

        follow_error = target_position - actual_position; /* FIXME only relevant in OP_ENABLED - used for what??? */

        direction = (actual_velocity < 0) ? DIRECTION_CCLK : DIRECTION_CLK;

        /*
         *  update values to send
         */
        pdo_set_statusword(statusword, InOut);
        pdo_set_op_mode_display(opmode, InOut);
        pdo_set_velocity_value(actual_velocity, InOut);
        pdo_set_torque_value(actual_torque, InOut );
        pdo_set_position_value(actual_position, InOut);
        pdo_set_secondary_position_value(send_to_master.secondary_position, InOut);
        pdo_set_secondary_velocity_value(send_to_master.secondary_velocity, InOut);
        // FIXME this is one of the analog inputs?
        pdo_set_analog_input1((1000 * 5 * send_to_master.analogue_input_a_1) / 4096, InOut); /* ticks to (edit:) milli-volt */
        pdo_set_tuning_status(tuning_status, InOut);
        pdo_set_user_miso(user_miso, InOut);
        pdo_set_timestamp(send_to_master.sensor_timestamp, InOut);

//        xscope_int(ACTUAL_VELOCITY, actual_velocity);
//        xscope_int(ACTUAL_POSITION, actual_position);


        /* Read/Write packets to ethercat Master application */
        {InOut, communication_active} = i_pdo.pdo_exchange_app(InOut);


        if (communication_active == 0) {
            if (comm_inactive_flag == 0) {
                comm_inactive_flag = 1;
                t :> c_time;
            } else if (comm_inactive_flag == 1) {
                unsigned ts_comm_inactive;
                t :> ts_comm_inactive;
                if (ts_comm_inactive - c_time > 1000000*tile_usec) {
                    state = get_next_state(state, checklist, 0, CTRL_COMMUNICATION_TIMEOUT);
                    inactive_timeout_flag = 1;
                }
            }
        } else if (communication_active != 0 && drive_in_opstate != 1) {
            state = get_next_state(state, checklist, 0, CTRL_COMMUNICATION_TIMEOUT);
            inactive_timeout_flag = 1;
        } else {
            comm_inactive_flag = 0;
        }


        /*
         * new, perform actions according to state
         */
#ifdef NETWORK_DRIVE_DEBUG_PRINT_STATE
        debug_print_state(state);
#endif

        if (opmode == OPMODE_NONE) {
            statusword      = update_statusword(statusword, state, 0, quick_stop_steps, 0); /* FiXME update ack and shutdown_ack */
            /* for safety considerations, if no opmode choosen, the brake should blocking. */
            i_torque_control.set_brake_status(0);

            //check and update opmode
            opmode = update_opmode(opmode, opmode_request, i_motion_control, motion_control_config, polarity, read_configuration);

        } else if (opmode == OPMODE_CSP || opmode == OPMODE_CST || opmode == OPMODE_CSV) {
            /* FIXME Put this into a separate CSP, CST, CSV function! */
            statusword      = update_statusword(statusword, state, 0, quick_stop_steps, 0); /* FiXME update ack and shutdown_ack */

            /*
             * Additionally used bits in statusword for...
             *
             * ...CSP:
             * Bit 10: Reserved -> 0
             * Bit 12: "Target Position Ignored"
             *         -> 0 Target position ignored
             *         -> 1 Target position shall be used as input to position control loop
             * Bit 13: "Following Error"
             *         -> 0 no error
             *         -> 1 if target_position_value || position_offset is outside of following_error_window
             *              around position_demand_value for longer than following_error_time_out
             */
            statusword = SET_BIT(statusword, SW_CSP_TARGET_POSITION_IGNORED);
            statusword = CLEAR_BIT(statusword, SW_CSP_FOLLOWING_ERROR);

            // FIXME make this function: continous_synchronous_operation(controlword, statusword, state, opmode, checklist, i_motion_control);
            switch (state) {
            case S_NOT_READY_TO_SWITCH_ON:
                /* internal stuff, automatic transition (1) to next state */
                state = get_next_state(state, checklist, 0, 0);
                break;

            case S_SWITCH_ON_DISABLED:
                /* we allow opmode change in this state */
                //check and update opmode
<<<<<<< HEAD
                opmode = update_opmode(opmode, opmode_request, i_motion_control, motion_control_config, polarity);
//                read_configuration = 1;
=======
                opmode = update_opmode(opmode, opmode_request, i_motion_control, motion_control_config, polarity, read_configuration);
>>>>>>> d9f4d0bb

                /* communication active, idle no motor control; read opmode from PDO and set control accordingly */
                state = get_next_state(state, checklist, controlword, 0);

                /* update config on the S_SWITCH_ON_DISABLED -> S_READY_TO_SWITCH_ON transition */
                if (state == S_READY_TO_SWITCH_ON) {
                    read_configuration = 1;
                }
                break;

            case S_READY_TO_SWITCH_ON:
                /* nothing special, transition form local (when?) or control device */
                state = get_next_state(state, checklist, controlword, 0);
                break;

            case S_SWITCH_ON:
                /* high power shall be switched on  */
                state = get_next_state(state, checklist, controlword, 0);
                if (state == S_OPERATION_ENABLE) {
                    motioncontrol_enable(opmode, motion_control_config.position_control_strategy, i_motion_control);
                }

                break;

            case S_OPERATION_ENABLE:
                /* drive function shall be enabled and internal set-points are cleared */

                /* check if state change occured */
                state = get_next_state(state, checklist, controlword, 0);
                if (state == S_SWITCH_ON || state == S_READY_TO_SWITCH_ON || state == S_SWITCH_ON_DISABLED) {
                    i_motion_control.disable();
                }

                /* if quick stop is requested start immediately */
                if (state == S_QUICK_STOP_ACTIVE) {
                    qs_start_velocity = actual_velocity;
                    quick_stop_steps = quick_stop_init(opmode, actual_position, actual_velocity, actual_torque, sensor_resolution, quick_stop_deceleration); // <- can be done in the calling command
                    quick_stop_step = 0;
                    qs_target = quick_stop_perform(opmode, quick_stop_step); // compute the fisrt step now
                }
                break;

            case S_QUICK_STOP_ACTIVE:
                /* quick stop function shall be started and running */
                qs_target = quick_stop_perform(opmode, quick_stop_step);

                if (quick_stop_step > quick_stop_steps) {
                    i_motion_control.disable();
                    state = get_next_state(state, checklist, 0, CTRL_QUICK_STOP_FINISHED);
                    quick_stop_steps = 0;
                }
                break;

            case S_FAULT_REACTION_ACTIVE:
                /* a fault is detected, perform fault recovery actions like a quick_stop */
                if (quick_stop_steps == 0) {
                    quick_stop_steps = quick_stop_init(opmode, actual_position, actual_velocity, actual_torque, sensor_resolution, quick_stop_deceleration);
                    quick_stop_step = 0;
                }

                qs_target= quick_stop_perform(opmode, quick_stop_step);

                if (quick_stop_step > quick_stop_steps) {
                    state = get_next_state(state, checklist, 0, CTRL_FAULT_REACTION_FINISHED);
                    quick_stop_steps = 0;
                    i_motion_control.disable();
                }
                break;

            case S_FAULT:
                /* Wait until fault reset from the control device appears.
                 * When we receive the fault reset, start a timer
                 * and send the fault reset commands.
                 * The fault can only be reset after the end of the timer.
                 * This is because the motorcontrol needs time before restarting.
                 */
                if (read_controlword_fault_reset(controlword) && checklist.fault_reset_wait == false) {
                    //reset fault in motorcontrol
                    if (motorcontrol_fault != NO_FAULT || watchdog_error != WATCHDOG_NO_ERROR) {
                        i_torque_control.reset_faults();
                        checklist.fault_reset_wait = true;
                    }
                    //reset fault in position feedback
                    if (motion_sensor_error != SENSOR_NO_ERROR || commutation_sensor_error != SENSOR_NO_ERROR) {
                        if (!isnull(i_position_feedback_2)) {
                            i_position_feedback_2.set_config(position_feedback_config_2);
                        }
                        i_position_feedback_1.set_config(position_feedback_config_1);
                        checklist.fault_reset_wait = true;
                    }
                    //reset fault in motion control
                    if (motion_control_error != MOTION_CONTROL_NO_ERROR) {
                        i_motion_control.set_motion_control_config(motion_control_config);
                    }
                    //reset communication fault
                    inactive_timeout_flag = 0;
                    //start timer
                    fault_reset_wait_time = time + 1000000*tile_usec; //wait 1s before restarting the motorcontrol
                } else if (checklist.fault_reset_wait == true) {
                    //check if timer ended
                    if (timeafter(time, fault_reset_wait_time)) {
                        checklist.fault_reset_wait = false;
                        /* recheck fault to see if it's realy removed */
                        if ( motorcontrol_fault != NO_FAULT ||
                             motion_sensor_error != SENSOR_NO_ERROR ||
                             commutation_sensor_error != SENSOR_NO_ERROR ||
                             watchdog_error != WATCHDOG_NO_ERROR )
                        {
                            update_checklist(checklist, opmode, 1);
                        }
                    }
                }

                state = get_next_state(state, checklist, controlword, 0);

                if (state == S_SWITCH_ON_DISABLED) {
                    CLEAR_BIT(statusword, SW_FAULT_OVER_CURRENT);
                    CLEAR_BIT(statusword, SW_FAULT_UNDER_VOLTAGE);
                    CLEAR_BIT(statusword, SW_FAULT_OVER_VOLTAGE);
                    CLEAR_BIT(statusword, SW_FAULT_OVER_TEMPERATURE);
                }
                break;

            default: /* should never happen! */
                //printstrln("Should never happen happend.");
                state = get_next_state(state, checklist, 0, FAULT_RESET_CONTROL);
                break;
            }

        } else if (opmode == OPMODE_SNCN_TUNING) {
            /* run offset tuning -> this will be called as long as OPMODE_SNCN_TUNING is set */
            tuning_handler_ethercat(tuning_command,
                    user_miso, tuning_status,
                    tuning_mode_state,
                    motorcontrol_config, motion_control_config, position_feedback_config_1, position_feedback_config_2,
                    sensor_commutation, sensor_motion_control,
                    send_to_master,
                    i_motion_control, i_position_feedback_1, i_position_feedback_2, i_file_service);

            //check and update opmode
            opmode = update_opmode(opmode, opmode_request, i_motion_control, motion_control_config, polarity, read_configuration);

            //exit tuning mode
            if (opmode != OPMODE_SNCN_TUNING) {
                opmode = opmode_request; /* stop tuning and switch to new opmode */
                i_motion_control.disable();
                state = S_SWITCH_ON_DISABLED;
                statusword      = update_statusword(0, state, 0, quick_stop_steps, 0); /* FiXME update ack and shutdown_ack */
                //reset tuning status
                tuning_mode_state.brake_flag = 0;
                tuning_mode_state.flags = tuning_set_flags(tuning_mode_state, motorcontrol_config, motion_control_config,
                        position_feedback_config_1, position_feedback_config_2, sensor_commutation);
                tuning_mode_state.motorctrl_status = TUNING_MOTORCTRL_OFF;
                user_miso = 0;
            }
        } else {
            /* if a unknown or unsupported opmode is requested we simply return
             * no opmode and don't allow any operation.
             * For safety reasons, if no opmode is selected the brake is closed! */
            i_torque_control.set_brake_status(0);
            opmode = OPMODE_NONE;
            statusword      = update_statusword(statusword, state, 0, quick_stop_steps, 0); /* FiXME update ack and shutdown_ack */
        }

        /* wait 1 ms to respect timing */
        t when timerafter(time + tile_usec*1000) :> time;

//#pragma xta endpoint "ecatloop_stop"
    }
}

/*
 * super simple test function for debugging without actual ethercat communication to just
 * test if the motor will move.
 */
void network_drive_service_debug(ProfilerConfig &profiler_config,
                            client interface i_pdo_handler_exchange i_pdo,
                            client interface i_co_communication i_co,
                            client interface TorqueControlInterface i_torque_control,
                            client interface MotionControlInterface i_motion_control,
                            client interface PositionFeedbackInterface i_position_feedback)
{
    MotionControlConfig motion_control_config = i_motion_control.get_motion_control_config();
    PositionFeedbackConfig position_feedback_config = i_position_feedback.get_config();
    MotorcontrolConfig motorcontrol_config = i_torque_control.get_config();

    UpstreamControlData   send_to_master;
    DownstreamControlData send_to_control;
    send_to_control.position_cmd = 0;
    send_to_control.velocity_cmd = 0;
    send_to_control.torque_cmd = 0;
    send_to_control.offset_torque = 0;

    int enabled = 0;

    timer t;
    unsigned time;

    printstr("Motorconfig\n");
    printstr("pole pair: "); printintln(motorcontrol_config.pole_pairs);
    printstr("commutation offset: "); printintln(motorcontrol_config.commutation_angle_offset);

    printstr("Protecction limit over current: "); printintln(motorcontrol_config.protection_limit_over_current);
    printstr("Protecction limit over voltage: "); printintln(motorcontrol_config.protection_limit_over_voltage);
    printstr("Protecction limit under voltage: "); printintln(motorcontrol_config.protection_limit_under_voltage);

    t :> time;
//    i_torque_control.set_offset_detection_enabled();
//    delay_milliseconds(30000);

    while (1) {

        send_to_master = i_motion_control.update_control_data(send_to_control);

//        xscope_int(TARGET_POSITION, send_to_control.position_cmd);
//        xscope_int(ACTUAL_POSITION, send_to_master.position);
//        xscope_int(FAMOUS_FAULT,    send_to_master.error_status * 1000);

        if (enabled == 0) {
            //delay_milliseconds(2000);
//            i_torque_control.set_torque_control_enabled();
//            i_motion_control.enable_torque_ctrl();
           //i_motion_control.enable_velocity_ctrl();
           //printstr("enable\n");
            i_motion_control.enable_position_ctrl(POS_PID_CONTROLLER);
            enabled = 1;
        }
        else {
//            i_torque_control.set_torque(100);
//            i_motion_control.set_velocity(0);
//            i_motion_control.set_position(0);
//            i_motion_control.set_velocity(500);
            send_to_control.position_cmd = 100000;
//            send_to_control.offset_torque = 0;
        }

        t when timerafter(time + MSEC_STD) :> time;
    }
}<|MERGE_RESOLUTION|>--- conflicted
+++ resolved
@@ -828,12 +828,8 @@
             case S_SWITCH_ON_DISABLED:
                 /* we allow opmode change in this state */
                 //check and update opmode
-<<<<<<< HEAD
-                opmode = update_opmode(opmode, opmode_request, i_motion_control, motion_control_config, polarity);
-//                read_configuration = 1;
-=======
+
                 opmode = update_opmode(opmode, opmode_request, i_motion_control, motion_control_config, polarity, read_configuration);
->>>>>>> d9f4d0bb
 
                 /* communication active, idle no motor control; read opmode from PDO and set control accordingly */
                 state = get_next_state(state, checklist, controlword, 0);
