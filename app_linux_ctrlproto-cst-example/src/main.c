--- conflicted
+++ resolved
@@ -2,11 +2,6 @@
 /**
  * \file main.c
  * \brief Example Master App for Cyclic Synchronous Torque (on PC)
-<<<<<<< HEAD
- *
- *
- *
-=======
  * \author Pavan Kanajar <pkanajar@synapticon.com>
  * \author Christian Holl <choll@synapticon.com>
  * \version 1.0
@@ -14,7 +9,6 @@
  */
 
 /*
->>>>>>> 8fa3ce45
  * Copyright (c) 2014, Synapticon GmbH
  * All rights reserved.
  *
@@ -154,8 +148,7 @@
 	/* Quick stop torque mode (for emergency) */
 	quick_stop_torque(slave_number, &master_setup, slv_handles, TOTAL_NUM_OF_SLAVES);
 
-<<<<<<< HEAD
-=======
+
 
 
 
@@ -172,15 +165,12 @@
 	}*/
 
 	/* Regain control of node to continue after quick stop */
->>>>>>> 8fa3ce45
 	renable_ctrl_quick_stop(CST, slave_number, &master_setup, slv_handles, TOTAL_NUM_OF_SLAVES);
 
 	set_operation_mode(CST, slave_number, &master_setup, slv_handles, TOTAL_NUM_OF_SLAVES);
 
 	enable_operation(slave_number, &master_setup, slv_handles, TOTAL_NUM_OF_SLAVES);
 
-<<<<<<< HEAD
-=======
 
 	/*i = 1;
 	final_target_torque = -15.0;
@@ -223,7 +213,6 @@
 
 
 	/* Shutdown node operations */
->>>>>>> 8fa3ce45
 	shutdown_operation(CST, slave_number, &master_setup, slv_handles, TOTAL_NUM_OF_SLAVES);
 
 	return 0;
